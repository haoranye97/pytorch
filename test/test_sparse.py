# Owner(s): ["module: sparse"]

import torch
import itertools
import functools
import operator
import random
import unittest
from torch.testing import make_tensor
from torch.testing._internal.common_utils import TestCase, run_tests, skipIfRocm, do_test_dtypes, \
    load_tests, TEST_NUMPY, TEST_SCIPY, IS_WINDOWS, gradcheck, coalescedonoff, \
    DeterministicGuard, first_sample, TEST_WITH_CROSSREF, TEST_WITH_ROCM, skipIfTorchDynamo, \
    parametrize, subtest, is_coalesced_indices, suppress_warnings, instantiate_parametrized_tests
from torch.testing._internal.common_cuda import TEST_CUDA
from numbers import Number
from typing import Dict, Any
from distutils.version import LooseVersion
from torch.testing._internal.common_cuda import \
    (SM53OrLater, SM80OrLater)
from torch.testing._internal.common_device_type import \
    (instantiate_device_type_tests, ops, dtypes, dtypesIfCUDA, onlyCPU, onlyCUDA, precisionOverride,
     deviceCountAtLeast, OpDTypes, onlyNativeDeviceTypes)
from torch.testing._internal.common_methods_invocations import \
    (reduction_ops, sparse_unary_ufuncs, sparse_masked_reduction_ops, binary_ufuncs)
from torch.testing._internal.common_dtype import (
    all_types, all_types_and_complex, all_types_and_complex_and, floating_and_complex_types,
    floating_and_complex_types_and, integral_types, floating_types_and,
)
from torch.testing._internal.opinfo.definitions.sparse import validate_sample_input_sparse

<<<<<<< HEAD
=======

>>>>>>> f5c4f3a3
def _op_supports_any_sparse(op):
    return (op.supports_sparse
            or op.supports_sparse_csr
            or op.supports_sparse_csc
            or op.supports_sparse_bsr
            or op.supports_sparse_bsc)


reduction_ops_with_sparse_support = [op for op in reduction_ops if 'masked.' not in op.name and _op_supports_any_sparse(op)]

binary_ufuncs_with_sparse_support = [op for op in binary_ufuncs if _op_supports_any_sparse(op)]
<<<<<<< HEAD

=======
>>>>>>> f5c4f3a3

if TEST_SCIPY:
    import scipy.sparse

# load_tests from torch.testing._internal.common_utils is used to automatically filter tests for
# sharding on sandcastle. This line silences flake warnings
load_tests = load_tests

# batched grad doesn't support sparse
gradcheck = functools.partial(gradcheck, check_batched_grad=False)

CUSPARSE_SPMM_COMPLEX128_SUPPORTED = (
    IS_WINDOWS and torch.version.cuda and LooseVersion(torch.version.cuda) > "11.2"
) or (not IS_WINDOWS and not TEST_WITH_ROCM)

def all_sparse_layouts(test_name='layout', include_strided=False):
    return parametrize(test_name, [
        subtest(torch.strided, name='Strided'),
        subtest(torch.sparse_coo, name='SparseCOO'),
        subtest(torch.sparse_csr, name='SparseCSR'),
        subtest(torch.sparse_csc, name='SparseCSC'),
        subtest(torch.sparse_bsr, name='SparseBSR'),
        subtest(torch.sparse_bsc, name='SparseBSC'),
    ][(0 if include_strided else 1):])

def gradcheck_semantics(test_name='gradcheck'):
    gradcheck_sparse = functools.partial(gradcheck, masked=False)
    gradcheck_masked = functools.partial(gradcheck, masked=True)
    gradcheck_sparse.masked = False
    gradcheck_masked.masked = True
    return parametrize(test_name, [
        subtest(gradcheck_sparse, name='non_masked'),
        subtest(gradcheck_masked, name='masked')])


class CrossRefSparseFakeMode(torch._subclasses.CrossRefFakeMode):
    def __init__(self):
        super().__init__(
            self.ignore_op, check_strides=False,
            check_aliasing=False,
        )  # TODO: enable stride/alias checking

    # empty_like excluded for now due to sparse complex
    # aten._to_dense.default this one is getting called with csc
    @staticmethod
    def ignore_op(func):
        return func in (
            torch.ops.aten.empty_like.default,
            torch.ops.aten.set_.source_Storage_storage_offset,
            torch.ops.aten.sspaddmm.out,
            torch.ops.aten._spdiags.default,
            torch.ops.aten._to_dense.default,
            torch.ops.aten.indices.default,
            torch.ops.aten._indices.default,
            torch.ops.aten.values.default,
            torch.ops.aten._values.default,
        )

class TestSparseLegacyAndDeprecation(TestCase):

    @skipIfTorchDynamo("TorchDynamo fails with unknown reason")
    def test_legacy_warnings(self):

        def f1():
            "torch.sparse.SparseTensor() is deprecated."\
                "  Please use torch.sparse_coo_tensor((0,), dtype=)"
            x_ref = torch.sparse_coo_tensor((0,), dtype=torch.float64)
            x = torch.sparse.DoubleTensor()
            self.assertEqual(x, x_ref)

        def f2():
            "torch.sparse.SparseTensor(cdata=x._cdata) is deprecated."\
                "  Please use torch.sparse_coo_tensor(x._indices(), x._values(), x.shape)"
            x_ref = torch.tensor([[1, 2], [3, 4]], dtype=torch.float64).to_sparse()
            x = torch.sparse.DoubleTensor(cdata=x_ref._cdata)
            y = torch.sparse_coo_tensor(x._indices(), x._values(), x.shape)
            self.assertEqual(x, x_ref)
            self.assertEqual(y, x_ref)

        def f3():
            "torch.sparse.SparseTensor(indices, values, *, device=) is deprecated."\
                "  Please use torch.sparse_coo_tensor(indices, values, dtype=, device=)"
            x_ref = torch.sparse_coo_tensor([[0, 0, 1, 1], [0, 1, 0, 1]], [1, 2, 3, 4], dtype=torch.float64)
            x = torch.sparse.DoubleTensor(torch.tensor([[0, 0, 1, 1], [0, 1, 0, 1]]),
                                          torch.tensor([1, 2, 3, 4], dtype=torch.float64))
            self.assertEqual(x, x_ref)

        def f4():
            "torch.sparse.SparseTensor(indices, values, shape, *, device=) is deprecated."\
                "  Please use torch.sparse_coo_tensor(indices, values, shape, dtype=, device=)"
            x_ref = torch.sparse_coo_tensor([[0, 0, 1, 1], [0, 1, 0, 1]], [1, 2, 3, 4], (2, 3), dtype=torch.float64)
            x = torch.sparse.DoubleTensor(torch.tensor([[0, 0, 1, 1], [0, 1, 0, 1]]),
                                          torch.tensor([1, 2, 3, 4], dtype=torch.float64), (2, 3))
            self.assertEqual(x, x_ref)

        def f5():
            "torch.sparse.SparseTensor(shape, *, device=) is deprecated."\
                "  Please use torch.sparse_coo_tensor(shape, dtype=, device=)"
            x_ref = torch.sparse_coo_tensor((2, 3), dtype=torch.float64)
            x = torch.sparse.DoubleTensor(2, 3)
            self.assertEqual(x, x_ref)

        for test_f in [f1, f2, f3, f4, f5]:

            with self.assertWarns(UserWarning, msg=test_f.__doc__) as cm:
                test_f()
                test_f()

            # Check warn-once:
            self.assertEqual(len(cm.warnings), 1)

    @parametrize('fast_mode', (True, False))
    def test_gradcheck_check_sparse_nnz(self, fast_mode):
        """Tests for deprecated check_sparse_nnz keyword argument of gradcheck.

        Deprecation steps:
        2.1: Specification of check_sparse_nnz triggers a warning.
        2.2: Specification of check_sparse_nnz triggers an
             exception. Remove all check_sparse_nnz usages from
             gradcheck and delete this test.
        """
        def fn(x, masked_grad):
            return x.to_dense(masked_grad=masked_grad)

        def test(x, masked_grad, masked, check_sparse_nnz):
            x = x.detach().clone().requires_grad_()
            torch.autograd.gradcheck(fn, (x, masked_grad), masked=masked, check_sparse_nnz=check_sparse_nnz, fast_mode=fast_mode)

        x = torch.tensor([[0, 2], [3, 4]], dtype=torch.float64).to_sparse()

        for masked_grad, masked, check_sparse_nnz in itertools.product(*[(True, False, None)] * 3):
            effective_masked_grad = True if masked_grad is None else masked_grad
            effective_check_sparse_nnz = False if check_sparse_nnz is None else check_sparse_nnz
            # For BC, the effective masked depends on the value of specified check_sparse_nnz:
            effective_masked = (check_sparse_nnz if check_sparse_nnz is not None else False) if masked is None else masked

            warn_using_check_sparse_nnz = self.assertWarns(
                UserWarning,
                msg=('Backwards compatibility: check_sparse_nnz is deprecated, it will be removed in a future version of PyTorch.'
                     f' Use masked={effective_check_sparse_nnz} instead.'))
            raise_on_non_equal_masked_and_check_sparse_nnz = self.assertRaisesRegex(
                ValueError,
                f"Expected specified check_sparse_nnz [(]={effective_check_sparse_nnz}[)]"
                f" to be equal to masked [(]={effective_masked}[)]")
            raise_jacobian_mismatch = self.assertRaisesRegex(RuntimeError, "Jacobian mismatch for output 0 with respect to input 0")

            def run_test():
                if effective_masked_grad != effective_masked and not fast_mode:
                    with raise_jacobian_mismatch:
                        test(x, masked_grad, masked, check_sparse_nnz)
                else:
                    test(x, masked_grad, masked, check_sparse_nnz)

            if masked != check_sparse_nnz and None not in {masked, check_sparse_nnz}:
                # the specified masked and check_sparse_nnz must match
                with warn_using_check_sparse_nnz:
                    with raise_on_non_equal_masked_and_check_sparse_nnz:
                        test(x, masked_grad, masked, check_sparse_nnz)
            elif check_sparse_nnz is not None:
                with warn_using_check_sparse_nnz:
                    run_test()
            else:
                self.assertNotWarn(run_test)

class TestSparseBase(TestCase):
    def run(self, result=None):
        if TEST_WITH_CROSSREF:
            with CrossRefSparseFakeMode():
                return super().run(result)
        else:
            return super().run(result)

class TestSparse(TestSparseBase):

    def setUp(self):
        TestCase.setUp(self)

        self.index_tensor = lambda *args, **kwargs: torch.tensor(*args, **kwargs, dtype=torch.int64)

        def sparse_empty_factory(*args, **kwargs):
            kwargs['layout'] = kwargs.get('layout', torch.sparse_coo)
            return torch.empty(*args, **kwargs)
        self.sparse_empty = sparse_empty_factory

        def sparse_tensor_factory(*args, **kwargs):
            return torch.sparse_coo_tensor(*args, **kwargs)
        self.sparse_tensor = sparse_tensor_factory

    def _gen_sparse(self, sparse_dim, nnz, with_size, dtype, device, coalesced):
        if isinstance(with_size, Number):
            with_size = [with_size] * sparse_dim

        x, i, v = self.genSparseTensor(with_size, sparse_dim, nnz, not coalesced, dtype=dtype, device=device)

        if not coalesced:
            self.assert_uncoalesced(x)

        return x, i, v

    def assert_uncoalesced(self, x):
        """
        Test if a CPU tensor is uncoalesced.  This is used to ensure
        correctness of the uncoalesced tensor generation algorithm.
        """
        assert not x.is_coalesced()
        existing_indices = set()
        for i in range(x._nnz()):
            index = str(x._indices()[:, i])
            if index in existing_indices:
                return True
            else:
                existing_indices.add(index)

    def randn(self, *args, **kwargs):
        """
        Variant of torch.randn that also works in the TEST_CUDA case.
        """
        # TODO: Put this in torch.cuda.randn
        return torch.empty(*args, **kwargs).normal_()

    @dtypes(torch.double)
    def test_print_coalesced(self, device, dtype):
        self._test_print(device, dtype, True)

    @dtypes(torch.double)
    def test_print_uncoalesced(self, device, dtype):
        self._test_print(device, dtype, False)

    def _test_print(self, device, dtype, coalesced):
        shape_sparse_dim_nnz = [
            ((), 0, 2),
            ((0,), 0, 10),
            ((2,), 0, 3),
            ((100, 3), 1, 3),
            ((100, 20, 3), 2, 0),
            ((10, 0, 3), 0, 3),
            ((10, 0, 3), 0, 0),
        ]
        printed = []
        for shape, sparse_dim, nnz in shape_sparse_dim_nnz:
            indices_shape = torch.Size((sparse_dim, nnz))
            values_shape = torch.Size((nnz,) + shape[sparse_dim:])
            printed.append("# shape: {}".format(torch.Size(shape)))
            printed.append("# nnz: {}".format(nnz))
            printed.append("# sparse_dim: {}".format(sparse_dim))
            printed.append("# indices shape: {}".format(indices_shape))
            printed.append("# values shape: {}".format(values_shape))

            indices = torch.arange(indices_shape.numel(), dtype=self.index_tensor(0).dtype,
                                   device=device).view(indices_shape)
            for d in range(sparse_dim):
                indices[d].clamp_(max=(shape[d] - 1))  # make it valid index
            if not coalesced and indices.numel() > 0:
                indices[:, -1] = indices[:, 0]  # make it uncoalesced
            values_numel = values_shape.numel()
            values = torch.arange(values_numel, dtype=dtype,
                                  device=device).view(values_shape).div_(values_numel / 2.)
            sp_tensor = self.sparse_tensor(indices, values, shape, dtype=dtype, device=device)

            dtypes = [torch.int32]
            if values.dtype == torch.double:
                dtypes.append(torch.float)
            else:
                dtypes.append(torch.double)
            for dtype in dtypes:
                printed.append("########## {} ##########".format(dtype))
                x = sp_tensor.detach().to(dtype)
                printed.append("# sparse tensor")
                printed.append(str(x))
                if x.dtype.is_floating_point:
                    printed.append("# after requires_grad_")
                    printed.append(str(x.requires_grad_()))
                    printed.append("# after addition")
                    printed.append(str(x + x))
                printed.append("# _indices")
                printed.append(str(x._indices()))
                printed.append("# _values")
                printed.append(str(x._values()))
            printed.append('')
        self.assertExpected('\n'.join(printed))

    @coalescedonoff
    @dtypes(torch.double, torch.cdouble)
    def test_basic(self, device, dtype, coalesced):
        def test_shape(sparse_dims, nnz, with_size):
            if isinstance(with_size, Number):
                with_size = [with_size] * sparse_dims
            x, i, v = self._gen_sparse(sparse_dims, nnz, with_size, dtype, device, coalesced)
            self.assertEqual(i, x._indices())
            self.assertEqual(v, x._values())
            self.assertEqual(x.ndimension(), len(with_size))
            self.assertEqual(x.coalesce()._nnz(), nnz if x.is_coalesced() else nnz // 2)
            self.assertEqual(list(x.size()), with_size)

            # Test .indices() and .values()
            if not coalesced:
                with self.assertRaisesRegex(RuntimeError, "Cannot get indices on an uncoalesced tensor"):
                    x.indices()
                with self.assertRaisesRegex(RuntimeError, "Cannot get values on an uncoalesced tensor"):
                    x.values()
            else:
                self.assertEqual(x.indices(), x._indices())
                self.assertEqual(x.values(), x._values())

        test_shape(3, 10, 100)
        test_shape(3, 10, [100, 100, 100])
        test_shape(3, 10, [100, 100, 100, 5, 5, 5, 0])
        test_shape(3, 0, [0, 0, 100, 5, 5, 5, 0])

        # Make sure that coalesce handles duplicate indices correctly
        i = self.index_tensor([[9, 0, 0, 0, 8, 1, 1, 1, 2, 7, 2, 2, 3, 4, 6, 9]], device=device)
        v = torch.tensor([[idx**2, idx] for idx in range(i.size(1))], dtype=dtype, device=device)
        x = self.sparse_tensor(i, v, torch.Size([10, 2]), dtype=dtype, device=device)
        self.assertEqual(x.coalesce()._nnz(), 9)

    @coalescedonoff
    @dtypes(torch.double, torch.cdouble, torch.bfloat16)
    @precisionOverride({torch.bfloat16: 1e-2})
    @skipIfTorchDynamo("https://github.com/pytorch/torchdynamo/issues/1991")
    def test_coalesce(self, device, dtype, coalesced):

        def _test_coalesce(t):
            tc = t.coalesce()
            self.assertEqual(tc.to_dense(), t.to_dense())
            self.assertTrue(tc.is_coalesced())
            # Our code below doesn't work when nnz is 0, because
            # then it's a 0D tensor, not a 2D tensor.
            if t._nnz() == 0:
                self.assertEqual(t._indices(), tc._indices())
                self.assertEqual(t._values(), tc._values())
                return tc

            value_map: Dict[Any, Any] = {}
            for idx, val in zip(t._indices().t(), t._values()):
                idx_tup = tuple(idx.tolist())
                if idx_tup in value_map:
                    value_map[idx_tup] += val
                else:
                    value_map[idx_tup] = val.clone() if isinstance(val, torch.Tensor) else val

            new_indices = sorted(value_map.keys())
            _new_values = [value_map[idx] for idx in new_indices]
            if t._values().ndimension() < 2:
                new_values = t._values().new(_new_values)
            else:
                new_values = torch.stack(_new_values)

            new_indices = t._indices().new(new_indices).t()
            tg = t.new(new_indices, new_values, t.size())

            self.assertEqual(tc._indices(), tg._indices())
            self.assertEqual(tc._values(), tg._values())

            if t.is_coalesced():
                self.assertEqual(tc._indices(), t._indices())
                self.assertEqual(tc._values(), t._values())

        for empty_i, empty_v, empty_nnz in itertools.product([True, False], repeat=3):
            sparse_size = [] if empty_i else [2, 1]
            dense_size = [1, 0, 2] if empty_v else [1, 2]
            nnz = 0 if empty_nnz else 5

            t, _, _ = self._gen_sparse(len(sparse_size), nnz, sparse_size + dense_size, dtype, device, coalesced)
            _test_coalesce(t)  # this tests correctness

    @dtypes(torch.double)
    @skipIfTorchDynamo("https://github.com/pytorch/pytorch/issues/89395")
    def test_coalesce_reference_cycle(self, device, dtype):
        # Test coalesce doesn't create autograd graph cycles (gh-52253)

        # Sanity check that the helper class works as expected
        t = torch.rand(2)
        t_ref = torch._C._WeakTensorRef(t)
        self.assertFalse(t_ref.expired())

        del t
        self.assertTrue(t_ref.expired())

        def test_sparse_sum():
            i = torch.tensor([[0], [4]], dtype=torch.long, device=device)
            v = torch.tensor([[[-0.4567, -1.8797, 0.0380, 1.4316]]],
                             dtype=dtype, device=device)
            S = torch.sparse_coo_tensor(i, v)
            S = S.coalesce()
            S.requires_grad_(True)
            S2 = S.coalesce()
            self.assertTrue(S2.is_coalesced())
            return torch._C._WeakTensorRef(S2)

        ref = test_sparse_sum()
        self.assertTrue(ref.expired())

    @dtypes(torch.double)
    def test_ctor_large_sizes(self, device, dtype):
        # Test that integer overflow is detected when computing numel
        # of a sparse tensor with large dimensions (gh-57416). Notice
        # that numel is computed internally when constructing a
        # tensor, hence the overflow may appear during the tensor
        # construction step.
        N = 100000
        indices = torch.tensor([[N, N - 1]] * 4, dtype=torch.int64, device=device)
        values = torch.tensor([1, 2], dtype=dtype, device=device)
        self.assertRaises(RuntimeError,
                          lambda: torch.sparse_coo_tensor(
                              indices, values, (N + 1,) * 4, device=device))

    @dtypes(torch.double, torch.cdouble)
    def test_ctor_size_checks(self, device, dtype):
        indices = self.index_tensor([
            [0, 0, 0],
            [0, 3, 0],
            [0, 0, 0],
            [0, 0, 0],
        ], device=device)
        values = torch.tensor([2, 1, 3, 4], dtype=dtype, device=device)

        # indices inconsistent with size
        self.assertRaises(
            RuntimeError,
            lambda: self.sparse_tensor(indices, values, torch.Size([2, 1, 1])))

        # values inconsistent with size
        values = torch.tensor([
            [2, 1, 2, 1],
            [1, 0, 5, 2],
        ], dtype=dtype, device=device)
        self.assertRaises(
            RuntimeError,
            lambda: self.sparse_tensor(indices, values, torch.Size([2, 4, 2, 1])))

    @dtypes(*floating_and_complex_types_and(torch.float16, torch.bfloat16))
    @unittest.skipIf(TEST_WITH_CROSSREF, "generator unsupport triggers assertion error")
    @gradcheck_semantics()
    def test_to_dense_with_gradcheck(self, device, dtype, gradcheck):

        def test_tensor(x, res):
            x.to_dense()  # Tests triple to_dense for memory corruption
            x.to_dense()
            x.to_dense()
            dense_x = x.to_dense()
            safe_dense_x = self.safeToDense(x)
            dense_x = dense_x.to(res.dtype)
            safe_dense_x = safe_dense_x.to(res.dtype)
            self.assertEqual(res, dense_x)
            self.assertEqual(res, safe_dense_x)

            # Only run autograd test for float64
            if x.dtype != torch.float64:
                return

            def fn(x):
                return x.to_dense(masked_grad=gradcheck.masked)
            x.requires_grad_(True)
            gradcheck(fn, (x,))

        for value_type in [torch.double, torch.cdouble]:
            i = self.index_tensor([
                [0, 1, 2, 2],
                [0, 0, 0, 3],
                [0, 0, 1, 4],
            ], device=device)
            # we don't have to_dense for half types on CPU because it is implemented
            # with a slower add_ operation
            v = torch.tensor([2, 1, 3, 4], dtype=dtype, device=device)
            x = self.sparse_tensor(i, v, torch.Size([3, 4, 5]), dtype=value_type, device=device)
            res = torch.tensor([
                [[2, 0, 0, 0, 0],
                 [0, 0, 0, 0, 0],
                 [0, 0, 0, 0, 0],
                 [0, 0, 0, 0, 0]],
                [[1, 0, 0, 0, 0],
                 [0, 0, 0, 0, 0],
                 [0, 0, 0, 0, 0],
                 [0, 0, 0, 0, 0]],
                [[0, 3, 0, 0, 0],
                 [0, 0, 0, 0, 0],
                 [0, 0, 0, 0, 0],
                 [0, 0, 0, 0, 4]],
            ], dtype=dtype, device=device)

            test_tensor(x, res)
            test_tensor(res, res)

            i = self.index_tensor([
                [0, 1, 2, 2],
                [0, 0, 0, 3],
                [0, 0, 1, 4],
            ], device=device)
            v = torch.empty(4, 0, dtype=dtype, device=device)
            x = self.sparse_tensor(i, v, torch.Size([3, 4, 5, 0]), dtype=value_type, device=device)
            res = torch.empty((3, 4, 5, 0), dtype=dtype, device=device)
            test_tensor(x, res)

    @coalescedonoff
    @dtypes(torch.float16, torch.bfloat16, torch.float64, torch.int, torch.cfloat, torch.cdouble)
    def test_to_sparse(self, device, dtype, coalesced):
        shape = [5, 2, 10, 4]
        max_nnz = 1
        for value_type in [torch.double, torch.cdouble]:
            for dim, dim_sz in enumerate(shape, 1):
                max_nnz *= dim_sz
                rnnz = torch.randint(2, max_nnz, (1,)).item()
                for nnz in [0, 1, rnnz]:
                    expected, _, _ = self._gen_sparse(dim, nnz, shape, dtype=value_type, device=device,
                                                      coalesced=coalesced)
                    expected = expected.to(dtype)

                    d = expected.to_dense()
                    result = d.to_sparse(dim)
                    self.assertEqual(d, result.to_dense())
                    self.assertEqual(expected.size(), result.size())
                    self.assertEqual(dim, result.sparse_dim())

    @dtypes(torch.double, torch.cdouble)
    def test_sparse_bool(self, device, dtype):
        a = torch.tensor([True, False], dtype=dtype, device=device).to(torch.bool)
        b = a.to_sparse().to_dense()
        self.assertEqual(a, b)

    @dtypes(torch.double, torch.cdouble)
    def test_scalar(self, device, dtype):
        # tensor with value
        a = self.sparse_tensor(self.index_tensor([], device=device).unsqueeze(1), 12.3, [], dtype=dtype, device=device)
        self.assertEqual(1, a._values().numel())
        self.assertEqual(a, a.clone())
        a_coalesced = a.coalesce()
        self.assertTrue(a_coalesced.is_coalesced())
        self.assertEqual(torch.tensor(12.3, dtype=dtype, device=device), a.to_dense())
        self.assertEqual(a, a.to_dense().to_sparse())

        # tensor with multiple values
        a = self.sparse_tensor(self.index_tensor([], device=device).unsqueeze(1).expand(0, 2),
                               [12.3, 12.3], [], dtype=dtype, device=device)
        self.assertEqual(2, a._values().numel())
        self.assertEqual(a, a.clone())
        a_coalesced = a.coalesce()
        self.assertTrue(a_coalesced.is_coalesced())
        self.assertEqual(torch.tensor(12.3 * 2, dtype=dtype, device=device), a.to_dense())
        self.assertEqual(a.coalesce(), a.coalesce().to_dense().to_sparse())

        # tensor without value
        a = self.sparse_empty((), dtype=dtype, device=device)
        self.assertEqual(0, a._values().numel())
        self.assertEqual(a, a.clone())
        a_coalesced = a.coalesce()
        self.assertTrue(a_coalesced.is_coalesced())
        self.assertEqual(torch.tensor(0, dtype=dtype, device=device), a.to_dense())
        self.assertEqual(a, a.to_dense().to_sparse())

    @dtypes(torch.double, torch.cdouble)
    def test_shared(self, device, dtype):
        i = self.index_tensor([[2]], device=device)
        v = torch.tensor([5], dtype=dtype, device=device)
        x = self.sparse_tensor(i, v, torch.Size([3]))
        v[0] = 6
        self.assertEqual(torch.tensor([0, 0, 6], dtype=dtype, device=device), self.safeToDense(x))
        i[0][0] = 0
        self.assertEqual(torch.tensor([6, 0, 0], dtype=dtype, device=device), self.safeToDense(x))

        i = self.index_tensor([[2]], device=device)
        v = torch.empty((1, 0), dtype=dtype, device=device)
        x = self.sparse_tensor(i, v, torch.Size([3, 0]))
        i[0][0] = 0
        self.assertEqual(torch.empty((3, 0), dtype=dtype, device=device), self.safeToDense(x))

    @dtypes(torch.double, torch.cdouble)
    @unittest.skipIf(TEST_WITH_CROSSREF, "generator unsupport triggers assertion error")
    @gradcheck_semantics()
    def test_to_dense_hybrid(self, device, dtype, gradcheck):

        def test_tensor(x, res):
            x.to_dense()  # Tests double to_dense for memory corruption
            x.to_dense()
            x.to_dense()
            self.assertEqual(res, x.to_dense())
            self.assertEqual(res, self.safeToDense(x))

            def fn(x):
                return x.to_dense(masked_grad=gradcheck.masked)
            x.requires_grad_(True)
            gradcheck(fn, (x,))

        i = self.index_tensor([
            [0, 1, 2, 2],
            [0, 0, 0, 3],
        ], device=device)
        v = torch.tensor([[2, 3], [1, 2], [3, 4], [4, 5]], dtype=dtype, device=device)
        x = self.sparse_tensor(i, v, torch.Size([3, 4, 2]))
        res = torch.tensor([
            [[2, 3],
             [0, 0],
             [0, 0],
             [0, 0]],
            [[1, 2],
             [0, 0],
             [0, 0],
             [0, 0]],
            [[3, 4],
             [0, 0],
             [0, 0],
             [4, 5]],
        ], dtype=dtype, device=device)
        test_tensor(x, res)

        i = self.index_tensor([
            [0, 1, 2, 2],
            [0, 0, 0, 3],
        ], device=device)
        v = torch.empty((4, 2, 0), dtype=dtype, device=device)
        x = self.sparse_tensor(i, v, torch.Size([3, 4, 2, 0]))
        res = torch.empty((3, 4, 2, 0), dtype=dtype, device=device)
        test_tensor(x, res)

    @dtypes(torch.double, torch.cdouble)
    def test_contig(self, device, dtype):
        def test_tensor(x, exp_i, exp_v):
            x = x.coalesce()
            self.assertEqual(exp_i, x._indices())
            self.assertEqual(exp_v, x._values())

        i = self.index_tensor([
            [1, 0, 35, 14, 39, 6, 71, 66, 40, 27],
            [92, 31, 62, 50, 22, 65, 89, 74, 56, 34],
        ], device=device)
        v = torch.tensor([1, 2, 3, 4, 5, 6, 7, 8, 9, 10], dtype=dtype, device=device)
        x = self.sparse_tensor(i, v, torch.Size([100, 100]))
        exp_i = self.index_tensor([
            [0, 1, 6, 14, 27, 35, 39, 40, 66, 71],
            [31, 92, 65, 50, 34, 62, 22, 56, 74, 89],
        ], device=device)
        exp_v = torch.tensor([2, 1, 6, 4, 10, 3, 5, 9, 8, 7], dtype=dtype, device=device)
        test_tensor(x, exp_i, exp_v)

        i = self.index_tensor([
            [2, 0, 2, 1],
            [0, 0, 3, 0],
            [1, 0, 4, 0],
        ], device=device)
        v = torch.tensor([3, 2, 4, 1], dtype=dtype, device=device)
        x = self.sparse_tensor(i, v, torch.Size([3, 4, 5]))
        exp_i = self.index_tensor([
            [0, 1, 2, 2],
            [0, 0, 0, 3],
            [0, 0, 1, 4],
        ], device=device)
        exp_v = torch.tensor([2, 1, 3, 4], dtype=dtype, device=device)
        test_tensor(x, exp_i, exp_v)

        i = self.index_tensor([
            [2, 0, 2, 1],
            [0, 0, 3, 0],
            [1, 0, 4, 0],
        ], device=device)
        v = torch.empty([4, 0], dtype=dtype, device=device)
        x = self.sparse_tensor(i, v, torch.Size([3, 4, 5, 0]))
        exp_i = self.index_tensor([
            [0, 1, 2, 2],
            [0, 0, 0, 3],
            [0, 0, 1, 4],
        ], device=device)
        exp_v = torch.empty([4, 0], dtype=dtype, device=device)
        test_tensor(x, exp_i, exp_v)

        # Duplicate indices
        i = self.index_tensor([
            [0, 0, 2, 0],
            [0, 0, 3, 0],
            [0, 0, 4, 0],
        ], device=device)
        v = torch.tensor([3, 2, 4, 1], dtype=dtype, device=device)
        x = self.sparse_tensor(i, v, torch.Size([3, 4, 5]))
        exp_i = self.index_tensor([
            [0, 2],
            [0, 3],
            [0, 4],
        ], device=device)
        exp_v = torch.tensor([6, 4], dtype=dtype, device=device)
        test_tensor(x, exp_i, exp_v)

        i = self.index_tensor([
            [0, 0, 2, 0],
            [0, 0, 3, 0],
            [0, 0, 4, 0],
        ], device=device)
        v = torch.empty([4, 0], dtype=dtype, device=device)
        x = self.sparse_tensor(i, v, torch.Size([3, 4, 5, 0]))
        exp_i = self.index_tensor([
            [0, 2],
            [0, 3],
            [0, 4],
        ], device=device)
        exp_v = torch.empty([2, 0], dtype=dtype, device=device)
        test_tensor(x, exp_i, exp_v)

    @dtypes(torch.double, torch.cdouble)
    def test_contig_hybrid(self, device, dtype):
        def test_tensor(x, exp_i, exp_v):
            x = x.coalesce()
            self.assertEqual(exp_i, x._indices())
            self.assertEqual(exp_v, x._values())

        i = self.index_tensor([
            [1, 0, 35, 14, 39, 6, 71, 66, 40, 27],
            [92, 31, 62, 50, 22, 65, 89, 74, 56, 34],
        ], device=device)
        v = torch.tensor([
            [1, 2], [2, 3], [3, 4], [4, 5], [5, 6],
            [6, 7], [7, 8], [8, 9], [9, 10], [10, 11],
        ], dtype=dtype, device=device)
        x = self.sparse_tensor(i, v, torch.Size([100, 100, 2]))
        exp_i = self.index_tensor([
            [0, 1, 6, 14, 27, 35, 39, 40, 66, 71],
            [31, 92, 65, 50, 34, 62, 22, 56, 74, 89],
        ], device=device)
        exp_v = torch.tensor([
            [2, 3], [1, 2], [6, 7], [4, 5], [10, 11],
            [3, 4], [5, 6], [9, 10], [8, 9], [7, 8],
        ], dtype=dtype, device=device)
        test_tensor(x, exp_i, exp_v)

        i = self.index_tensor([
            [2, 0, 2, 1],
            [0, 0, 3, 0],
            [1, 0, 4, 0],
        ], device=device)
        v = torch.tensor([[3, 3, 3], [2, 2, 2], [4, 4, 4], [1, 1, 1]], dtype=dtype, device=device)
        x = self.sparse_tensor(i, v, torch.Size([3, 4, 5, 3]))
        exp_i = self.index_tensor([
            [0, 1, 2, 2],
            [0, 0, 0, 3],
            [0, 0, 1, 4],
        ], device=device)
        exp_v = torch.tensor([[2, 2, 2], [1, 1, 1], [3, 3, 3], [4, 4, 4]], dtype=dtype, device=device)
        test_tensor(x, exp_i, exp_v)

        i = self.index_tensor([
            [2, 0, 2, 1],
            [0, 0, 3, 0],
            [1, 0, 4, 0],
        ], device=device)
        v = torch.empty([4, 3, 0], dtype=dtype, device=device)
        x = self.sparse_tensor(i, v, torch.Size([3, 4, 5, 3, 0]))
        exp_i = self.index_tensor([
            [0, 1, 2, 2],
            [0, 0, 0, 3],
            [0, 0, 1, 4],
        ], device=device)
        exp_v = torch.empty([4, 3, 0], dtype=dtype, device=device)
        test_tensor(x, exp_i, exp_v)

        # Duplicate indices
        i = self.index_tensor([
            [0, 0, 2, 0],
            [0, 0, 3, 0],
            [0, 0, 4, 0],
        ], device=device)
        v = torch.tensor([[3, 2, 3], [2, 1, 1], [4, 3, 4], [1, 1, 1]], dtype=dtype, device=device)
        x = self.sparse_tensor(i, v, torch.Size([3, 4, 5, 3]))
        exp_i = self.index_tensor([
            [0, 2],
            [0, 3],
            [0, 4],
        ], device=device)
        exp_v = torch.tensor([[6, 4, 5], [4, 3, 4]], dtype=dtype, device=device)
        test_tensor(x, exp_i, exp_v)

        i = self.index_tensor([
            [0, 0, 2, 0],
            [0, 0, 3, 0],
            [0, 0, 4, 0],
        ], device=device)
        v = torch.empty([4, 3, 0], dtype=dtype, device=device)
        x = self.sparse_tensor(i, v, torch.Size([3, 4, 5, 3, 0]))
        exp_i = self.index_tensor([
            [0, 2],
            [0, 3],
            [0, 4],
        ], device=device)
        exp_v = torch.empty([2, 3, 0], dtype=dtype, device=device)
        test_tensor(x, exp_i, exp_v)

    @coalescedonoff
    @dtypes(torch.double, torch.cdouble)
    def test_clone(self, device, dtype, coalesced):
        def test_shape(sparse_dims, nnz, with_size):
            x = self._gen_sparse(sparse_dims, nnz, with_size, dtype, device, coalesced)[0]
            if not coalesced:
                self.assertFalse(x.is_coalesced())
                y = x.clone()
                self.assertFalse(y.is_coalesced())
            x = x.coalesce()
            self.assertTrue(x.is_coalesced())
            y = x.clone()
            self.assertTrue(y.is_coalesced())

        test_shape(4, 20, 5)
        test_shape(3, 10, [100, 100, 100, 5, 5, 5, 0])
        test_shape(3, 0, [0, 0, 100, 5, 5, 5, 0])

    @coalescedonoff
    @dtypes(torch.double, torch.cdouble, torch.bfloat16)
    @precisionOverride({torch.bfloat16: 2e-2})
    def test_Sparse_to_Sparse_copy_(self, device, dtype, coalesced):
        # This is for testing torch.copy_(SparseTensor, SparseTensor)
        sparse_dims = 3
        nnz = 10
        sizes = [2, 3, 4, 5]  # hybrid sparse
        x1, _, _ = self._gen_sparse(sparse_dims, nnz, sizes, dtype, device, coalesced)
        x2, _, _ = self._gen_sparse(sparse_dims, nnz + 10, sizes, dtype, device, coalesced)

        # test copy
        x2_dense = x2.to_dense()
        x1.copy_(x2)
        self.assertEqual(x2_dense, x1.to_dense())

        # test type conversion (when x1.copy_(x2), x1.dtype should stay the same)
        x1 = x1.to(torch.float32)

        x2 = x2.to(torch.float16)
        x1_dtype = x1.dtype
        x1.copy_(x2)
        self.assertEqual(x1_dtype, x1.dtype)

        x2 = x2.to(torch.float64)
        x1_dtype = x1.dtype
        x1.copy_(x2)
        self.assertEqual(x1_dtype, x1.dtype)

        # test no broadcast
        self.assertRaises(RuntimeError, lambda: x1.copy_(x2.narrow_copy(0, 0, 1)))

        # test raise error on copy_() between dense and sparse Tensors
        self.assertRaises(RuntimeError, lambda: x1.copy_(torch.randn(5, 5)))

        # test autograd
        x1, _, _ = self._gen_sparse(sparse_dims, nnz, sizes, dtype, device, coalesced)
        x2, _, _ = self._gen_sparse(sparse_dims, nnz + 10, sizes, dtype, device, coalesced)
        x2.requires_grad_(True)
        x1.copy_(x2)
        y = x1 * 2
        x2_clone = x2.clone()
        y.backward(x2_clone)
        expected_grad = x2_clone * 2
        self.assertEqual(expected_grad.to_dense(), x2.grad.to_dense())
        self.assertEqual(None, x1.grad)

    @coalescedonoff
    @unittest.skipIf(torch.cuda.device_count() < 2, "no multi-GPU")
    @dtypes(torch.double, torch.cdouble)
    def test_Sparse_to_Sparse_copy_multi_gpu(self, device, dtype, coalesced):
        # This is for testing torch.copy_(SparseTensor, SparseTensor) across GPU devices
        sparse_dims = 3
        nnz = 10
        sizes = [2, 3, 4, 5]  # hybrid sparse
        x1, _, _ = self._gen_sparse(sparse_dims, nnz, sizes, dtype, device, coalesced)
        x2, _, _ = self._gen_sparse(sparse_dims, nnz + 10, sizes, dtype, device, coalesced)
        x1 = x1.to('cuda:0')

        def test_cross_device(x1, x2):
            x1_device = x1.device
            x1.copy_(x2)
            self.assertEqual(x2.to('cuda:0').to_dense(), x1.to_dense())
            self.assertEqual(x1_device, x1.device)

        test_cross_device(x1, x2.to('cuda:1'))  # test across gpu devices
        test_cross_device(x1, x2.to('cpu'))  # test between cpu and gpu

        # test autograd
        x2 = x2.to('cuda:1')
        x2.requires_grad_(True)
        x1.copy_(x2)
        y = x1 * 2
        x2_clone = x2.clone().to('cuda:0')
        y.backward(x2_clone)
        expected_grad = x2_clone * 2
        self.assertEqual(expected_grad.to_dense(), x2.grad.to('cuda:0').to_dense())
        self.assertEqual(None, x1.grad)

    @onlyCUDA
    def test_cuda_empty(self, device):
        def test_tensor(x):
            y = x.to(device)
            self.assertEqual(x.sparse_dim(), y.sparse_dim())
            self.assertEqual(x.dense_dim(), y.dense_dim())
            x = y.cpu()
            self.assertEqual(y.sparse_dim(), x.sparse_dim())
            self.assertEqual(y.dense_dim(), x.dense_dim())

        x = torch.sparse_coo_tensor((2, 3, 4), dtype=torch.float32)
        test_tensor(x)

        x = torch.sparse_coo_tensor((2, 3, 4), dtype=torch.float16)
        test_tensor(x)

        x = torch.sparse_coo_tensor((2, 3, 4), dtype=torch.float16)
        test_tensor(x)

        x = torch.sparse_coo_tensor((2, 3, 4, 0), dtype=torch.float32)
        test_tensor(x)

    @coalescedonoff
    @dtypes(torch.double, torch.cdouble)
    def test_transpose(self, device, dtype, coalesced):
        def test_shape(sparse_dims, nnz, with_size):
            x = self._gen_sparse(sparse_dims, nnz, with_size, dtype, device, coalesced)[0]
            y = self.safeToDense(x)

            for i, j in itertools.combinations(range(4), 2):
                x = x.transpose_(i, j)
                y = y.transpose(i, j)
                self.assertEqual(self.safeToDense(x), y)

                x = x.transpose(i, j)
                y = y.transpose(i, j)
                self.assertEqual(self.safeToDense(x), y)

        test_shape(4, 6, 3)
        test_shape(4, 3, [7, 7, 7, 3, 3, 3, 0])
        test_shape(4, 0, [0, 0, 7, 3, 3, 3, 0])

    @coalescedonoff
    @dtypes(torch.double, torch.cdouble)
    @unittest.skipIf(TEST_WITH_CROSSREF, "generator unsupport triggers assertion error")
    @gradcheck_semantics()
    def test_permute(self, device, dtype, coalesced, gradcheck):
        # trivial checks
        s = torch.rand(3, 3, 3, device=device, dtype=dtype).to_sparse()
        with self.assertRaisesRegex(RuntimeError, "does not match the length"):
            s.permute(dims=(1, 0))
        with self.assertRaisesRegex(RuntimeError, "duplicate dims"):
            s.permute(dims=(1, 1, 1))

        def test_shape(sparse_dims, nnz, with_size):
            ndim = len(with_size)
            valid_sparse_dims = torch.arange(-ndim, -ndim + sparse_dims)
            valid_dense_dims = torch.arange(-ndim + sparse_dims, 0)

            for dims in itertools.permutations(range(-ndim, 0)):
                s = self._gen_sparse(sparse_dims, nnz, with_size, dtype, device, coalesced)[0]
                d = self.safeToDense(s)

                dims_sparse, _ = torch.tensor(dims[:sparse_dims]).sort()
                dims_dense, _ = torch.tensor(dims[sparse_dims:]).sort()

                if (valid_sparse_dims == dims_sparse).all() and (valid_dense_dims == dims_dense).all():
                    # if valid permutation, test for correctness
                    s_permuted = s.permute(dims)
                    self.assertEqual(s_permuted, d.permute(dims))

                    # if s is coalesced, and perm does not touch 0-dim,
                    # the result has to be coalesced as well
                    if dims[0] == 0:
                        self.assertEqual(s_permuted.is_coalesced(), s.is_coalesced())
                    else:
                        self.assertFalse(s_permuted.is_coalesced())

                    gradcheck(lambda t: t.permute(dims).to_dense(masked_grad=gradcheck.masked), s.requires_grad_())
                else:
                    # otherwise check if exception is thrown
                    fail_message = "transpositions between sparse and dense dimensions are not allowed"
                    with self.assertRaisesRegex(RuntimeError, fail_message):
                        s.permute(dims)

        test_shape(2, 3, [2, 3, 4, 5])
        test_shape(2, 3, [2, 2, 0])
        # if nnz=0, it is not true that t == t.to_dense().to_sparse()
        # unless t.sparse_dim == t.dim (i.e. t is not hybrid)
        test_shape(3, 0, [0, 0, 2])

    @coalescedonoff
    @onlyCPU
    @dtypes(torch.double)
    def test_coalesce_transpose_mm(self, device, dtype, coalesced):
        def test_shape(di, dj, dk, nnz):
            x, _, _ = self._gen_sparse(2, nnz, [dj, di], dtype, device, coalesced)
            y = torch.randn(dj, dk, dtype=dtype, device=device)

            x_coalesced = x.coalesce()
            self.assertTrue(x_coalesced.is_coalesced())

            x_coalesced_t = x_coalesced.t()
            # Transpose is `colasced`-preserving if the indices tensor is empty.
            self.assertEqual(x_coalesced_t.is_coalesced(), di * nnz == 0)

            res = torch.mm(x_coalesced_t, y)
            expected = torch.mm(self.safeToDense(x_coalesced_t), y)
            self.assertEqual(res, expected)

        test_shape(10, 20, 30, 20)
        test_shape(0, 20, 30, 0)
        test_shape(10, 0, 30, 0)
        test_shape(10, 20, 0, 0)
        test_shape(10, 20, 0, 20)

    @skipIfTorchDynamo("https://github.com/pytorch/torchdynamo/issues/1166")
    @dtypes(torch.double, torch.cdouble)
    def test_t_empty(self, device, dtype):
        def test_in_place(x):
            shape_original = x.shape
            x.t_()
            self.assertEqual(torch.Size([shape_original[1], shape_original[0]]), x.size())
            self.assertEqual(0, x._indices().numel())
            self.assertEqual(0, x._values().numel())
            self.assertEqual(x.sparse_dim(), 2)
            self.assertEqual(x.dense_dim(), 0)

        def test_not_in_place(x):
            shape_original = x.shape
            y = x.t()
            self.assertEqual(torch.Size([shape_original[1], shape_original[0]]), y.size())
            self.assertEqual(0, y._indices().numel())
            self.assertEqual(0, y._values().numel())
            self.assertEqual(x.sparse_dim(), 2)
            self.assertEqual(x.dense_dim(), 0)

        x = self.sparse_empty(2, 3, dtype=dtype, device=device)
        test_in_place(x)
        test_not_in_place(x)

        x = self.sparse_empty(2, 0, dtype=dtype, device=device)
        test_in_place(x)
        test_not_in_place(x)

    @coalescedonoff
    @dtypes(torch.double, torch.cdouble)
    def test_add_zeros(self, device, dtype, coalesced):
        def test_shape(sparse_dims, nnz, sizes):
            x, _, _ = self._gen_sparse(sparse_dims, nnz, sizes, dtype, device, coalesced)
            zeros = torch.sparse_coo_tensor(sizes, device=x.device)
            r1 = zeros + x
            r2 = x + zeros
            self.assertEqual(r1, x)
            self.assertEqual(r2, x)

        test_shape(1, 20, [1])
        test_shape(4, 20, [3, 17, 19, 5])
        test_shape(2, 20, [3, 17, 19, 5])
        test_shape(2, 20, [3, 17, 19, 0])

    @dtypes(torch.double, torch.cdouble)
    def test_add_sub_nnz(self, device, dtype):
        # nnz should not grow unbounded (gh-34964)
        x = torch.randn(10, dtype=dtype, device=device).to_sparse()
        x.add_(x)
        x.add_(x)
        self.assertLessEqual(x._nnz(), 10)

        x.sub_(2 * x)
        x.sub_(2 * x)
        self.assertLessEqual(x._nnz(), 10)

    @coalescedonoff
    @dtypes(torch.double, torch.cdouble)
    def test_cat(self, device, dtype, coalesced):
        # shapes: list of tuples (sparse_dims, nnz, sizes)
        def test_shapes(shapes, dim, fail_message=None):
            inputs = [self._gen_sparse(shape[0], shape[1], shape[2], dtype, device, coalesced)[0]
                      for shape in shapes]
            if fail_message:
                with self.assertRaisesRegex(RuntimeError, fail_message):
                    torch.cat(inputs, dim)
            else:
                result = torch.cat(inputs, dim)
                dense_result = torch.cat([t.to_dense() for t in inputs], dim)
                self.assertEqual(dense_result, result.to_dense())

        test_shapes(
            [(3, 10, [2, 3, 4]), (3, 10, [2, 1, 4]), (3, 10, [2, 4, 4])], 1)

        # mismatched sizes
        test_shapes([(3, 10, [2, 3, 4]), (3, 10, [2, 1, 4])], 0,
                    "All tensors must have the same shape: \\[2, 3, 4].*\\[2, 1, 4]")
        # hybrid sparse/dense
        test_shapes(
            [(2, 10, [2, 3, 4]), (2, 10, [2, 1, 4]), (2, 10, [2, 4, 4])], 1)
        # cat along dense dim
        test_shapes([(2, 10, [2, 3, 4]), (2, 10, [2, 3, 7])], 2)
        test_shapes([(1, 10, [2, 3, 4]), (1, 10, [2, 3, 4])], 1)
        test_shapes([(1, 10, [2, 3, 4]), (1, 10, [2, 3, 4])], 2)
        # mismatched dimensions
        test_shapes([(2, 10, [2, 3, 4]), (3, 10, [2, 3, 4])], 0,
                    "All tensors must have the same.*2, 1, but tensor at position 1 has 3, 0.")
        # wrapped dimension
        test_shapes(
            [(3, 10, [2, 3, 4]), (3, 10, [2, 1, 4]), (3, 10, [2, 4, 4])], -2)

        # sparse with dense
        sp = self._gen_sparse(3, 10, [2, 3, 4], dtype, device, coalesced)[0]
        dn = sp.to_dense()
        with self.assertRaisesRegex(RuntimeError,
                                    "Concatenating sparse tensors, but a dense tensor was found at position 1."):
            torch.cat((sp, dn))

    @coalescedonoff
    @dtypes(torch.double, torch.cdouble)
    def test_unsqueeze(self, device, dtype, coalesced):
        def test_shape(sparse_dims, nnz, sizes, unsqueeze_dim, fail_message=None):
            x, _, _ = self._gen_sparse(sparse_dims, nnz, sizes, dtype, device, coalesced)
            if fail_message:
                with self.assertRaisesRegex(IndexError, fail_message):
                    torch.unsqueeze(x, unsqueeze_dim)
            else:
                result = torch.unsqueeze(x, unsqueeze_dim)
                dense_result = torch.unsqueeze(x.to_dense(), unsqueeze_dim)
                self.assertEqual(dense_result, result.to_dense())

        # basic case
        test_shape(3, 10, [5, 7, 11], 0)

        # hybrid sparse/dense, unsqueeze along sparse dim
        test_shape(3, 10, [5, 7, 11, 13, 17], 0)
        test_shape(3, 10, [5, 7, 11, 13, 17], 3)

        # unsqueeze along dense dimensions
        test_shape(3, 10, [5, 7, 11, 13, 17], 4)
        test_shape(3, 10, [5, 7, 11, 13, 17], 5)

        # wrapped dimensions
        test_shape(3, 10, [5, 7, 11, 13, 17], -1)
        test_shape(3, 10, [5, 7, 11, 13, 17], -6)

        # bounds
        test_shape(3, 10, [5, 7, 11, 13, 17], -7, "Dimension out of range")
        test_shape(3, 10, [5, 7, 11, 13, 17], 6, "Dimension out of range")

    @coalescedonoff
    @dtypes(torch.double, torch.cdouble)
    def test_select(self, device, dtype, coalesced):
        def test_shape(sparse_dims, nnz, sizes, select_dim, select_index, fail_message=None):
            x, _, _ = self._gen_sparse(sparse_dims, nnz, sizes, dtype, device, coalesced)
            if fail_message:
                with self.assertRaisesRegex(IndexError, fail_message):
                    torch.select(x, select_dim, select_index)
            else:
                result = torch.select(x, select_dim, select_index)
                if result.is_sparse:
                    result = result.to_dense()
                dense_result = torch.select(x.to_dense(), select_dim, select_index)
                self.assertEqual(dense_result, result)


        sizes = [5, 7, 11, 13, 17]
        # hybrid sparse/dense, select sparse dim, result is dense
        for i in range(sizes[0]):
            test_shape(1, 10, sizes, 0, i)
        test_shape(1, 10, sizes, 0, sizes[0] + 1, r'select[(][)][:] index \d out of range.*')

        # hybrid sparse/dense, select sparse dim, result is sparse
        for d in range(3):
            for i in range(sizes[d]):
                test_shape(3, 10, sizes, d, i)

        # hybrid sparse/dense, select dense dim, result is sparse
        for d in range(1, 3):
            for i in range(sizes[d]):
                test_shape(1, 10, sizes, d, i)

    @dtypes(*integral_types())
    def test_select_no_type_promotion(self, device, dtype):
        # see https://github.com/pytorch/pytorch/issues/82150
        idx = torch.tensor([[0, 0, 0, 1, 1, 1], [0, 0, 0, 1, 1, 1]])
        val = torch.ones(6, dtype=dtype)
        s = torch.sparse_coo_tensor(idx, val, size=(3, 3))

        for t in (s, s * torch.tensor(0, dtype=dtype)):
            # empty checks
            self.assertEqual(t.dtype, t[2].dtype)
            self.assertEqual(t.dtype, t[0, 1].dtype)
            # sum should not promote
            self.assertEqual(t.dtype, t[0, 0].dtype)
            self.assertEqual(t.dtype, t[1, 1].dtype)

    @coalescedonoff
    @dtypes(torch.double, torch.cdouble)
    def test_index_select(self, device, dtype, coalesced):
        def test_shape(sparse_dims, nnz, sizes, select_dim, select_index, fail_message=None):
            if isinstance(select_index, int):
                select_index = [select_index]
            if isinstance(select_index, list):
                select_index = torch.tensor(select_index, device=device, dtype=torch.long)
            x, _, _ = self._gen_sparse(sparse_dims, nnz, sizes, dtype, device, coalesced)
            if fail_message:
                with self.assertRaisesRegex(IndexError, fail_message):
                    torch.index_select(x, select_dim, select_index)
            else:
                result = torch.index_select(x, select_dim, select_index)
                if result.is_sparse:
                    result = result.to_dense()
                dense_result = torch.index_select(x.to_dense(), select_dim, select_index)
                self.assertEqual(dense_result, result)

        sizes = [5, 7, 11, 13, 17]
        for d in range(len(sizes)):
            for index in [0, sizes[d] - 1, [0, sizes[d] // 2, sizes[d] - 1]]:
                test_shape(1, 10, sizes, d, index)
                test_shape(len(sizes) // 2, 10, sizes, d, index)
                test_shape(len(sizes), 10, sizes, d, index)

    def _test_index_select_exhaustive_index(self, sizes, dims, device, dtype, coalesced):
        t = make_tensor(sizes, dtype=dtype, device=device)
        t_sparse = t.to_sparse().coalesce() if coalesced else t.to_sparse()
        t_small_sparse, _, _ = self._gen_sparse(len(sizes), 2, sizes, dtype, device, coalesced)
        t_small = t_small_sparse.to_dense()
        for d in dims:
            # NOTE: indices are negative
            idx_dim_d_range = list(range(-sizes[d], 0))
            for idx_len in range(sizes[d], sizes[d] + 1):
                # creates all possible valid indices into dim d of lenght idx_len
                for idx in itertools.product(*itertools.repeat(idx_dim_d_range, idx_len)):
                    t_idx = torch.tensor(idx, dtype=torch.long, device=device)

                    # NOTE: index_select for dense does not support negative indices,
                    # hence + sizes[d]. See https://github.com/pytorch/pytorch/issues/76347

                    # tests the nnz > sizes[d] branch
                    dense_result = t.index_select(d, t_idx + sizes[d])
                    sparse_result = t_sparse.index_select(d, t_idx)
                    self.assertEqual(dense_result, sparse_result)

                    # tests the nnz <= sizes[d] branch
                    small_dense_result = t_small.index_select(d, t_idx + sizes[d])
                    small_sparse_result = t_small_sparse.index_select(d, t_idx)
                    self.assertEqual(small_dense_result, small_sparse_result)

    @coalescedonoff
    @dtypes(torch.double, torch.cdouble)
    def test_index_select_exhaustive_index_small(self, device, dtype, coalesced):
        # will trigger brute-force algo
        self._test_index_select_exhaustive_index((3, 3, 4), range(3), device, dtype, coalesced)

    @coalescedonoff
    @dtypes(torch.double, torch.cdouble)
    def test_index_select_exhaustive_index_large(self, device, dtype, coalesced):
        # will trigger more sophisticated algos
        self._test_index_select_exhaustive_index((100, 50, 3, 3), (2, 3), device, dtype, coalesced)

    @coalescedonoff
    @dtypes(torch.double, torch.cdouble)
    def test_index_select_empty_and_non_contiguous_index(self, device, dtype, coalesced):
        # empty index
        idx_empty = torch.tensor([], dtype=torch.long, device=device)
        t = make_tensor((5, 5), dtype=dtype, device=device)
        res_dense = t.index_select(0, idx_empty)
        res_sparse = t.to_sparse().index_select(0, idx_empty)
        self.assertEqual(res_dense, res_sparse)

        # non-contigous index
        idx = torch.randint(low=0, high=5, size=(10, 2), device=device)[:, 0]

        def run_test(sizes):
            # case nnz > size[d]
            t = make_tensor(sizes, dtype=dtype, device=device)
            res_dense = t.index_select(0, idx)
            res_sparse = t.to_sparse().index_select(0, idx)
            self.assertEqual(res_dense, res_sparse)

            # case nnz <= size[d]
            t_small_sparse, _, _ = self._gen_sparse(len(sizes), 2, sizes, dtype, device, coalesced)
            res_sparse = t_small_sparse.index_select(0, idx)
            res_dense = t_small_sparse.to_dense().index_select(0, idx)
            self.assertEqual(res_dense, res_sparse)

        # brute-force
        run_test((10, 10))
        # more sophisticated algos
        run_test((10, 100, 100))

    @onlyCPU
    @coalescedonoff
    @dtypes(torch.double, torch.cdouble)
    def test_index_select_parallelization(self, device, dtype, coalesced):
        """
        Test with sizes that will trigger parallelization (i.e. with sizes
        that are >= at::internal::GRAIN_SIZE)
        """
        def run_test(nnz, size):
            t_sparse, _, _ = self._gen_sparse(1, nnz, (size,), dtype, device, coalesced)
            t_dense = t_sparse.to_dense()

            # idx_small to (sort) and (binary) search into t_sparse
            idx_small = torch.randint(size, (nnz // 2,), device=device)
            # idx_large to (sort) and (binary) search into idx_large
            # NOTE: when coalesced=True, the (binary) search will be
            # done over t_sparse anyway, as it is already sorted.
            idx_large = torch.randint(size, (nnz * 2,), device=device)
            for idx in (idx_small, idx_large):
                res_dense = t_dense.index_select(0, idx)
                res_sparse = t_sparse.index_select(0, idx)
                self.assertEqual(res_dense, res_sparse)

        # NOTE: GRAIN_SIZE = 32768
        # case nnz <= size[d]
        tlen = 70000  # > 2 * GRAIN_SIZE
        run_test(tlen, tlen)

        # case nnz > size[d]
        run_test(tlen, tlen // 2)

    @onlyCPU
    @coalescedonoff
    @dtypes(torch.double, torch.cdouble)
    def test_mm(self, device, dtype, coalesced):
        def test_shape(di, dj, dk, nnz):
            x, _, _ = self._gen_sparse(2, nnz, [di, dj], dtype, device, coalesced)
            t = torch.randn(di, dk, dtype=dtype, device=device)
            y = torch.randn(dj, dk, dtype=dtype, device=device)
            alpha = random.random()
            beta = random.random()

            res = torch.addmm(t, x, y, beta=beta, alpha=alpha)
            expected = torch.addmm(t, self.safeToDense(x), y, beta=beta, alpha=alpha)
            self.assertEqual(res, expected)

            res = torch.addmm(t, x, y)
            expected = torch.addmm(t, self.safeToDense(x), y)
            self.assertEqual(res, expected)

            res = torch.mm(x, y)
            expected = torch.mm(self.safeToDense(x), y)
            self.assertEqual(res, expected)

        test_shape(10, 100, 100, 20)
        test_shape(100, 1000, 200, 20)
        test_shape(64, 10000, 300, 20)
        test_shape(0, 100, 100, 0)
        test_shape(10, 0, 100, 0)
        test_shape(10, 100, 0, 0)
        test_shape(10, 100, 0, 20)

    @unittest.skipIf(
        IS_WINDOWS and TEST_CUDA,
        "bmm sparse-dense CUDA is not yet supported in Windows, at least up to CUDA 10.1"
    )
    @coalescedonoff
    @dtypes(torch.double)
    def test_bmm(self, device, dtype, coalesced):
        def test_shape(num_mats, dim_i, dim_j, dim_k, nnz):
            a_list = []
            b_list = []
            for mat_idx in range(num_mats):
                a_mat = self._gen_sparse(2, nnz, [dim_i, dim_j], dtype, device, coalesced)[0]
                b_mat = torch.randn([dim_j, dim_k], dtype=dtype, device=device)
                a_list.append(a_mat)
                b_list.append(b_mat)

            a = torch.stack(a_list)
            b = torch.stack(b_list)
            ab = a.bmm(b)

            # Compare each matrix against result from mm()
            for mat_idx in range(num_mats):
                a_mat = a_list[mat_idx]
                b_mat = b_list[mat_idx]
                ab_mat_bmm = ab[mat_idx]
                ab_mat_mm = a_mat.mm(b_mat)
                self.assertEqual(ab_mat_bmm, ab_mat_mm)

        test_shape(10, 10, 100, 99, 20)
        test_shape(10, 100, 1000, 200, 20)
        test_shape(10, 64, 10000, 300, 20)
        test_shape(10, 0, 100, 99, 0)
        test_shape(10, 10, 0, 100, 0)
        test_shape(10, 10, 100, 0, 0)
        test_shape(10, 10, 100, 0, 20)
        test_shape(10, 10, 100, 0, 20)

        a = torch.rand([10, 23, 32], dtype=dtype, device=device)
        a[3] = torch.zeros(23, 32, dtype=dtype, device=device)
        a[6] = torch.zeros(23, 32, dtype=dtype, device=device)
        a = a.to_sparse()
        b = torch.rand([10, 32, 10], dtype=dtype, device=device)
        b[4] = torch.zeros(32, 10, dtype=dtype, device=device)
        b[6] = torch.zeros(32, 10, dtype=dtype, device=device)
        ab = a.bmm(b)
        for mat_idx in range(ab.size(0)):
            ab_mat = ab[mat_idx]
            ab_mat_check = a[mat_idx].mm(b[mat_idx])
            self.assertEqual(ab_mat, ab_mat_check)

        ab_traspose_check = b.transpose(1, 2).to_sparse().bmm(
            a.transpose(1, 2).to_dense()
        ).transpose(1, 2)
        self.assertEqual(ab, ab_traspose_check)

    @onlyCUDA
    @coalescedonoff
    @dtypes(torch.double)
    @unittest.skipIf(
        IS_WINDOWS,
        "bmm sparse-dense CUDA is not yet supported in Windows, at least up to CUDA 10.1"
    )
    def test_bmm_deterministic(self, device, dtype, coalesced):
        def test_shape(num_mats, dim_i, dim_j, dim_k, nnz):
            a_list = []
            b_list = []
            for mat_idx in range(num_mats):
                a_list.append(self._gen_sparse(2, nnz, [dim_i, dim_j], dtype, device, coalesced)[0])
                b_list.append(torch.randn([dim_j, dim_k], dtype=dtype, device=device))

            a = torch.stack(a_list).cuda()
            b = torch.stack(b_list).cuda()
            with DeterministicGuard(torch.are_deterministic_algorithms_enabled()):
                torch.use_deterministic_algorithms(False)
                ab_nondeterministic = torch.bmm(a, b)
                torch.use_deterministic_algorithms(True)
                ab_deterministic = torch.bmm(a, b)
            diff_abs = (ab_deterministic - ab_nondeterministic).abs()
            diff_rel = diff_abs / ab_deterministic.abs()
            diff_rel[torch.isnan(diff_rel)] = 0

            # deterministic and non-deterministic results should either be
            # equal or within a small relative difference
            equal_abs_or_rel = diff_abs.eq(0).logical_or(diff_rel.lt(0.001))
            self.assertTrue(equal_abs_or_rel.all())

        test_shape(10, 10, 100, 99, 20)
        test_shape(10, 100, 1000, 200, 20)
        test_shape(10, 64, 10000, 300, 20)
        test_shape(10, 0, 100, 99, 0)
        test_shape(10, 10, 0, 100, 0)
        test_shape(10, 10, 100, 0, 0)
        test_shape(10, 10, 100, 0, 20)
        test_shape(10, 10, 100, 0, 20)

    @onlyCUDA
    @unittest.skipIf(
        not IS_WINDOWS or not TEST_WITH_ROCM,
        "this test ensures bmm sparse-dense CUDA gives an error when run on Windows with CUDA < 11.0"
    )
    @dtypes(torch.double)
    def test_bmm_windows_error(self, device, dtype):
        a = torch.rand(2, 2, 2, dtype=dtype).to_sparse().cuda()
        b = torch.rand(2, 2, 2, dtype=dtype).cuda()
        with self.assertRaisesRegex(
                RuntimeError,
                "bmm sparse-dense CUDA is not supported on Windows with cuda before 11.0"):
            ab = a.bmm(b)

    @onlyCPU
    @coalescedonoff
    @dtypes(torch.double, torch.cdouble)
    def test_saddmm(self, device, dtype, coalesced):
        def test_shape(di, dj, dk, nnz):
            x = self._gen_sparse(2, nnz, [di, dj], dtype, device, coalesced)[0]
            t = self._gen_sparse(2, nnz, [di, dk], dtype, device, coalesced)[0]
            y = torch.randn(dj, dk, dtype=dtype, device=device)
            alpha = random.random()
            beta = random.random()

            res = torch.saddmm(t, x, y, beta=beta, alpha=alpha)
            expected = torch.addmm(self.safeToDense(t), self.safeToDense(x), y, beta=beta, alpha=alpha)
            self.assertEqual(self.safeToDense(res), expected)

            res = torch.saddmm(t, x, y)
            expected = torch.addmm(self.safeToDense(t), self.safeToDense(x), y)
            self.assertEqual(self.safeToDense(res), expected)

            res = torch.smm(x, y)
            expected = torch.mm(self.safeToDense(x), y)
            self.assertEqual(self.safeToDense(res), expected)

        test_shape(7, 5, 3, 20)
        test_shape(1000, 100, 100, 20)
        test_shape(3000, 64, 300, 20)
        test_shape(0, 100, 100, 0)
        test_shape(1000, 0, 100, 0)
        test_shape(1000, 100, 0, 0)

    @onlyCPU
    @coalescedonoff
    # adding a graph break before self.assertFalse(weight._indices().is_contiguous())
    # makes the test pass so some existent sparse related bug
    @skipIfTorchDynamo("skip")
    @dtypes(torch.double, torch.cdouble)
    def test_sspaddmm(self, device, dtype, coalesced):

        def test_shape(di, dj, dk, nnz):
            x = self._gen_sparse(2, nnz, [di, dj], dtype, device, coalesced)[0]
            t = self._gen_sparse(2, nnz, [di, dk], dtype, device, coalesced)[0]
            y = torch.randn(dj, dk, dtype=dtype, device=device)
            alpha = random.random()
            beta = random.random()

            res = t.sspaddmm(x, y, beta=beta, alpha=alpha)
            expected = torch.addmm(self.safeToDense(t), self.safeToDense(x), y, beta=beta, alpha=alpha)
            self.assertEqual(self.safeToDense(res), expected)

            res = t.sspaddmm(x, y)
            expected = torch.addmm(self.safeToDense(t), self.safeToDense(x), y)
            self.assertEqual(self.safeToDense(res), expected)

        test_shape(7, 5, 3, 20)
        test_shape(1000, 100, 100, 20)
        test_shape(3000, 64, 300, 20)
        test_shape(0, 100, 100, 0)
        test_shape(1000, 0, 100, 0)
        test_shape(1000, 100, 0, 0)

        # Test code from issue https://github.com/pytorch/pytorch/issues/45113
        batch_size, input_size, hidden_size = 5, 3, 7

        # Create coalesced sparse tensor with non-contiguous indices
        weight = torch.randn(hidden_size, input_size, dtype=dtype, device=device).to_sparse()
        self.assertTrue(weight.is_coalesced())
        non_contig_indices = weight.indices().mT.contiguous().mT
        weight = torch.sparse_coo_tensor(
            indices=non_contig_indices, values=weight.values(), size=weight.shape)
        weight._coalesced_(True)
        self.assertFalse(weight._indices().is_contiguous())
        # Create un/coalesced sparse tensor
        bias = torch.randn((hidden_size, 1), dtype=dtype, device=device).to_sparse()
        bias = torch.cat([bias] * batch_size, dim=1)

        if coalesced:
            bias = bias.coalesce()

        x = torch.randn(input_size, batch_size, dtype=dtype, device=device)
        res = bias.sspaddmm(weight, x)

        true_result = (bias.to_dense() + torch.matmul(weight.to_dense(), x)).to_sparse()
        self.assertEqual(self.safeToDense(res), self.safeToDense(true_result))

    @unittest.skipIf(TEST_WITH_CROSSREF, "generator unsupport triggers assertion error")
    @coalescedonoff
    @dtypes(torch.double, torch.cdouble, torch.bfloat16)
    def test_sparse_addmm(self, device, dtype, coalesced):
        if dtype is torch.bfloat16:
            # RuntimeError: "addmm_sparse_dense" not implemented for 'BFloat16'
            self.skipTest('See https://github.com/pytorch/pytorch/issues/73145')

        def test_shape(m, n, p, nnz, broadcast, alpha_beta=None):
            if alpha_beta is None:
                alpha = random.random()
                beta = random.random()
            else:
                alpha, beta = alpha_beta
            if broadcast:
                D1 = make_tensor((), dtype=dtype, device=device, requires_grad=True)
            else:
                D1 = make_tensor([n, p], dtype=dtype, device=device, requires_grad=True)
            D2 = make_tensor([m, p], dtype=dtype, device=device, requires_grad=True)
            S = self._gen_sparse(2, nnz, [n, m], dtype, device, coalesced)[0]
            S_dense = S.to_dense().requires_grad_(True)
            S.requires_grad_(True)
            Y = torch.sparse.addmm(D1, S, D2, beta=beta, alpha=alpha)
            Y_dense = torch.addmm(D1, S_dense, D2, beta=beta, alpha=alpha)
            self.assertEqual(Y, Y_dense)

            def fn(S, D1, D2, beta=beta, alpha=alpha):
                return torch.sparse.addmm(D1, S, D2, beta=beta, alpha=alpha)
            gradcheck(fn, (S, D1, D2), masked=True)

        test_shape(7, 8, 9, 20, False, None)
        test_shape(7, 8, 9, 20, True, None)
        test_shape(7, 8, 9, 20, False, (1, 0))
        test_shape(7, 8, 9, 20, True, (1, 0))
        test_shape(7, 8, 9, 20, False, (1, 1))
        test_shape(7, 8, 9, 20, True, (1, 1))

    @coalescedonoff
    @dtypes(torch.double)
    @unittest.skipIf(TEST_WITH_CROSSREF, "generator unsupport triggers assertion error")
    def test_sparse_mm(self, device, dtype, coalesced):
        def test_shape(d1, d2, d3, nnz, transposed):
            if transposed:
                D = torch.randn(d3, d2, dtype=dtype,
                                device=device).t_().requires_grad_(True)
            else:
                D = torch.randn(d2, d3, dtype=dtype, device=device).requires_grad_(True)
            S = self._gen_sparse(2, nnz, [d1, d2], dtype, device, coalesced)[0]
            S_dense = S.to_dense().requires_grad_(True)
            S.requires_grad_(True)
            self.assertEqual(torch.sparse.mm(S, D), torch.mm(S_dense, D))

            def fn(S, D):
                return torch.sparse.mm(S, D)
            gradcheck(fn, (S, D), masked=True)

        test_shape(7, 8, 9, 20, False)
        test_shape(7, 8, 9, 20, True)

    @coalescedonoff
    @dtypes(torch.double)
    @unittest.skipIf(TEST_WITH_CROSSREF, "generator unsupport triggers assertion error")
    @gradcheck_semantics()
    def test_sparse_mul(self, device, dtype, coalesced, gradcheck):
        # https://github.com/pytorch/pytorch/issues/79914
        a = torch.tensor([[0., 1]], dtype=dtype, device=device).to_sparse().requires_grad_(True)
        b = torch.tensor([[0., 1]], dtype=dtype, device=device).to_sparse().requires_grad_(True)
        gradcheck(lambda x, y: torch.sparse.sum(x * y).to_dense(masked_grad=gradcheck.masked), [a, b])

        def test_shape(sparse_dims, nnz, with_shape):
            a = self._gen_sparse(sparse_dims, nnz, with_shape, dtype, device, coalesced)[0].requires_grad_(True)
            b = self._gen_sparse(sparse_dims, nnz, with_shape, dtype, device, coalesced)[0].requires_grad_(True)

            self.assertEqual((a * b).to_dense(), a.to_dense() * b.to_dense(), masked=True)
            gradcheck(lambda x, y: (x * y).to_dense(), [a, b])
            # Issues with 0-dim indices/values
            gradcheck(lambda x, y: torch.sparse.sum(x * y).to_dense(), [a, b], masked=True)

        # TODO: Re-enable these
        # test_shape(2, 3, [2, 3, 4, 5])
        # test_shape(2, 3, [2, 2, 0])

    @coalescedonoff
    @dtypes(torch.double)
    def test_dsmm(self, device, dtype, coalesced):
        def test_shape(di, dj, dk, nnz):
            x = self._gen_sparse(2, nnz, [di, dj], dtype, device, coalesced)[0]
            y = self.randn(dj, dk, dtype=dtype, device=device)

            res = torch.dsmm(x, y)
            expected = torch.mm(self.safeToDense(x), y)
            self.assertEqual(res, expected)

        test_shape(7, 5, 3, 20)
        test_shape(1000, 100, 100, 20)
        test_shape(3000, 64, 300, 20)
        test_shape(0, 100, 100, 0)
        test_shape(1000, 0, 100, 0)
        test_shape(1000, 100, 0, 0)
        test_shape(1000, 100, 0, 20)

    @coalescedonoff
    @dtypes(torch.double)
    def test_hsmm(self, device, dtype, coalesced):
        def test_shape(di, dj, dk, nnz):
            x = self._gen_sparse(2, nnz, [di, dj], dtype, device, coalesced)[0]
            y = self.randn(dj, dk, dtype=dtype, device=device)

            res = torch.hsmm(x, y)
            expected = torch.mm(self.safeToDense(x), y)
            self.assertEqual(res.to_dense(), expected)

        test_shape(7, 5, 3, 20)
        test_shape(1000, 100, 100, 20)
        test_shape(3000, 64, 300, 20)
        test_shape(0, 100, 100, 0)
        test_shape(1000, 0, 100, 0)
        test_shape(1000, 100, 0, 0)
        test_shape(1000, 100, 0, 20)

    @coalescedonoff
    @dtypes(torch.double)
    def test_spadd(self, device, dtype, coalesced):

        def _test_spadd_shape(nnz, shape_i, shape_v=None):
            shape = shape_i + (shape_v or [])
            x, _, _ = self._gen_sparse(len(shape_i), nnz, shape, dtype, device, coalesced)
            y = self.randn(*shape, dtype=dtype, device=device)
            r = random.random()

            res = torch.add(y, x, alpha=r)
            expected = y + r * self.safeToDense(x)

            self.assertEqual(res, expected)

            # Non contiguous dense tensor
            s = list(shape)
            s[0] = shape[-1]
            s[-1] = shape[0]
            y = self.randn(*s, dtype=dtype, device=device)
            y.transpose_(0, len(s) - 1)
            r = random.random()

            res = torch.add(y, x, alpha=r)
            expected = y + r * self.safeToDense(x)

            self.assertEqual(res, expected)

            x, i, v = self._gen_sparse(len(shape_i), nnz, shape, dtype, device, coalesced)
            nnz = i.size(1)

            # Non contiguous sparse indices tensor
            x_ = self.sparse_tensor(i[:, ::2], v[:(nnz + 1) // 2], x.shape, dtype=dtype, device=device)
            res = torch.add(y, x_, alpha=r)
            expected = y + r * self.safeToDense(x_)
            self.assertEqual(res, expected)

            # Non contiguous sparse values tensor

            x_ = self.sparse_tensor(i[:, :(nnz + 1) // 2], v[::2], x.shape, dtype=dtype, device=device)
            res = torch.add(y, x_, alpha=r)
            expected = y + r * self.safeToDense(x_)
            self.assertEqual(res, expected)

            # Non contiguous sparse indices and values tensors
            x_ = self.sparse_tensor(i[:, 1::2], v[1::2], x.shape, dtype=dtype, device=device)
            res = torch.add(y, x_, alpha=r)
            expected = y + r * self.safeToDense(x_)
            self.assertEqual(res, expected)

        def _test_spadd():
            _test_spadd_shape(10, [5, 6])
            _test_spadd_shape(10, [10, 10, 10])
            _test_spadd_shape(10, [50, 30, 20])
            _test_spadd_shape(10, [5, 5, 5, 5, 5, 5])
            _test_spadd_shape(0, [0, 30, 20])
            _test_spadd_shape(0, [50, 0, 20])
            _test_spadd_shape(0, [50, 30, 0])

        def _test_spadd_hybrid():
            _test_spadd_shape(10, [5, 6], [2, 3])
            _test_spadd_shape(10, [10, 10, 10], [3])
            _test_spadd_shape(10, [50, 30, 20], [2])
            _test_spadd_shape(10, [5, 5, 5, 5, 5, 5], [2])
            _test_spadd_shape(0, [0, 30, 20], [2, 0])
            _test_spadd_shape(0, [50, 0, 20], [2, 0])
            _test_spadd_shape(0, [50, 30, 0], [2, 0])
            _test_spadd_shape(10, [50, 30, 20], [2, 0])

        _test_spadd()
        _test_spadd_hybrid()

    @coalescedonoff
    @dtypes(torch.float)
    def test_sparse_add_out_bfloat16(self, device, dtype, coalesced):
        # fp32
        x, _, _ = self._gen_sparse(3, 5, 10, dtype, device, coalesced)
        y, _, _ = self._gen_sparse(3, 5, 10, dtype, device, coalesced)
        res_fp32 = torch.add(x, y)

        # bfloat16
        x = x.bfloat16()
        y = y.bfloat16()
        res_bf16 = torch.add(x, y)
        res_bf16 = res_bf16.float()  # to compare with reference
        self.assertEqual(res_fp32, res_bf16, atol=1e-2, rtol=0)

    @coalescedonoff
    @dtypes(torch.double, torch.cdouble)
    def test_norm(self, device, dtype, coalesced):
        def test_shape(sparse_dims, nnz, with_size):
            x, _, _ = self._gen_sparse(sparse_dims, nnz, with_size, dtype, device, coalesced)
            y = x.coalesce()
            self.assertEqual(x.norm(), y._values().norm())

        test_shape(3, 10, 100)
        test_shape(4, 10, [100, 100, 100, 5, 5, 5, 0])
        test_shape(4, 0, [0, 0, 100, 5, 5, 5, 0])

        # Unsupported arguments should error
        kwarg_error_pairs = [
            ({'keepdim': True},
             RuntimeError, r'norm_sparse currently does not support keepdim=True'),
            ({'dim': 0},
             RuntimeError, r'norm_sparse currently only supports full reductions'),
            ({'dtype': torch.double, 'p': 'fro'},
             ValueError, r'dtype argument is not supported in frobenius norm'),
            ({'dtype': torch.double, 'p': 0},
             RuntimeError, r"norm_sparse currently does not support 'dtype' argument")
        ]
        x = self._gen_sparse(3, 10, 100, dtype, device, coalesced)[0]
        for kwargs, err, msg in kwarg_error_pairs:
            with self.assertRaisesRegex(err, msg):
                x.norm(**kwargs)

    @coalescedonoff
    @dtypes(torch.double)
    @unittest.skipIf(TEST_WITH_CROSSREF, "fallback triggers cuda device error")
    def test_sparse_sum(self, device, dtype, coalesced):

        def run_tests(S, td=None):
            D = S.coalesce().to_dense().detach().requires_grad_(True)
            if td is None:
                S_sum = torch.sparse.sum(S)
                D_sum = D.sum()
                self.assertEqual(S_sum.item(), D_sum.item())

                def fn(S):
                    return torch.sparse.sum(S)
                gradcheck(fn, (S,), masked=True)
            else:
                S_sum = torch.sparse.sum(S, td)
                D_sum = D.sum(td)
                self.assertEqual(S_sum.to_dense() if S_sum.is_sparse else S_sum, D_sum)

                def fn(S):
                    res = torch.sparse.sum(S, td)
                    return res.to_dense(masked_grad=True)
                gradcheck(fn, (S,), masked=True)

        nnz = 10
        sparse_dims = 2
        with_size = [5, 5, 1, 4]  # use a dense dim = 1 to test for squeeze
        test_dims = []
        for i in range(1, 5):
            test_dims += itertools.combinations(range(len(with_size)), i)

        # https://github.com/pytorch/pytorch/issues/16501
        x = torch.tensor([[1., 0., 0., 1.],
                          [0., 1., 0., 0.],
                          [0., 1., 1., 0.],
                          [0., 1., 0., 2.]], dtype=dtype, device=device).to_sparse()
        self.assertEqual(torch.sparse.sum(x, dim=0), torch.sparse.sum(x, dim=-2))
        self.assertEqual(torch.sum(x.to_dense(), dim=0), torch.sparse.sum(x, dim=0).to_dense())

        S = self._gen_sparse(sparse_dims, nnz, with_size, dtype, device, coalesced)[0]

        # dim out of range
        self.assertRaises(IndexError, lambda: torch.sparse.sum(S, 5))

        # dim 0 appears multiple times in the list of dims
        self.assertRaises(RuntimeError, lambda: torch.sparse.sum(S, [0, 0]))

        # sum an empty tensor
        empty_S = torch.sparse_coo_tensor(size=with_size, dtype=dtype, device=device)
        self.assertEqual(torch.sparse.sum(empty_S, [0]).to_dense(), torch.sum(empty_S.to_dense(), [0]))
        self.assertEqual(torch.sparse.sum(empty_S), torch.tensor(0, dtype=dtype, device=device))
        empty_S.requires_grad_(True)
        empty_S_sum = torch.sparse.sum(empty_S)
        empty_S_sum.backward()
        self.assertEqual(empty_S.grad.to_dense(), empty_S.clone().detach().to_dense())

        # test values().sum()
        S = self._gen_sparse(sparse_dims, nnz, with_size, dtype, device, coalesced)[0]
        run_tests(S.requires_grad_(True))

        for test_dim in test_dims:
            S = self._gen_sparse(sparse_dims, nnz, with_size, dtype, device, coalesced)[0]
            run_tests(S.requires_grad_(True), test_dim)

    def _test_basic_ops_shape(self, nnz_x1, nnz_x2, shape_i, shape_v, dtype, device, coalesced):
        shape = shape_i + (shape_v)
        x1, _, _ = self._gen_sparse(len(shape_i), nnz_x1, shape, dtype, device, coalesced)
        x2, _, _ = self._gen_sparse(len(shape_i), nnz_x2, shape, dtype, device, coalesced)

        y1 = x1 + x2
        y2 = x1.clone()
        y2.add_(x2)
        expected = self.safeToDense(x1) + self.safeToDense(x2)
        self.assertEqual(self.safeToDense(y1), expected)
        self.assertEqual(self.safeToDense(y2), expected)

        y1 = x1 - x2
        y2 = x1.clone()
        y2.sub_(x2)
        expected = self.safeToDense(x1) - self.safeToDense(x2)
        self.assertEqual(self.safeToDense(y1), expected)
        self.assertEqual(self.safeToDense(y2), expected)

        y1 = x1 * x2
        y2 = x1.clone()
        y2.mul_(x2)
        expected = self.safeToDense(x1) * self.safeToDense(x2)
        self.assertEqual(self.safeToDense(y1), expected)
        self.assertEqual(self.safeToDense(y2), expected)

        y1 = x1 * 37.5
        y2 = x1.clone()
        y2.mul_(37.5)
        expected = self.safeToDense(x1) * 37.5
        self.assertEqual(self.safeToDense(y1), expected)
        self.assertEqual(self.safeToDense(y2), expected)

        y1 = x1 / 37.5
        y2 = x1.clone()
        y2.div_(37.5)
        expected = self.safeToDense(x1) / 37.5
        self.assertEqual(self.safeToDense(y1), expected)
        self.assertEqual(self.safeToDense(y2), expected)

        y1 = x1 // 37.5
        y2 = x1.clone()
        y2.floor_divide_(37.5)
        expected = self.safeToDense(x1) // 37.5
        self.assertEqual(self.safeToDense(y1), expected)
        self.assertEqual(self.safeToDense(y2), expected)

        # TODO: add back inplace support
        y1 = x1 ** 2
        y2 = x1.clone()
        y2 = y2.pow(2)
        expected = self.safeToDense(x1) ** 2
        self.assertEqual(self.safeToDense(y1), expected)
        self.assertEqual(self.safeToDense(y2), expected)

        y = x1.clone()
        y.zero_()
        expected = torch.zeros(x1.size(), dtype=dtype, device=device)
        self.assertEqual(self.safeToDense(y), expected)

        self.assertEqual(x1.is_coalesced(), coalesced)
        y = x1.coalesce()
        z = x1.coalesce()
        self.assertEqual(x1.is_coalesced(), coalesced)
        self.assertTrue(y.is_coalesced())
        y._values().add_(1)
        if not x1.is_coalesced():
            # check that coalesce is out of place if the original tensor is not
            # coalesced.
            self.assertEqual(z._values() + 1, y._values())
        else:
            # check that coalesce is in-place if the original tensor is
            # coalesced.
            self.assertEqual(z._values(), y._values())

    @coalescedonoff
    @dtypes(torch.double)
    def test_basic_ops(self, device, dtype, coalesced):

        def _test_basic_ops():
            self._test_basic_ops_shape(9, 12, [5, 6], [], dtype, device, coalesced)
            self._test_basic_ops_shape(9, 12, [10, 10, 10], [], dtype, device, coalesced)
            self._test_basic_ops_shape(9, 12, [50, 30, 20], [], dtype, device, coalesced)
            self._test_basic_ops_shape(9, 12, [5, 5, 5, 5, 5, 5], [], dtype, device, coalesced)
            self._test_basic_ops_shape(0, 12, [10, 10, 10], [], dtype, device, coalesced)
            self._test_basic_ops_shape(9, 0, [10, 10, 10], [], dtype, device, coalesced)
            self._test_basic_ops_shape(0, 0, [10, 10, 10], [], dtype, device, coalesced)
            self._test_basic_ops_shape(0, 0, [10, 10, 0], [], dtype, device, coalesced)
            self._test_basic_ops_shape(0, 0, [], [], dtype, device, coalesced)

        def _test_basic_ops_hybrid():
            self._test_basic_ops_shape(9, 12, [5, 6], [2, 3], dtype, device, coalesced)
            self._test_basic_ops_shape(9, 12, [10, 10, 10], [3], dtype, device, coalesced)
            self._test_basic_ops_shape(9, 12, [50, 30, 20], [2], dtype, device, coalesced)
            self._test_basic_ops_shape(9, 12, [5, 5, 5, 5, 5, 5], [2], dtype, device, coalesced)
            self._test_basic_ops_shape(0, 12, [10, 10, 10], [2], dtype, device, coalesced)
            self._test_basic_ops_shape(9, 0, [10, 10, 10], [2], dtype, device, coalesced)
            self._test_basic_ops_shape(0, 0, [10, 10, 10], [2], dtype, device, coalesced)
            self._test_basic_ops_shape(9, 12, [10, 10, 10], [2, 0], dtype, device, coalesced)
            self._test_basic_ops_shape(0, 12, [10, 10, 10], [2, 0], dtype, device, coalesced)
            self._test_basic_ops_shape(9, 0, [10, 10, 10], [2, 0], dtype, device, coalesced)
            self._test_basic_ops_shape(0, 0, [10, 10, 10], [2, 0], dtype, device, coalesced)
            self._test_basic_ops_shape(0, 0, [10, 10, 0], [2, 0], dtype, device, coalesced)

        _test_basic_ops()
        _test_basic_ops_hybrid()

    @dtypes(torch.double, torch.cdouble)
    def test_add_dense_sparse_mismatch(self, device, dtype):
        def test_shape(dense_size, sparse_dims_shape, dense_dims_shape, sparse_size):
            x = torch.zeros(dense_size, dtype=dtype, device=device)
            sparse_y = self.sparse_tensor(torch.zeros(sparse_dims_shape, dtype=torch.int64, device=device),
                                          torch.randn(dense_dims_shape, dtype=dtype, device=device),
                                          torch.Size(sparse_size))
            with self.assertRaisesRegex(
                    RuntimeError,
                    "add: expected 'self' and 'other' to have same size"):
                x + sparse_y

        test_shape([3, 4], [1, 4], [4, 4, 4], [3, 4, 4])
        test_shape([3, 4, 0], [1, 4], [4, 4, 4, 0], [3, 4, 4, 0])

    @skipIfTorchDynamo("Not a TorchDynamo suitable test")
    @dtypes(torch.double, torch.cdouble)
    def test_add_noncontiguous(self, device, dtype):
        indices = self.index_tensor([[1, 2], [0, 2]], device=device)
        values = torch.tensor([1.], dtype=dtype, device=device).expand(2, 3, 4, 5)
        x = self.sparse_tensor(indices, values, dtype=dtype, device=device)
        assert not x._values().is_contiguous()
        y = x + x
        expected = self.safeToDense(x) + self.safeToDense(x)
        self.assertEqual(self.safeToDense(y), expected)

    def _test_sparse_mask_shape(self, nnz_x1, nnz_x2, shape_i, shape_v, dtype, device, coalesced):
        shape = shape_i + (shape_v or [])
        x1, _, _ = self._gen_sparse(len(shape_i), nnz_x1, shape, dtype, device, coalesced)
        x2, _, _ = self._gen_sparse(len(shape_i), nnz_x2, shape, dtype, device, coalesced)

        y1 = x1 + x2
        y2 = x1.clone()
        y2.add_(x2)
        expected = self.safeToDense(x1) + self.safeToDense(x2)
        self.assertEqual(self.safeToDense(y1), expected)
        self.assertEqual(self.safeToDense(y2), expected)

    @coalescedonoff
    @dtypes(torch.double, torch.cdouble)
    def test_sparse_mask(self, device, dtype, coalesced):
        def _test_sparse_mask_fixed():
            i = self.index_tensor([
                [1, 3, 0, 4],
                [2, 1, 2, 3],
            ], device=device)
            v = torch.tensor([1, 2, 3, 4], dtype=dtype, device=device)
            x = self.sparse_tensor(i, v, torch.Size([5, 4]), dtype=dtype, device=device).coalesce()
            dense = torch.tensor([
                [1, 2, 3, 4],
                [5, 6, 7, 8],
                [9, 10, 11, 12],
                [13, 14, 15, 16],
                [17, 18, 19, 20],
            ], dtype=dtype, device=device)
            exp_v = torch.tensor([7, 14, 3, 20], dtype=dtype, device=device)
            res_dense_lhs = dense.sparse_mask(x)
            sparse = dense.to_sparse()
            res_sparse_lhs = sparse.sparse_mask(x)
            expected = self.sparse_tensor(i, exp_v, torch.Size([5, 4]), dtype=dtype, device=device)
            self.assertEqual(res_dense_lhs.coalesce(), expected.coalesce())
            # check no side effects for the coalesce flag.
            self.assertTrue(sparse.is_coalesced())
            self.assertEqual(res_sparse_lhs.coalesce(), expected.coalesce())

            i = self.index_tensor([
                [1, 3, 0, 4],
                [2, 1, 2, 3],
            ], device=device)
            v = torch.empty([4, 0], dtype=dtype, device=device)
            x = self.sparse_tensor(i, v, torch.Size([5, 4, 0])).coalesce()
            dense = torch.empty([5, 4, 0], dtype=dtype, device=device)
            exp_v = torch.empty([4, 0], dtype=dtype, device=device)
            res_dense_lhs = dense.sparse_mask(x)
            sparse = dense.to_sparse(2)
            res_sparse_lhs = sparse.sparse_mask(x)
            expected = self.sparse_tensor(i, exp_v, torch.Size([5, 4, 0]), dtype=dtype, device=device)
            self.assertEqual(res_dense_lhs.coalesce(), expected.coalesce())
            # check no side effects for the coalesce flag.
            self.assertTrue(sparse.is_coalesced())
            self.assertEqual(res_sparse_lhs.coalesce(), expected.coalesce())

        _test_sparse_mask_fixed()

        self._test_sparse_mask_shape(9, 12, [5, 6], [], dtype, device, coalesced)
        self._test_sparse_mask_shape(9, 12, [10, 10, 10], [], dtype, device, coalesced)
        self._test_sparse_mask_shape(9, 12, [50, 30, 20], [], dtype, device, coalesced)
        self._test_sparse_mask_shape(9, 12, [5, 5, 5, 5, 5, 5], [], dtype, device, coalesced)
        self._test_sparse_mask_shape(0, 12, [10, 10, 10], [], dtype, device, coalesced)
        self._test_sparse_mask_shape(9, 0, [10, 10, 10], [], dtype, device, coalesced)
        self._test_sparse_mask_shape(0, 0, [10, 10, 10], [], dtype, device, coalesced)
        self._test_sparse_mask_shape(0, 0, [10, 10, 0], [], dtype, device, coalesced)

        # check repetitions and matchings in the intersection
        lhs = torch.randint(0, 5, (100,), device=device)
        rhs = torch.randint(0, 5, (100,), device=device).to_sparse()
        self.assertEqual(lhs.to_sparse().sparse_mask(rhs), lhs.sparse_mask(rhs))

        # check coalesce
        sparse_c = torch.rand(3, 3, device=device).to_sparse()
        sparse_unc = torch.rand(3, 3, device=device).to_sparse()._coalesced_(False)
        for lhs, rhs in [(sparse_c, sparse_unc), (sparse_unc, sparse_c)]:
            res_all_sparse = lhs.sparse_mask(rhs)
            res_dense_sparse = lhs.to_dense().sparse_mask(rhs)
            self.assertEqual(res_all_sparse.coalesce(), res_dense_sparse.coalesce())
            self.assertEqual(rhs.is_coalesced(), res_all_sparse.is_coalesced())

    @coalescedonoff
    @dtypes(torch.double, torch.cdouble)
    def test_sparse_mask_hybrid(self, device, dtype, coalesced):
        def _test_sparse_mask_hybrid_fixed():
            i = self.index_tensor([
                [1, 3, 0, 4],
                [2, 1, 2, 3],
            ])
            v = torch.tensor([[1, 2], [2, 3], [3, 4], [4, 5]])
            # TODO: This is also testing that, if coalesce is a no-op,
            # the indices don't get permuted. I don't know if we actually
            # want to give this invariant.
            x = self.sparse_tensor(i, v, torch.Size([5, 4, 2])).coalesce()
            dense = torch.tensor([
                [[1, 3], [2, 2], [3, 3], [4, 2]],
                [[5, 7], [6, 7], [7, 9], [8, 9]],
                [[9, 2], [10, 4], [11, 1], [12, 3]],
                [[13, 5], [14, 1], [15, 1], [16, 6]],
                [[17, 7], [18, 2], [19, 7], [20, 1]],
            ])
            res_dense_lhs = dense.sparse_mask(x)
            sparse = dense.to_sparse(2)
            res_sparse_lhs = sparse.sparse_mask(x)
            exp_v = torch.tensor([[7, 9], [14, 1], [3, 3], [20, 1]])
            expected = self.sparse_tensor(i, exp_v, torch.Size([5, 4, 2]))
            self.assertEqual(res_dense_lhs.coalesce(), expected.coalesce())
            # check no side effects for the coalesce flag
            self.assertTrue(sparse.is_coalesced())
            self.assertEqual(res_sparse_lhs.coalesce(), expected.coalesce())

            i = self.index_tensor([
                [1, 3, 0, 4],
                [2, 1, 2, 3],
            ])
            v = torch.empty(4, 2, 0)
            x = self.sparse_tensor(i, v, torch.Size([5, 4, 2, 0])).coalesce()
            dense = torch.empty(5, 4, 2, 0)
            res_dense_lhs = dense.sparse_mask(x)
            sparse = dense.to_sparse(2)
            res_sparse_lhs = sparse.sparse_mask(x)
            exp_v = torch.empty(4, 2, 0)
            expected = self.sparse_tensor(i, exp_v, torch.Size([5, 4, 2, 0]))
            self.assertEqual(res_dense_lhs.coalesce(), expected.coalesce())
            # check no side effects for the coalesce flag
            self.assertTrue(sparse.is_coalesced())
            self.assertEqual(res_sparse_lhs.coalesce(), expected.coalesce())

        _test_sparse_mask_hybrid_fixed()

        self._test_sparse_mask_shape(9, 12, [5, 6], [2, 3], dtype, device, coalesced)
        self._test_sparse_mask_shape(9, 12, [10, 10, 10], [3], dtype, device, coalesced)
        self._test_sparse_mask_shape(9, 12, [50, 30, 20], [2], dtype, device, coalesced)
        self._test_sparse_mask_shape(9, 12, [5, 5, 5, 5, 5, 5], [2], dtype, device, coalesced)
        self._test_sparse_mask_shape(0, 12, [10, 10, 10], [2], dtype, device, coalesced)
        self._test_sparse_mask_shape(9, 0, [10, 10, 10], [2], dtype, device, coalesced)
        self._test_sparse_mask_shape(0, 0, [10, 10, 10], [2], dtype, device, coalesced)
        self._test_sparse_mask_shape(9, 12, [10, 10, 10], [2, 0], dtype, device, coalesced)
        self._test_sparse_mask_shape(0, 12, [10, 10, 10], [2, 0], dtype, device, coalesced)
        self._test_sparse_mask_shape(9, 0, [10, 10, 10], [2, 0], dtype, device, coalesced)
        self._test_sparse_mask_shape(0, 0, [10, 10, 10], [2, 0], dtype, device, coalesced)
        self._test_sparse_mask_shape(0, 0, [10, 10, 0], [2, 0], dtype, device, coalesced)

    @coalescedonoff
    @dtypes(torch.double, torch.cdouble)
    def test_zeros(self, device, dtype, coalesced):
        def _test_zeros(nnzs, shape, out_shape_i, out_shape_v=None):
            out_shape = out_shape_i + (out_shape_v or [])
            for nnz in nnzs:
                out, _, _ = self._gen_sparse(len(out_shape_i), nnz, out_shape, dtype, device, coalesced)
                torch.zeros(*shape, out=out, dtype=dtype, device=device)
                self.assertEqual(tuple(out.size()), tuple(shape))
                self.assertTrue(out._indices().numel() == out._values().numel() == 0)
                self.assertEqual(out._nnz(), 0)
                self.assertEqual(out.sparse_dim(), len(shape))
                self.assertEqual(out.dense_dim(), 0)

        def test_shape(i_shapes, v_shapes, shape, nnzs):
            for i_dim in range(1, len(i_shapes) + 1):
                for v_dim in range(len(v_shapes) + 1):
                    _test_zeros(nnzs, shape, i_shapes[:i_dim], v_shapes[:v_dim])
        test_shape([2, 3, 4], [3, 4, 5, 6], [2, 3, 4], [9, 12])
        test_shape([0, 3, 4], [3, 4, 5, 6], [2, 3, 4], [0])
        test_shape([2, 3, 4], [0, 4, 5, 6], [2, 3, 4], [9, 12])
        test_shape([2, 3, 4], [3, 4, 5, 6], [2, 3, 0], [9, 12])
        test_shape([0, 3, 4], [3, 4, 5, 6], [2, 3, 0], [0])
        test_shape([2, 3, 4], [0, 4, 5, 6], [2, 3, 0], [9, 12])

    @coalescedonoff
    @dtypes(torch.double, torch.cdouble)
    def test_zeros_like(self, device, dtype, coalesced):
        def _test_zeros_like(nnzs, template_shape_i, template_shape_v=None):
            template_shape_v = template_shape_v or []
            template_shape = template_shape_i + template_shape_v
            for nnz in nnzs:
                t, _, _ = self._gen_sparse(len(template_shape_i), nnz, template_shape, dtype, device, coalesced)
                res = torch.zeros_like(t)
                self.assertEqual(tuple(res.size()), tuple(template_shape))
                self.assertTrue(res._indices().numel() == res._values().numel() == 0)
                self.assertEqual(res._nnz(), 0)
                self.assertEqual(res.sparse_dim(), len(template_shape_i))
                self.assertEqual(res.dense_dim(), len(template_shape_v))

        def test_shape(i_shapes, v_shapes, nnzs):
            for i_dim in range(1, len(i_shapes) + 1):
                for v_dim in range(len(v_shapes) + 1):
                    _test_zeros_like(nnzs, i_shapes[:i_dim], v_shapes[:v_dim])
        test_shape([2, 3, 4], [3, 4, 5, 6], [9, 12])
        test_shape([0, 3, 4], [3, 4, 5, 6], [0])
        test_shape([2, 3, 4], [0, 4, 5, 6], [9, 12])
        test_shape([2, 3, 4], [3, 4, 5, 6], [9, 12])
        test_shape([0, 3, 4], [3, 4, 5, 6], [0])
        test_shape([2, 3, 4], [0, 4, 5, 6], [9, 12])

        sparse_tensor, _, _ = self._gen_sparse(len([2, 3]), 9, [2, 3] + [5, 6], dtype, device, coalesced)
        data = (sparse_tensor, sparse_tensor, sparse_tensor, sparse_tensor.unsqueeze(0))
        mem_formats = [torch.channels_last, torch.contiguous_format, torch.preserve_format, torch.channels_last_3d]
        for x, mem_format in zip(data, mem_formats):

            with self.assertRaisesRegex(RuntimeError, "memory format option is only supported by strided tensors"):
                result = torch.zeros_like(x, memory_format=mem_format)

            result = torch.zeros_like(x, layout=torch.strided, memory_format=mem_format)
            self.assertTrue(result.layout == torch.strided)

        dense_tensor = sparse_tensor.to_dense()
        result = torch.zeros_like(dense_tensor, layout=torch.sparse_coo)
        self.assertEqual(dense_tensor.shape, result.shape)
        self.assertEqual(result.layout, torch.sparse_coo)

        sparse_zeros = torch.sparse_coo_tensor(dense_tensor.shape)
        self.assertEqual(result._indices().shape, sparse_zeros._indices().shape)
        self.assertEqual(result._values().shape, sparse_zeros._values().shape)

    def _assert_sparse_invars(self, t):
        # SparseTensor has the following invariants:
        # - sparse_dim + dense_dim = len(SparseTensor.shape)
        # - SparseTensor._indices().shape = (sparse_dim, nnz)
        # - SparseTensor._values().shape = (nnz, SparseTensor.shape[sparse_dim:])
        self.assertEqual(t.sparse_dim() + t.dense_dim(), len(t.shape))
        self.assertEqual(tuple(t._indices().shape), (t.sparse_dim(), t._nnz()))
        self.assertEqual(tuple(t._values().shape), (t._nnz(), ) + t.shape[t.sparse_dim():])

    def _test_empty_like(self, sparse_tensor, dtype, device, coalesced):

        result = torch.empty_like(sparse_tensor)
        self.assertTrue(result.is_sparse)
        self._assert_sparse_invars(result)
        self.assertEqual(result.shape, sparse_tensor.shape)
        self.assertEqual(result.dtype, sparse_tensor.dtype)
        self.assertEqual(result.device, sparse_tensor.device)
        self.assertEqual(result.sparse_dim(), sparse_tensor.sparse_dim())
        self.assertEqual(result.dense_dim(), sparse_tensor.dense_dim())

        sparse_tensor, _, _ = self._gen_sparse(len([2, 3]), 9, [2, 3] + [5, 6], dtype, device, coalesced)
        data = (sparse_tensor, sparse_tensor, sparse_tensor, sparse_tensor.unsqueeze(0))
        mem_formats = [torch.channels_last, torch.contiguous_format, torch.preserve_format, torch.channels_last_3d]
        for x, mem_format in zip(data, mem_formats):

            with self.assertRaisesRegex(RuntimeError, "memory format option is only supported by strided tensors"):
                result = torch.empty_like(x, memory_format=mem_format)

            result = torch.empty_like(x, layout=torch.strided, memory_format=mem_format)
            self.assertTrue(result.layout == torch.strided)

        with self.assertRaisesRegex(
            RuntimeError, r"Could not run 'aten::empty_strided' with arguments from the 'Sparse(CPU|CUDA)' backend"
        ):
            dense_tensor = sparse_tensor.to_dense()
            result = torch.empty_like(dense_tensor, layout=torch.sparse_coo)

    @coalescedonoff
    @dtypes(torch.double, torch.cdouble)
    def test_empty_like(self, device, dtype, coalesced):
        # tests https://github.com/pytorch/pytorch/issues/43699

        if coalesced:
            input_coalesced = torch.sparse_coo_tensor(
                indices=torch.tensor([[0, 1, 2]]),
                values=torch.tensor([3.0, -4.0, 5.0]),
                size=[3, ],
                dtype=dtype,
                device=device
            ).coalesce()
            self._test_empty_like(input_coalesced, dtype, device, coalesced)

            # hybrid sparse input
            input_coalesced = torch.sparse_coo_tensor(
                indices=torch.tensor([[1, 3], [2, 4]]),
                values=torch.tensor([[-1.0, 3.0], [-5.0, 7.0]]),
                size=[4, 5, 2],
                dtype=dtype,
                device=device
            ).coalesce()
            self._test_empty_like(input_coalesced, dtype, device, coalesced)

        if not coalesced:
            # test uncoalesced input
            input_uncoalesced = torch.sparse_coo_tensor(
                indices=torch.tensor([[0], [1], [2], [0], [1], [2]]).transpose(1, 0),
                values=torch.tensor([2.0, -3.0, -4.0, 1.0, -1.0, 1.5]),
                size=[3, ],
                dtype=dtype,
                device=device
            )
            self._test_empty_like(input_uncoalesced, dtype, device, coalesced)

            # test on empty sparse tensor
            input_uncoalesced = torch.sparse_coo_tensor(
                indices=torch.zeros([2, 0]),
                values=torch.zeros([0, 5, 5, 5, 5, 5, 5, 0]),
                size=[0, 0, 5, 5, 5, 5, 5, 5, 0],
                dtype=dtype,
                device=device
            )
            self._test_empty_like(input_uncoalesced, dtype, device, coalesced)

    def _test_narrow(self, input, narrow_args):
        expected = input.to_dense().narrow(*narrow_args)
        self.assertEqual(expected, input.narrow_copy(*narrow_args).to_dense())

    def _all_narrow_combs(self, shape):
        for dim, dim_sz in enumerate(shape):
            for start in range(dim_sz):
                for length in range(dim_sz - start):
                    yield [dim, start, length]

    @coalescedonoff
    @dtypes(torch.double, torch.cdouble)
    def test_narrow(self, device, dtype, coalesced):
        shape = [3, 3, 4, 2]
        input, _, _ = self._gen_sparse(4, 19, shape, dtype, device, coalesced)
        for narrow_args in self._all_narrow_combs(shape):
            self._test_narrow(input, narrow_args)

        self.assertRaises(RuntimeError, lambda: input.narrow_copy(-1, 0, 3))  # dim < 0
        self.assertRaises(RuntimeError, lambda: input.narrow_copy(10, 0, 3))  # dim > input.dim()
        self.assertRaises(RuntimeError, lambda: input.narrow_copy(0, shape[0] + 1, 3))  # start > size of dim
        self.assertRaises(RuntimeError, lambda: input.narrow_copy(0, 2, shape[0]))  # start+length > size of dim

        with_dense, _, _ = self._gen_sparse(2, 7, shape, dtype, device, coalesced)
        for narrow_args in self._all_narrow_combs(shape):
            self._test_narrow(with_dense, narrow_args)

        self.assertRaises(RuntimeError, lambda: with_dense.narrow_copy(10, 0, 3))  # dim > sparseDim + denseDim

    def _test_log1p_tensor(self, sparse_tensor, coalesced):
        def is_integral(dtype):
            return dtype in integral_types()

        dense_tensor = sparse_tensor.to_dense()
        expected_output = dense_tensor.log1p()
        is_integral_dtype = is_integral(sparse_tensor.dtype)
        self.assertEqual(expected_output, sparse_tensor.log1p().to_dense())
        if is_integral_dtype:
            with self.assertRaisesRegex(RuntimeError, "result type .* can't be cast to"):
                sparse_tensor.coalesce().log1p_()
        else:
            self.assertEqual(expected_output, sparse_tensor.coalesce().log1p_().to_dense())

        if not coalesced:
            # test in-place op on uncoalesced input
            with self.assertRaisesRegex(RuntimeError, "log1p_ requires coalesced input"):
                sparse_tensor.log1p_()

        if is_integral_dtype:
            with self.assertRaisesRegex(RuntimeError, "only Tensors of floating point dtype can require gradients"):
                sparse_tensor.requires_grad_()

    @coalescedonoff
    @dtypes(*all_types())
    def test_log1p(self, device, dtype, coalesced):
        if coalesced:
            input_coalesced = torch.sparse_coo_tensor(
                indices=torch.tensor([[0], [1], [2]]).transpose(1, 0),
                values=torch.tensor([3.0, 4.0, 5.0]),
                size=[3, ],
                device=device,
                dtype=dtype
            ).coalesce()
            self._test_log1p_tensor(input_coalesced, coalesced)

            # hybrid sparse input
            input_coalesced = torch.sparse_coo_tensor(
                indices=torch.tensor([[1, 3], [2, 4]]),
                values=torch.tensor([[1.0, 3.0], [5.0, 7.0]]),
                size=[4, 5, 2],
                device=device,
                dtype=dtype
            ).coalesce()
            self._test_log1p_tensor(input_coalesced, coalesced)

        if not coalesced:
            # test uncoalesced input
            input_uncoalesced = torch.sparse_coo_tensor(
                indices=torch.tensor([[0], [1], [2], [0], [1], [2]]).transpose(1, 0),
                values=torch.tensor([2.0, 3.0, 4.0, 1.0, 1.0, 1.0]),
                size=[3, ],
                device=device,
                dtype=dtype
            )
            self._test_log1p_tensor(input_uncoalesced, coalesced)

            # test on empty sparse tensor
            input_uncoalesced = torch.sparse_coo_tensor(
                indices=torch.zeros([2, 0]),
                values=torch.zeros([0, 5, 5, 5, 5, 5, 5, 0]),
                size=[0, 0, 5, 5, 5, 5, 5, 5, 0],
                device=device,
                dtype=dtype
            )
            # empty tensors are coalesced at creation (nnz < 2) we must force the uncoalesced state
            input_uncoalesced._coalesced_(False)
            self._test_log1p_tensor(input_uncoalesced, coalesced)

    def _test_neg_negative(self, sparse_tensor):
        dense_tensor = sparse_tensor.to_dense()
        expected_output = dense_tensor.neg()

        ops = (
            torch.neg, torch.Tensor.neg, torch.Tensor.neg_,
            torch.negative, torch.Tensor.negative, torch.Tensor.negative_,
            operator.neg
        )
        for op in ops:
            sparse_tensor_copy = sparse_tensor.clone()
            self.assertEqual(expected_output, op(sparse_tensor_copy).to_dense())

            if op in (torch.neg, torch.negative):
                sparse_tensor_out = torch.zeros_like(sparse_tensor)
                op(sparse_tensor, out=sparse_tensor_out)
                self.assertEqual(expected_output, sparse_tensor_out.to_dense())

    @coalescedonoff
    @dtypes(torch.double, torch.cdouble)
    def test_neg_negative(self, device, dtype, coalesced):

        if coalesced:
            input_coalesced = torch.sparse_coo_tensor(
                indices=torch.tensor([[0, 1, 2]]),
                values=torch.tensor([3.0, -4.0, 5.0]),
                size=[3, ],
                dtype=dtype,
                device=device
            ).coalesce()
            self._test_neg_negative(input_coalesced)

            # hybrid sparse input
            input_coalesced = torch.sparse_coo_tensor(
                indices=torch.tensor([[1, 3], [2, 4]]),
                values=torch.tensor([[-1.0, 3.0], [-5.0, 7.0]]),
                size=[4, 5, 2],
                dtype=dtype,
                device=device
            ).coalesce()
            self._test_neg_negative(input_coalesced)

        if not coalesced:
            # test uncoalesced input
            input_uncoalesced = torch.sparse_coo_tensor(
                indices=torch.tensor([[0], [1], [2], [0], [1], [2]]).transpose(1, 0),
                values=torch.tensor([2.0, -3.0, -4.0, 1.0, -1.0, 1.5]),
                size=[3, ],
                dtype=dtype,
                device=device
            )
            self._test_neg_negative(input_uncoalesced)

            # test on empty sparse tensor
            input_uncoalesced = torch.sparse_coo_tensor(
                indices=torch.zeros([2, 0]),
                values=torch.zeros([0, 5, 5, 5, 5, 5, 5, 0]),
                size=[0, 0, 5, 5, 5, 5, 5, 5, 0],
                dtype=dtype,
                device=device
            )
            self._test_neg_negative(input_uncoalesced)

    def _test_asin_arcsin(self, sparse_tensor, coalesced):
        def is_integral(dtype):
            return dtype in integral_types()
        is_integral_dtype = is_integral(sparse_tensor.dtype)

        dense_tensor = sparse_tensor.to_dense()
        expected_output = dense_tensor.asin()

        ops = (
            torch.asin, torch.Tensor.asin,
            torch.arcsin, torch.Tensor.arcsin,
        )
        for op in ops:
            self.assertEqual(expected_output, op(sparse_tensor).to_dense())
            if op in (torch.asin, torch.arcsin):
                sparse_tensor_out = torch.zeros_like(sparse_tensor)
                if not is_integral_dtype:
                    op(sparse_tensor, out=sparse_tensor_out)
                    self.assertEqual(expected_output, sparse_tensor_out.to_dense())
                else:
                    with self.assertRaisesRegex(RuntimeError, "result type .* can't be cast to"):
                        op(sparse_tensor, out=sparse_tensor_out)

        for op in (torch.Tensor.asin_, torch.Tensor.arcsin_):
            if is_integral_dtype:
                # test coalesce on integral dtype tensor
                with self.assertRaisesRegex(RuntimeError, "result type .* can't be cast to"):
                    op(sparse_tensor.clone().coalesce()).to_dense()
            else:
                self.assertEqual(expected_output, op(sparse_tensor.clone().coalesce()).to_dense())

            if not coalesced:
                # test in-place op on uncoalesced input
                with self.assertRaisesRegex(RuntimeError, "asin_ requires coalesced input"):
                    op(sparse_tensor)

    @coalescedonoff
    @dtypes(*all_types())
    def test_asin_arcsin(self, device, dtype, coalesced):
        if coalesced:
            input_coalesced = torch.sparse_coo_tensor(
                indices=torch.tensor([[0, 1, 2, 3]]),
                values=torch.tensor([0.5, -0.5, 0.7, -0.7]),
                size=[4, ],
                dtype=dtype,
                device=device
            ).coalesce()
            self._test_asin_arcsin(input_coalesced, coalesced)

            # hybrid sparse input
            input_coalesced = torch.sparse_coo_tensor(
                indices=torch.tensor([[1, 3], [2, 4]]),
                values=torch.tensor([[-0.1, 0.24], [-0.44, 0.1]]),
                size=[4, 5, 2],
                dtype=dtype,
                device=device
            ).coalesce()
            self._test_asin_arcsin(input_coalesced, coalesced)

        if not coalesced:
            # test uncoalesced input
            input_uncoalesced = torch.sparse_coo_tensor(
                indices=torch.tensor([[0], [1], [2], [0], [1], [2]]).transpose(1, 0),
                values=torch.tensor([0.3, -0.3, -0.4, 0.3, -0.5, 0.15]),
                size=[3, ],
                dtype=dtype,
                device=device
            )
            self._test_asin_arcsin(input_uncoalesced, coalesced)

            # test on empty sparse tensor
            input_uncoalesced = torch.sparse_coo_tensor(
                indices=torch.zeros([2, 0]),
                values=torch.zeros([0, 5, 5, 5, 5, 5, 5, 0]),
                size=[0, 0, 5, 5, 5, 5, 5, 5, 0],
                dtype=dtype,
                device=device
            )
            # empty tensors are coalesced at creation (nnz < 2) we must force the uncoalesced state
            input_uncoalesced._coalesced_(False)
            self._test_asin_arcsin(input_uncoalesced, coalesced)

    @coalescedonoff
    @dtypes(torch.double)
    def test_mv(self, device, dtype, coalesced):
        def test_shape(di, dj, dk, nnz):
            x, _, _ = self._gen_sparse(2, nnz, [di, dj], dtype, device, coalesced)
            t = torch.randn(dk, dtype=dtype, device=device)

            res = x.matmul(t)
            expected = self.safeToDense(x).matmul(t)
            self.assertEqual(res, expected)

        test_shape(10, 100, 100, 20)
        test_shape(100, 1000, 1000, 20)
        test_shape(64, 10000, 10000, 20)
        test_shape(0, 100, 100, 0)
        test_shape(10, 0, 0, 0)
        test_shape(10, 100, 100, 0)
        test_shape(10, 100, 100, 20)

        with self.assertRaisesRegex(RuntimeError, r"mv: expected self\.size\(-1\) == vec\.size\(-1\)"):
            test_shape(10, 100, 10, 20)

        with self.assertRaisesRegex(RuntimeError, "mv: two tensor dim should be 2 and 1"):
            x, _, _ = self._gen_sparse(2, 20, [10, 100], dtype, device, coalesced)
            y, _, _ = self._gen_sparse(2, 20, [10, 100], dtype, device, coalesced)
            res = x.mv(y)

    @dtypes(*floating_and_complex_types())
    def test_sparse_add_coalesce(self, device, dtype):
        i = self.index_tensor([[1, 2, 1]], device=device)
        v = torch.tensor([3, 4, 5], dtype=dtype, device=device)
        x = self.sparse_tensor(i, v, torch.Size([3]))
        y = self.sparse_tensor(i, v, torch.Size([3]))
        z = x + y

        self.assertFalse(z._indices().numel() != 2 and z.is_coalesced())

        i = self.index_tensor([[1, 2, 1]], device=device)
        v = torch.empty([3, 0], dtype=dtype, device=device)
        x = self.sparse_tensor(i, v, torch.Size([3, 0]))
        y = self.sparse_tensor(i, v, torch.Size([3, 0]))
        z = x + y

        self.assertFalse(z._indices().numel() != 2 and z.is_coalesced())

    @onlyCUDA
    def test_storage_not_null(self, device):
        x = torch.sparse_coo_tensor((2,), dtype=torch.float32, device=device)
        self.assertNotEqual(x.get_device(), -1)

        x = torch.sparse_coo_tensor((2, 0), dtype=torch.float32, device=device)
        self.assertNotEqual(x.get_device(), -1)

    @onlyCUDA
    @deviceCountAtLeast(2)
    def test_same_gpu(self, devices):
        def check_device(x, device_id):
            self.assertEqual(x.get_device(), device_id)
            self.assertEqual(x._values().get_device(), device_id)
            self.assertEqual(x._indices().get_device(), device_id)

        dev1, dev2 = devices[0], devices[1]

        i = self.index_tensor([[2]], device=dev2)
        v = torch.tensor([5], device=dev2)
        x = self.sparse_tensor(i, v, torch.Size([3]), device=1)
        check_device(x, 1)

        i = self.index_tensor([[2]], device=dev2)
        v = torch.empty(1, 0, device=dev2)
        x = self.sparse_tensor(i, v, torch.Size([3, 0]), device=1)
        check_device(x, 1)

        x = self.sparse_empty(3, device=1)
        check_device(x, 1)

        x = self.sparse_empty(3, 0, device=1)
        check_device(x, 1)

    def _test_new_device(self, size, device=torch.cuda):
        with torch.cuda.device(device):
            x = torch.sparse_coo_tensor(size, device='cuda', dtype=torch.float64)
        self.assertEqual(x.get_device(), device)
        x1 = x.new()
        x2 = x.new(2, 3)
        self.assertEqual(x1.get_device(), device)
        self.assertEqual(x2.get_device(), device)

    @onlyCUDA
    def test_new_device_single_gpu(self):
        self._test_new_device((), 0)
        self._test_new_device((30, 20), 0)
        self._test_new_device((30, 20, 10), 0)
        self._test_new_device((30, 20, 10, 0), 0)

    @onlyCUDA
    @unittest.skipIf(torch.cuda.device_count() < 2, "only one GPU detected")
    def test_new_device_multi_gpu(self):
        self._test_new_device((), 1)
        self._test_new_device((30, 20), 1)
        self._test_new_device((30, 20, 10), 1)
        self._test_new_device((30, 20, 10, 0), 1)

    @coalescedonoff
    @dtypes(torch.double, torch.cdouble)
    def test_new(self, device, dtype, coalesced):
        def test_shape(sparse_dims, nnz, with_size):
            x, indices, values = self._gen_sparse(sparse_dims, nnz, with_size, dtype, device, coalesced)
            if not x.is_cuda:
                # CUDA sparse tensors currently requires the size to be
                # specified if nDimV > 0
                out = x.new(indices, values).coalesce()
                x_c = x.coalesce()
                self.assertEqual((out.indices(), out.values()), (x_c.indices(), x_c.values()))
            self.assertEqual(x.new(indices, values, x.size()), x)

        test_shape(3, 10, 100)
        test_shape(3, 0, [100, 100, 0])

    @onlyCPU  # not really, but we only really want to run this once
    @dtypes(torch.float64, torch.float32, torch.float16, torch.cfloat, torch.cdouble)
    def test_factory(self, device, dtype):
        for test_empty_tensor in [True, False]:
            if test_empty_tensor:
                default_size = torch.Size([1, 3, 0])
                size = torch.Size([3, 3, 0])
            else:
                default_size = torch.Size([1, 3])
                size = torch.Size([3, 3])
            for include_size in [True, False]:
                for use_tensor_idx in [True, False]:
                    for use_tensor_val in [True, False]:
                        for use_cuda in ([False] if not torch.cuda.is_available() else [True, False]):
                            # have to include size with cuda sparse tensors
                            include_size = include_size or use_cuda
                            long_dtype = torch.int64
                            device = torch.device('cpu') if not use_cuda else \
                                torch.device(torch.cuda.device_count() - 1)
                            indices = torch.tensor(([0], [2]), dtype=long_dtype) if use_tensor_idx else ([0], [2])
                            if test_empty_tensor:
                                values = torch.empty(1, 0).to(dtype)
                            else:
                                if use_tensor_val:
                                    values = torch.tensor([1.], dtype=dtype)
                                else:
                                    values = 1.
                            if include_size:
                                sparse_tensor = torch.sparse_coo_tensor(indices, values, size, dtype=dtype,
                                                                        device=device, requires_grad=True)
                            else:
                                sparse_tensor = torch.sparse_coo_tensor(indices, values, dtype=dtype,
                                                                        device=device, requires_grad=True)
                            self.assertEqual(indices, sparse_tensor._indices())
                            self.assertEqual(values, sparse_tensor._values())
                            self.assertEqual(size if include_size else default_size, sparse_tensor.size())
                            self.assertEqual(dtype, sparse_tensor.dtype)
                            if use_cuda:
                                self.assertEqual(device, sparse_tensor._values().device)
                            self.assertEqual(True, sparse_tensor.requires_grad)

    @dtypes(torch.double, torch.cdouble)
    def test_factory_size_check(self, device, dtype):
        indices = self.index_tensor([[1, 2],
                                    [0, 2]], device=device)
        values = torch.tensor([.5, .5], dtype=dtype, device=device)
        sizes = torch.Size([2, 3])
        with self.assertRaisesRegex(RuntimeError, "size is inconsistent with indices"):
            torch.sparse_coo_tensor(indices, values, sizes, dtype=dtype, device=device)

        indices.fill_(-1)
        with self.assertRaisesRegex(RuntimeError, "found negative index"):
            torch.sparse_coo_tensor(indices, values, sizes, dtype=dtype, device=device)

        indices = self.index_tensor([[1, 2],
                                    [0, 2]], device=device)
        values = torch.empty([2, 1, 0], dtype=dtype, device=device)
        sizes = torch.Size([2, 3, 1, 0])
        with self.assertRaisesRegex(RuntimeError, "size is inconsistent with indices"):
            torch.sparse_coo_tensor(indices, values, sizes, dtype=dtype, device=device)

        indices = self.index_tensor([[1, 2],
                                    [0, 2]], device=device)
        values = torch.empty([2, 2, 2], dtype=dtype, device=device)
        sizes = torch.Size([0, 0, 2, 2])
        with self.assertRaisesRegex(RuntimeError, "size is inconsistent with indices"):
            torch.sparse_coo_tensor(indices, values, sizes, dtype=dtype, device=device)

        indices = self.index_tensor([[1, 2],
                                    [0, 2]], device=device)
        values = torch.tensor([[1, 1, 1], [1, 1, 1]], dtype=dtype, device=device)
        sizes = torch.Size([3, 3, 2])
        with self.assertRaisesRegex(RuntimeError, "values has incorrect size"):
            torch.sparse_coo_tensor(indices, values, sizes, dtype=dtype, device=device)

        indices = self.index_tensor([[1, 2],
                                    [0, 2]], device=device)
        values = torch.empty([2, 1, 0], dtype=dtype, device=device)
        sizes = torch.Size([3, 3, 2, 0])
        with self.assertRaisesRegex(RuntimeError, "values has incorrect size"):
            torch.sparse_coo_tensor(indices, values, sizes, dtype=dtype, device=device)

    def test_factory_empty_indices(self, device):
        tensor = torch.sparse_coo_tensor(torch.Size([2, 0]), device=device)
        expected_indices = torch.empty((2, 0), dtype=torch.long, device=device)
        self.assertEqual(tensor._indices(), expected_indices)

        tensor = torch.sparse_coo_tensor(torch.Size([2, 2, 0]), device=device)
        expected_indices = torch.empty((3, 0), dtype=torch.long, device=device)
        self.assertEqual(tensor._indices(), expected_indices)

        tensor = torch.sparse_coo_tensor(torch.Size([2, 2, 0, 0]), device=device)
        expected_indices = torch.empty((4, 0), dtype=torch.long, device=device)
        self.assertEqual(tensor._indices(), expected_indices)

    @dtypes(torch.double, torch.cdouble)
    def test_factory_nnz(self, device, dtype):
        indices = self.index_tensor([[0]], device=device)  # (sparse_dim, nnz): (1, 1)
        values = torch.tensor([[1, 1], [1, 1]], dtype=dtype, device=device)  # (nnz, ...): (2, 2)
        sizes = torch.Size([2, 2])
        with self.assertRaisesRegex(RuntimeError, "indices and values must have same nnz"):
            torch.sparse_coo_tensor(indices, values, sizes, dtype=dtype, device=device)

        indices = self.index_tensor([[0]], device=device)  # (sparse_dim, nnz): (1, 1)
        values = torch.empty([2, 0], dtype=dtype, device=device)  # (nnz, ...): (2, 0)
        sizes = torch.Size([2, 0])
        with self.assertRaisesRegex(RuntimeError, "indices and values must have same nnz"):
            torch.sparse_coo_tensor(indices, values, sizes, dtype=dtype, device=device)

    @dtypes(torch.double, torch.cdouble)
    def test_factory_nnz_zero(self, device, dtype):
        def test_shape(i_shape, v_shape, size, expected_size):
            if size:
                t = torch.sparse_coo_tensor(torch.empty(i_shape), torch.empty(v_shape), torch.Size(size),
                                            dtype=dtype, device=device)
            else:
                t = torch.sparse_coo_tensor(torch.empty(i_shape), torch.empty(v_shape), dtype=dtype, device=device)
            expected_indices = torch.empty(i_shape, device=device, dtype=torch.int64)
            expected_values = torch.empty(v_shape, device=device, dtype=dtype)
            expected_size = torch.Size(expected_size)
            self.assertEqual(t._indices(), expected_indices)
            self.assertEqual(t._values(), expected_values)
            self.assertEqual(t.size(), expected_size)

        test_shape([1, 0], [0, 2, 4, 0], None, [0, 2, 4, 0])
        test_shape([3, 0], [0, 2, 4, 0], None, [0, 0, 0, 2, 4, 0])
        test_shape([1, 0], [0, 2, 4, 0], [0, 2, 4, 0], [0, 2, 4, 0])
        test_shape([3, 0], [0, 2, 4, 0], [0, 0, 0, 2, 4, 0], [0, 0, 0, 2, 4, 0])
        test_shape([3, 0], [0, 2, 4, 0], [1, 2, 3, 2, 4, 0], [1, 2, 3, 2, 4, 0])

    @dtypes(torch.double, torch.cdouble)
    def test_factory_dense_dim(self, device, dtype):
        indices = self.index_tensor([[0]], device=device)
        values = torch.tensor([[[1, 1, 1], [1, 1, 1]]], dtype=dtype, device=device)
        sizes = torch.Size([1, 3, 4])
        with self.assertRaisesRegex(RuntimeError, "values has incorrect size"):
            torch.sparse_coo_tensor(indices, values, sizes)

        indices = self.index_tensor([[0]], device=device)
        values = torch.empty([1, 2, 3, 0], dtype=dtype, device=device)
        sizes = torch.Size([1, 3, 4, 0])
        with self.assertRaisesRegex(RuntimeError, "values has incorrect size"):
            torch.sparse_coo_tensor(indices, values, sizes)

    @onlyCPU
    @dtypes(torch.float16, torch.float32, torch.float64, torch.cfloat, torch.cdouble, torch.int64)
    def test_factory_type_inference(self, device, dtype):
        t = torch.sparse_coo_tensor(torch.tensor(([0], [2])), torch.tensor([1.], dtype=dtype))
        self.assertEqual(dtype, t.dtype)
        t = torch.sparse_coo_tensor(torch.tensor(([0], [2])), torch.tensor([1]))
        self.assertEqual(torch.int64, t.dtype)

        t = torch.sparse_coo_tensor(torch.tensor(([0], [2])), torch.HalfTensor(1, 0))
        self.assertEqual(torch.float16, t.dtype)
        t = torch.sparse_coo_tensor(torch.tensor(([0], [2])), torch.FloatTensor(1, 0))
        self.assertEqual(torch.float32, t.dtype)
        t = torch.sparse_coo_tensor(torch.tensor(([0], [2])), torch.DoubleTensor(1, 0))
        self.assertEqual(torch.float64, t.dtype)
        t = torch.sparse_coo_tensor(torch.tensor(([0], [2])), torch.LongTensor(1, 0))
        self.assertEqual(torch.int64, t.dtype)


    @onlyCUDA
    def test_factory_device_type_inference(self, device):
        # both indices/values are CUDA

        cpu_cuda = ('cpu', 'cuda')
        cpu_cuda_none = cpu_cuda + (None,)
        for indices_device, values_device, device in itertools.product(cpu_cuda,
                                                                       cpu_cuda,
                                                                       cpu_cuda_none):
            indices = torch.tensor(([0], [2]), device=indices_device)
            values = torch.tensor([1.], device=values_device)
            empty_values = torch.empty(1, 0).to(values_device)
            shape = (1, 3)
            empty_shape = (1, 3, 0)
            if device is None and indices_device != values_device:
                with self.assertRaises(RuntimeError):
                    torch.sparse_coo_tensor(indices, values, shape, device=device)
                with self.assertRaises(RuntimeError):
                    torch.sparse_coo_tensor(indices, empty_values, empty_shape, device=device)
            else:
                t = torch.sparse_coo_tensor(indices, values, shape, device=device)
                t_empty = torch.sparse_coo_tensor(indices, empty_values, empty_shape, device=device)
                should_be_cuda = (device == 'cuda' or (device is None and values_device == 'cuda'))
                self.assertEqual(should_be_cuda, t.is_cuda)
                self.assertEqual(t.is_cuda, t_empty.is_cuda)

    @onlyCPU
    def test_factory_copy(self, device):
        def test_tensor(indices, values, indices_equal, values_equal):
            sparse_tensor = torch.sparse_coo_tensor(indices, values, dtype=torch.float64, device=device)
            if indices_equal:
                self.assertEqual(indices.data_ptr(), sparse_tensor._indices().data_ptr())
            else:
                self.assertNotEqual(indices.data_ptr(), sparse_tensor._indices().data_ptr())
            if values_equal:
                self.assertEqual(values.data_ptr(), sparse_tensor._values().data_ptr())
            else:
                self.assertNotEqual(values.data_ptr(), sparse_tensor._values().data_ptr())

        # both correct
        indices = torch.tensor(([0], [2]), dtype=torch.int64)
        values = torch.tensor([1.], dtype=torch.float64)
        test_tensor(indices, values, True, True)

        indices = torch.tensor(([0], [2]), dtype=torch.int64)
        values = torch.DoubleTensor(1, 0)
        test_tensor(indices, values, True, True)

        # only indices correct
        indices = torch.tensor(([0], [2]), dtype=torch.int64)
        values = torch.tensor([1.], dtype=torch.float32)
        test_tensor(indices, values, True, False)

        indices = torch.tensor(([0], [2]), dtype=torch.int64)
        values = torch.tensor([1.], dtype=torch.float16)
        test_tensor(indices, values, True, False)

        indices = torch.tensor(([0], [2]), dtype=torch.int64)
        values = torch.FloatTensor(1, 0)
        test_tensor(indices, values, True, True)  # An empty tensor's data_ptr is always equal to 0

        # only values correct
        indices = torch.tensor(([0], [2]), dtype=torch.int32)
        values = torch.tensor([1.], dtype=torch.float64)
        test_tensor(indices, values, False, True)

        indices = torch.tensor(([0], [2]), dtype=torch.int32)
        values = torch.DoubleTensor(1, 0)
        test_tensor(indices, values, False, True)

        # neither correct
        indices = torch.tensor(([0], [2]), dtype=torch.int32)
        values = torch.tensor([1.], dtype=torch.float32)
        test_tensor(indices, values, False, False)

        indices = torch.tensor(([0], [2]), dtype=torch.int32)
        values = torch.FloatTensor(1, 0)
        test_tensor(indices, values, False, True)  # An empty tensor's data_ptr is always equal to 0

        # complex support
        indices = torch.tensor(([0], [2]), dtype=torch.int64)
        values = make_tensor([1, ], dtype=torch.cdouble, device=device)
        test_tensor(indices, values, True, False)

        indices = torch.tensor(([0], [2]), dtype=torch.int32)
        values = make_tensor([1, 1], dtype=torch.cdouble, device=device)
        test_tensor(indices, values, False, False)

    @onlyCPU  # just run once, we test both cpu and cuda
    def test_legacy_new_device(self, device):
        i = torch.tensor([[0, 1, 1], [2, 0, 2]])
        v = torch.tensor([3., 4., 5.])
        size = torch.Size([2, 3])

        x = torch.sparse_coo_tensor(i, v, size, device='cpu')
        self.assertRaises(RuntimeError, lambda: x.new(device='cuda'))
        self.assertRaises(RuntimeError, lambda: x.new(i, v, device='cuda'))
        self.assertRaises(RuntimeError, lambda: x.new(i, v, size, device='cuda'))
        self.assertRaises(RuntimeError, lambda: x.new(torch.Size([2, 3, 4]), device='cuda'))

        if torch.cuda.is_available():
            x = torch.sparse_coo_tensor(i, v, size, device='cuda')
            self.assertRaises(RuntimeError, lambda: x.new(device='cpu'))
            self.assertRaises(RuntimeError, lambda: x.new(i, v, device='cpu'))
            self.assertRaises(RuntimeError, lambda: x.new(i, v, size, device='cpu'))
            self.assertRaises(RuntimeError, lambda: x.new(torch.Size([2, 3, 4]), device='cpu'))

    def test_legacy_new(self, device):
        i = torch.tensor([[0, 1, 1], [2, 0, 2]])
        v = torch.tensor([3., 4., 5.])
        size = torch.Size([2, 3])
        s = torch.sparse_coo_tensor(i, v, size)

        self.assertEqual(torch.sparse_coo, s.new(device='cpu').layout)
        self.assertRaises(TypeError, lambda: s.new(v.untyped_storage()))
        self.assertRaises(TypeError, lambda: s.new(v))
        self.assertEqual(torch.sparse_coo, s.new(torch.Size([2, 3])).layout)
        self.assertRaises(TypeError, lambda: s.new([6]))

    @onlyCPU  # not really, but we only really want to run this once
    def test_dtypes(self, device):
        all_sparse_dtypes = all_types_and_complex_and(torch.half, torch.bool, torch.bfloat16)
        do_test_dtypes(self, all_sparse_dtypes, torch.sparse_coo, torch.device('cpu'))
        if torch.cuda.is_available():
            do_test_dtypes(self, all_sparse_dtypes, torch.sparse_coo, torch.device('cuda:0'))

    def _test_empty_full(self, device, dtype, requires_grad):
        shape = (2, 3)
        layout = torch.sparse_coo

        def check_value(tensor, value=None, dtype=dtype, requires_grad=requires_grad):
            self.assertEqual(shape, tensor.shape)
            self.assertIs(dtype, tensor.dtype)
            self.assertIs(layout, tensor.layout)
            self.assertEqual(tensor.requires_grad, requires_grad)
            if tensor.is_cuda and device is not None:
                self.assertEqual(device, tensor.device)
            if value is not None:
                fill = tensor.empty(shape, dtype=dtype).fill_(value)
                self.assertEqual(tensor, fill)

        v = torch.sparse_coo_tensor(shape, dtype=dtype, device=device, requires_grad=requires_grad)
        check_value(v)

        out = v.new()
        check_value(torch.zeros(shape, out=out, device=device, requires_grad=requires_grad))

        int64_dtype = torch.int64
        check_value(v.new_empty(shape), requires_grad=False)
        check_value(v.new_empty(shape, dtype=int64_dtype, device=device, requires_grad=False),
                    dtype=int64_dtype, requires_grad=False)
        check_value(torch.empty_like(v), requires_grad=False)
        check_value(torch.empty_like(v, dtype=int64_dtype, layout=layout, device=device, requires_grad=False),
                    dtype=int64_dtype, requires_grad=False)

    @onlyCPU  # not really, but we only really want to run this once
    @dtypes(*all_types_and_complex_and(torch.half, torch.bool, torch.bfloat16))
    @parametrize('requires_grad', (True, False))
    def test_empty_full(self, device, dtype, requires_grad):
        if requires_grad and not (dtype.is_floating_point or dtype.is_complex):
            self.skipTest(f'requires_grad==True requires float or complex dtype, got {dtype}')

        self._test_empty_full(device, dtype, requires_grad)
        if torch.cuda.is_available():
            self._test_empty_full(None, dtype, requires_grad)
            self._test_empty_full(torch.device('cuda:0'), dtype, requires_grad)

    def test_is_sparse(self, device):
        x = torch.randn(3, 3)
        self.assertFalse(x.is_sparse)

        x = torch.randn(3, 3, 0)
        self.assertFalse(x.is_sparse)

        x = self.sparse_empty(1, 0, device=device)
        self.assertTrue(x.is_sparse)

    def test_resize_as(self, device):
        def do_test(t):
            y = t.new().resize_as_(t).zero_()
            self.assertEqual(y.shape, t.shape)
            # Check that y can be added to t. Currently, this requires that
            # sparse_dim and dense_dim match.
            self.assertEqual(t, t + y)

        do_test(self.sparse_empty([3, 0], device=device))
        do_test(self.sparse_empty([3, 3], device=device))

    def _test_resize_shape(self, x_i, x_v, x_size, y_i, y_v, y_size, dtype, device):
        x_v_numel = torch.zeros(x_v).numel()
        y_v_numel = torch.zeros(y_v).numel()
        x = torch.sparse_coo_tensor(torch.zeros(x_i),
                                    torch.arange(x_v_numel).resize_(x_v).to(torch.float),
                                    torch.Size(x_size), dtype=dtype, device=device)
        x_dense = x.to_dense()
        y = torch.sparse_coo_tensor(torch.zeros(y_i),
                                    torch.ones(y_v).to(torch.float),
                                    torch.Size(y_size), dtype=dtype, device=device)
        y_dense = y.to_dense()
        x.resize_as_(y)
        x_dense.resize_as_(y_dense)
        self.assertEqual(x.shape, y.shape)
        self.assertEqual(x.sparse_dim(), y.sparse_dim())
        self.assertEqual(x.dense_dim(), y.dense_dim())
        self.assertEqual(x.shape, x_dense.shape)
        self.assertEqual(y.shape, y_dense.shape)
        # Here we make sure that the original data are preserved after resizing
        self.assertEqual(x.to_dense().view(-1)[0:x_v_numel].view(x_v),
                         x_dense.view(-1)[0:x_v_numel].view(x_v))

    @dtypes(torch.double, torch.cdouble)
    def test_resize(self, device, dtype):
        # 1. Expand the size of some dense dimensions [Supported]
        self._test_resize_shape([1, 1], [1, 2, 3], [2, 2, 3],
                                [1, 1], [1, 2, 4], [2, 2, 4],
                                dtype=dtype, device=device)

        self._test_resize_shape([1, 1], [1, 2, 0], [2, 2, 0],
                                [1, 1], [1, 2, 4], [2, 2, 4],
                                dtype=dtype, device=device)

        # 2. Expand the size of some sparse dimensions [Supported]
        self._test_resize_shape([1, 1], [1, 2, 3], [2, 2, 3],
                                [1, 1], [1, 2, 3], [4, 2, 3],
                                dtype=dtype, device=device)

        # 3. Change the shapes of both sparse and dense dimensions when nnz is zero [Supported]
        self._test_resize_shape([1, 0], [0, 2, 3], [2, 2, 3],
                                [2, 0], [0, 2, 4, 5], [1, 1, 2, 4, 5],
                                dtype=dtype, device=device)

        self._test_resize_shape([1, 0], [0, 2, 3], [2, 2, 3],
                                [2, 0], [0, 2, 4, 0], [1, 1, 2, 4, 0],
                                dtype=dtype, device=device)

        # 4. Add dims to dense dimensions [Not Supported]
        with self.assertRaisesRegex(RuntimeError, "changing the number of dense dimensions"):
            self._test_resize_shape([1, 1], [1, 2, 3], [2, 2, 3],
                                    [1, 1], [1, 2, 3, 4], [2, 2, 3, 4],
                                    dtype=dtype, device=device)

        with self.assertRaisesRegex(RuntimeError, "changing the number of dense dimensions"):
            self._test_resize_shape([1, 1], [1, 2, 3], [2, 2, 3],
                                    [1, 1], [1, 2, 3, 0], [2, 2, 3, 0],
                                    dtype=dtype, device=device)

        # 5. Remove dims from dense dimensions [Not Supported]
        with self.assertRaisesRegex(RuntimeError, "changing the number of dense dimensions"):
            self._test_resize_shape([1, 1], [1, 2, 3], [2, 2, 3],
                                    [1, 1], [1, 2], [2, 2],
                                    dtype=dtype, device=device)

        # 6. Change the number of sparse dimensions on a non-empty sparse tensor [Not Supported]
        with self.assertRaisesRegex(RuntimeError, "changing the number of sparse dimensions"):
            self._test_resize_shape([1, 1], [1, 2, 3], [2, 2, 3],
                                    [2, 1], [1, 2, 3], [1, 2, 2, 3],
                                    dtype=dtype, device=device)

        # 7. Shrink the size of some sparse dimensions on a non-empty sparse tensor [Not Supported]
        with self.assertRaisesRegex(RuntimeError, "shrinking the size of sparse dimensions"):
            self._test_resize_shape([1, 1], [1, 2, 3], [2, 2, 3],
                                    [1, 1], [1, 2, 3], [1, 2, 3],
                                    dtype=dtype, device=device)

        # 8. Shrink the size of some dense dimensions on a non-empty sparse tensor [Not Supported]
        with self.assertRaisesRegex(RuntimeError, "shrinking the size of dense dimensions"):
            self._test_resize_shape([1, 1], [1, 2, 3], [2, 2, 3],
                                    [1, 1], [1, 2, 2], [2, 2, 2],
                                    dtype=dtype, device=device)

        with self.assertRaisesRegex(RuntimeError, "shrinking the size of dense dimensions"):
            self._test_resize_shape([1, 1], [1, 2, 3], [2, 2, 3],
                                    [1, 1], [1, 2, 0], [2, 2, 0],
                                    dtype=dtype, device=device)

    def test_is_nonzero(self, device):
        self.assertTrue(torch.sparse_coo_tensor(([0],), 1., (1,), device=device).is_nonzero())
        self.assertFalse(torch.sparse_coo_tensor(([0],), 0., (1,), device=device).is_nonzero())
        self.assertFalse(torch.sparse_coo_tensor(([0], [0]), 0., (1, 1), device=device).is_nonzero())
        self.assertFalse(torch.sparse_coo_tensor(([0, 0],), (0., 0.), (1,), device=device).is_nonzero())
        self.assertFalse(torch.sparse_coo_tensor(([0, 0],), (-1., 1.), (1,), device=device).is_nonzero())

        # scalar sparse tensor
        self.assertTrue(torch.sparse_coo_tensor(torch.zeros(0, 1), 12.3, [], device=device).is_nonzero())
        with self.assertRaisesRegex(RuntimeError, "Boolean value of Tensor with no values is ambiguous"):
            torch.sparse_coo_tensor(([0, 1],), torch.empty(2, 0), (4, 0), device=device).is_nonzero()
        self.assertTrue(torch.sparse_coo_tensor(([0],), 2.3 - 4.5j, (1,), dtype=torch.cfloat, device=device)
                        .is_nonzero())
        self.assertTrue(torch.sparse_coo_tensor(([0],), 2.3 - 4.5j, (1,), dtype=torch.cdouble, device=device)
                        .is_nonzero())
        self.assertFalse(torch.sparse_coo_tensor(([0],), 0. + 0j, (1,), dtype=torch.cfloat, device=device)
                         .is_nonzero())
        self.assertFalse(torch.sparse_coo_tensor(([0],), 0. + 0j, (1,), dtype=torch.cdouble, device=device)
                         .is_nonzero())

    @dtypes(torch.double, torch.cdouble)
    def test_change_tensor_metadata(self, device, dtype):
        i = self.index_tensor([[0], [1]], device=device)
        v = torch.tensor([[3, 4, 5]], dtype=dtype, device=device)
        t = torch.sparse_coo_tensor(i, v, torch.Size([1, 2, 3]), dtype=dtype, device=device)
        i.resize_(2, 3)
        v.resize_(4, 5)
        self.assertEqual(list(t.coalesce().indices().size()), [2, 1])
        self.assertEqual(list(t.coalesce().values().size()), [1, 3])

        i = self.index_tensor([[0], [1]], device=device)
        v = torch.tensor([[3, 4, 5]], dtype=dtype, device=device)
        t = torch.sparse_coo_tensor(i, v, torch.Size([1, 2, 3]))
        i.resize_as_(self.index_tensor([0, 1], device=device))
        v.resize_as_(torch.tensor([3, 4, 5], dtype=dtype, device=device))
        self.assertEqual(list(t.coalesce().indices().size()), [2, 1])
        self.assertEqual(list(t.coalesce().values().size()), [1, 3])

        i = self.index_tensor([[0], [1]], device=device)
        v = torch.tensor([[3, 4, 5]], dtype=dtype, device=device)
        t = torch.sparse_coo_tensor(i, v, torch.Size([1, 2, 3]))
        i.as_strided_((2, 1), (1, 1))
        v.as_strided_((1, 3), (1, 1))
        self.assertEqual(list(t.coalesce().indices().size()), [2, 1])
        self.assertEqual(list(t.coalesce().values().size()), [1, 3])

        i = self.index_tensor([[0], [1]], device=device)
        v = torch.tensor([[3, 4, 5]], dtype=dtype, device=device)
        t = torch.sparse_coo_tensor(i, v, torch.Size([1, 2, 3]))
        i.set_(self.index_tensor([0, 1], device=device))
        v.set_(torch.tensor([3, 4, 5], dtype=dtype, device=device))
        self.assertEqual(list(t.coalesce().indices().size()), [2, 1])
        self.assertEqual(list(t.coalesce().values().size()), [1, 3])

        i = self.index_tensor([[0], [1]], device=device)
        v = torch.tensor([[3, 4, 5]], dtype=dtype, device=device)
        t = torch.sparse_coo_tensor(i, v, torch.Size([1, 2, 3]))
        i.transpose_(0, 1)
        v.transpose_(0, 1)
        self.assertEqual(list(t.coalesce().indices().size()), [2, 1])
        self.assertEqual(list(t.coalesce().values().size()), [1, 3])

    @coalescedonoff
    @dtypes(torch.double)
    def test_pickle(self, device, dtype, coalesced):
        import pickle

        shape_sparse_dim_nnz = [
            ((), 0, 2),
            ((0,), 0, 10),
            ((2,), 0, 3),
            ((100, 3), 1, 3),
            ((100, 20, 3), 2, 0),
            ((10, 0, 3), 0, 3),
            ((10, 0, 3), 0, 0),
        ]

        for shape, sparse_dim, nnz in shape_sparse_dim_nnz:
            indices_shape = torch.Size((sparse_dim, nnz))
            values_shape = torch.Size((nnz,) + shape[sparse_dim:])
            indices = torch.arange(indices_shape.numel(), dtype=self.index_tensor(0).dtype,
                                   device=device).view(indices_shape)
            for d in range(sparse_dim):
                indices[d].clamp_(max=(shape[d] - 1))  # make it valid index
            if not coalesced and indices.numel() > 0:
                indices[:, -1] = indices[:, 0]  # make it uncoalesced
            values_numel = values_shape.numel()
            values = torch.arange(values_numel, dtype=dtype,
                                  device=device).view(values_shape).div_(values_numel / 2.)
            sp_tensor = self.sparse_tensor(indices, values, shape)
            serialized = pickle.dumps(sp_tensor)
            sp_tensor_loaded = pickle.loads(serialized)
            self.assertEqual(sp_tensor, sp_tensor_loaded)

    def test_any(self, device):
        t = torch.sparse_coo_tensor(torch.tensor(([0, 0], [2, 0])), torch.tensor([False, False]), device=device)
        t_any = torch.tensor(False)
        self.assertEqual(torch.any(t), t_any)
        t = torch.sparse_coo_tensor(torch.tensor(([0, 0], [2, 0])), torch.tensor([True, False]), device=device)
        t_any = torch.tensor(True)
        self.assertEqual(torch.any(t), t_any)

    def test_isnan(self, device):
        t = torch.sparse_coo_tensor(torch.tensor(([0, 0], [0, 2])), torch.tensor([1, 4]), device=device)
        t_nan = torch.sparse_coo_tensor(torch.tensor(([0, 0], [0, 2])), torch.tensor([False, False]), device=device)
        self.assertEqual(torch.isnan(t).int(), t_nan.int())
        t = torch.sparse_coo_tensor(torch.tensor(([0, 0], [0, 2])), torch.tensor([1, float("nan")]), device=device)
        t_nan = torch.sparse_coo_tensor(torch.tensor(([0, 0], [0, 2])), torch.tensor([False, True]), device=device)
        self.assertEqual(torch.isnan(t).int(), t_nan.int())

    @coalescedonoff
    @dtypes(torch.float32, torch.float64)
    def test_div_rounding_mode(self, device, dtype, coalesced):
        sparse, _, _ = self._gen_sparse(2, 10, (10, 10), dtype,
                                        device, coalesced)
        dense = self.safeToDense(sparse)

        for mode in (None, 'floor', 'trunc'):
            actual = sparse.div(-2, rounding_mode=mode)
            expect = dense.div(-2, rounding_mode=mode)
            self.assertEqual(self.safeToDense(actual), expect)

            # Test inplace
            actual = sparse.clone().div_(-2, rounding_mode=mode)
            self.assertEqual(self.safeToDense(actual), expect)

            # Test out argument
            actual.zero_()
            torch.div(sparse, -2, rounding_mode=mode, out=actual)
            self.assertEqual(self.safeToDense(actual), expect)

    def test_div_by_sparse_error(self, device):
        self.assertRaisesRegex(RuntimeError, 'Sparse division requires',
                               lambda: torch.tensor(1., device=device).to_sparse()
                               / torch.tensor(1., device=device).to_sparse())

    def test_floor_divide_by_sparse_error(self, device):
        self.assertRaisesRegex(RuntimeError, 'Sparse floor division requires',
                               lambda: torch.tensor(1., device=device).to_sparse()
                               // torch.tensor(1., device=device).to_sparse())

    @unittest.skipIf(not TEST_NUMPY, "Numpy not found")
    @onlyCPU
    def test_sparse_to_numpy(self, device):
        t = torch.sparse_coo_tensor(torch.tensor(([0, 0], [2, 0])), torch.tensor([1, 4]))
        self.assertRaises(TypeError, lambda: t.numpy())

    @coalescedonoff
    @dtypes(torch.double)
    def test_softmax(self, device, dtype, coalesced):
        import torch.nn.functional as F

        def to_dense(sparse, fill_value=None):
            """
            Return dense tensor from a sparse tensor using given fill value.
            """
            if fill_value is None or fill_value == 0:
                return sparse.to_dense()
            sparse = sparse.coalesce()
            dense = torch.full(sparse.shape, fill_value, dtype=sparse.dtype, device=sparse.device)
            for idx, value in zip(sparse._indices().t(), sparse._values()):
                dense[tuple(idx)] = value
            return dense

        def softmax_to_dense(sparse, dim):
            """Dense softmax of a sparse tensor. Useful only for testing softmax
            correctness.

            When computing softmax of a sparse tensor, the value of
            unspecified items is negative infinity rather than zero so
            that

              softmax(sparse.to_dense(fill_value=-inf), dim) == softmax(sparse, dim).to_dense()

            holds for non-empty lines. One empty lines, the softmax
            values are defined as 0 in order to preserve the sparsity
            of result.

            Note that in PyTorch, ``to_dense`` method does not
            implement the ``fill_value`` keyword argument.
            """
            dtype = sparse.dtype
            device = sparse.device
            dense = to_dense(sparse, fill_value=-float('inf'))
            r = F.softmax(dense, dim)
            # softmax on empty lines results nan, replace with zeros to match the definition
            r[r != r] = 0
            return r

        def sparse_softmax(sparse, dim):
            """Pure Python softmax of a sparse tensor. Assuming -inf for
            unspecified sparse tensor data. This is a prototype of
            sparse softmax algorithm in Python.
            """
            dtype = sparse.dtype
            device = sparse.device

            # softmax is non-linear operation, so sparse tensors must
            # be coalesced.
            sparse = sparse.coalesce()
            inf = float('inf')
            indices = sparse._indices()
            values = sparse._values()

            if dim < sparse.sparse_dim():
                nnz = sparse._nnz()

                # compute pool indices
                size = sparse.size()
                strides = torch.ones((sparse.sparse_dim(), 1), dtype=indices.dtype, device=indices.device)
                for i in reversed(range(sparse.sparse_dim() - 1)):
                    strides[i, 0] = strides[i + 1, 0] * size[i + 1]
                strides[dim, 0] = 0

                pool = (indices * strides).sum(dim=0)
                i2p = {}
                for i in range(nnz):
                    c = int(pool[i])
                    if c not in i2p:
                        i2p[c] = len(i2p)
                    pool[i] = i2p[c]

                # compute max
                dense_size = tuple(size[sparse.sparse_dim():])
                mx = torch.empty((pool.max() + 1,) + dense_size, dtype=dtype, device=device)
                mx[:] = -inf
                for n in range(nnz):
                    p = pool[n]
                    mx[p] = torch.max(mx[p], values[n])

                # apply exp to (v - mx) and sum the results
                exp_values = torch.empty_like(values)
                exp_sums = torch.zeros_like(mx)
                for n in range(nnz):
                    p = pool[n]
                    v = exp_values[n] = (values[n] - mx[p]).exp()
                    exp_sums[p] = exp_sums[p] + v

                # normalize with the sum of exponents
                for n in range(nnz):
                    p = pool[n]
                    exp_values[n] = exp_values[n] / exp_sums[p]

                return torch.sparse_coo_tensor(indices,
                                               exp_values,
                                               sparse.size(),
                                               dtype=dtype, device=device)

            elif dim < sparse.sparse_dim() + sparse.dense_dim():
                return torch.sparse_coo_tensor(indices,
                                               F.softmax(values, dim - sparse.sparse_dim() + 1),
                                               sparse.size(),
                                               dtype=dtype, device=device)
            else:
                raise ValueError(
                    '`dim(=%s)` must be smaller than `sparse_dim(=%s) + dense_dim(=%s)`'
                    % (dim, sparse.sparse_dim(), sparse.dense_dim()))

        def softmax_jacobian_analytic(x, dim):
            """Return Jacobian of softmax using analytic formula

               D_jS_i = S_i * (1[i==j] - S_j).

            where S = softmax(x, dim), x is dense tensor, i,j in
            range(x.shape[dim]).
            """
            y = F.softmax(x, dim)
            y[y != y] = 0  # replace nan-s with zeros
            J = torch.zeros((x.shape[dim],) + tuple(x.shape), dtype=x.dtype, device=x.device)
            si = [slice(None)] * len(y.shape)
            sj = [slice(None)] * len(y.shape)
            s = [slice(None)] * len(J.shape)
            for i in range(y.shape[dim]):
                si[dim] = i
                s[dim + 1] = i
                yi = y[tuple(si)]
                for j in range(y.shape[dim]):
                    sj[dim] = j
                    s[0] = j
                    if i == j:
                        J[tuple(s)] = yi * (1 - yi)
                    else:
                        yj = y[tuple(sj)]
                        J[tuple(s)] = - yi * yj
                    sj[dim] = slice(None)
                si[dim] = slice(None)
                s[dim + 1] = slice(None)
            return J

        def softmax_jacobian_autograd(x, dim, log=False):
            """Return Jacobian of softmax using PyTorch autograd feature.

            x can be dense or sparse tensor.
            """
            import itertools

            if x.is_sparse:
                x = x.coalesce()

            dtype = x.dtype
            device = x.device
            shape = tuple(x.shape)
            J = torch.zeros((shape[dim],) + shape, dtype=dtype, device=device)
            for i in range(shape[dim]):
                if x.is_sparse:
                    sparse_dim = x.sparse_dim()
                    dense_dim = x.dense_dim()
                    if dim < sparse_dim:
                        ranges = []
                        for j, sz in enumerate(shape[:sparse_dim]):
                            if dim == j:
                                ranges.append([i])
                            else:
                                ranges.append(list(range(sz)))
                        indices = torch.tensor(list(itertools.product(*ranges)), dtype=torch.long, device=device).t()
                        values = torch.ones((indices.shape[1],) + shape[sparse_dim:], dtype=dtype, device=device)
                    else:
                        ranges = []
                        for j, sz in enumerate(shape[:sparse_dim]):
                            ranges.append(list(range(sz)))
                        indices = torch.tensor(list(itertools.product(*ranges)), dtype=torch.long, device=device).t()
                        values = torch.zeros((indices.shape[1],) + shape[sparse_dim:], dtype=dtype, device=device)
                        sv = [slice(None)] * (dense_dim + 1)
                        sv[dim - sparse_dim + 1] = i
                        values[tuple(sv)] = 1
                    v = torch.sparse_coo_tensor(indices, values, shape, dtype=dtype, device=device)
                else:
                    v = torch.zeros_like(x)
                    sv = [slice(None)] * len(v.shape)
                    sv[dim] = i
                    v[tuple(sv)] = 1
                x_ = x.clone()
                x_.requires_grad_(True)

                if log:
                    if x_.is_sparse:
                        y = torch.sparse.log_softmax(x_, dim)
                    else:
                        y = F.log_softmax(x_, dim)
                else:
                    if x_.is_sparse:
                        y = torch.sparse.softmax(x_, dim)
                    else:
                        y = F.softmax(x_, dim)
                        # replace nan-s with zeros
                        y.data[y != y] = 0
                y.backward(v)
                g = x_.grad
                if not g.is_sparse:
                    # replace nan-s with zeros
                    g.data[g != g] = 0
                J[i] = g.to_dense() if g.is_sparse else g
            return J

        @skipIfTorchDynamo("https://github.com/pytorch/torchdynamo/issues/1166")
        def test_op(sparse_dims, nnz, with_size, coalesced):
            if isinstance(with_size, Number):
                with_size = [with_size] * sparse_dims

            x, i, v = self._gen_sparse(sparse_dims, nnz, with_size, dtype, device, coalesced)

            def sparse_log(x):
                return torch.sparse_coo_tensor(x._indices(), x._values().log(),
                                               x.size(), dtype=x.dtype, device=x.device)

            for dim in range(x.sparse_dim() + x.dense_dim()):
                # Check sparse softmax definition

                # check Python sparse softmax
                y = sparse_softmax(x, dim)
                r1 = softmax_to_dense(x, dim)
                r2 = y.to_dense()
                self.assertEqual(r1, r2)

                # check C++ sparse softmax
                y1 = torch.sparse.softmax(x, dim)
                self.assertEqual(y, y1)

                # check C++ sparse log_softmax
                ly1 = torch.sparse.log_softmax(x, dim)
                self.assertEqual(ly1, sparse_log(y1))

                # Check autograd support on sparse softmax

                # check softmax Jacobian definition for dense input
                x1 = to_dense(x, fill_value=float('-inf'))
                J = softmax_jacobian_analytic(x1, dim)
                assert J.shape[0] == x.shape[dim]
                assert J.shape[dim + 1] == x.shape[dim]

                # check softmax Jacobian from autograd, dense input
                J2 = softmax_jacobian_autograd(x1, dim)
                self.assertEqual(J, J2)

                # check softmax Jacobian from autograd, sparse input
                J3 = softmax_jacobian_autograd(x, dim)
                self.assertEqual(J, J3)

                '''
                y = softmax(x, dim)
                z = log(y) = log_softmax(x, dim)
                Dy/Dx = J
                Dz/Dx = Dz/Dy Dy/Dx = 1/y * J
                => J = J_log * y
                '''
                # log_softmax Jacobian from autograd, dense input
                J2_log = softmax_jacobian_autograd(x1, dim, log=True)

                # log_softmax Jacobian from autograd, sparse input
                J3_log = softmax_jacobian_autograd(x, dim, log=True)

                J = J.transpose(0, dim + 1)
                J2_log = J2_log.transpose(0, dim + 1)
                J3_log = J3_log.transpose(0, dim + 1)
                self.assertEqual(J, J2_log * r1)
                self.assertEqual(J, J3_log * r1)

                if dim == 0:
                    # check dtype argument
                    other_dtype = torch.float32
                    y2 = torch.sparse.softmax(x, dim, dtype=other_dtype)
                    self.assertEqual(y2.dtype, other_dtype)
                    self.assertEqual(y2, y1.type(other_dtype))

                    ly2 = torch.sparse.log_softmax(x, dim, dtype=other_dtype)
                    self.assertEqual(ly2.dtype, other_dtype)
                    self.assertEqual(ly2, ly1.type(other_dtype))

        test_op(1, 10, [3], coalesced)
        test_op(1, 10, [2, 3], coalesced)
        test_op(1, 10, [3, 2], coalesced)
        test_op(2, 10, [2, 3, 4], coalesced)
        test_op(2, 10, [3, 4], coalesced)
        test_op(2, 5, [5, 4], coalesced)
        test_op(2, 10, [3, 4, 2], coalesced)
        test_op(3, 10, [3, 4, 2], coalesced)
        test_op(3, 100, [3, 4, 2], coalesced)
        test_op(3, 100, [3, 4, 2, 3], coalesced)
        test_op(3, 100, [3, 4, 2, 3, 5, 2], coalesced)
        test_op(4, 100, [3, 4, 2, 3, 5, 2], coalesced)


    def _check_zero_nnz_softmax_op(self, func, ndim, device, dtype):
        # create a sparse tensor with shape (0,..., 3) it has no materialize values
        t = torch.sparse_coo_tensor([[] for _ in range(ndim)], [], (0,) * (ndim - 1) + (3,), device=device, dtype=dtype)
        out = func(t, 0)
        self.assertEqual(out, torch.zeros_like(t))

        # gradient
        t = t.requires_grad_()
        gradcheck(lambda x: func(x, 0).to_dense(), (t,), masked=True)


    @dtypes(torch.double, torch.float)
    @unittest.skipIf(TEST_WITH_CROSSREF, "generator unsupport triggers assertion error")
    def test_softmax_zero_nnz(self, device, dtype):
        self._check_zero_nnz_softmax_op(torch.sparse.softmax, 1, device, dtype)
        self._check_zero_nnz_softmax_op(torch.sparse.softmax, 10, device, dtype)

    @dtypes(torch.double, torch.float)
    @unittest.skipIf(TEST_WITH_CROSSREF, "generator unsupport triggers assertion error")
    def test_log_softmax_zero_nnz(self, device, dtype):
        self._check_zero_nnz_softmax_op(torch.sparse.log_softmax, 1, device, dtype)
        self._check_zero_nnz_softmax_op(torch.sparse.log_softmax, 10, device, dtype)

    # TODO: Check after why ROCm's cusparseXcsrgemm2Nnz function doesn't return the same nnz value as CUDA
    @skipIfRocm
    @coalescedonoff
    @dtypes(*floating_and_complex_types())
    @dtypesIfCUDA(*floating_types_and(*[torch.half] if SM53OrLater else [],
                                      *[torch.bfloat16] if SM80OrLater else [],
                                      torch.complex64,
                                      *[torch.complex128] if CUSPARSE_SPMM_COMPLEX128_SUPPORTED else []))
    @unittest.skipIf(TEST_WITH_CROSSREF, "not working with fake tensor")
    @precisionOverride({torch.bfloat16: 1e-2, torch.float16: 1e-2, torch.complex64: 1e-2, torch.float32: 1e-2})
    def test_sparse_matmul(self, device, dtype, coalesced):
        """
        This function test `torch.sparse.mm` when both the mat1 and mat2 are sparse tensors.
        """

        def ref_sparse_mm(a, b):
            return a.to_dense() @ b.to_dense()

        def grad_with_custom_sparsity_pattern_test_helper(sparse_dims, nnz, shape_a, shape_b):
            def test_grad_dense(a_s, b_s, g_s):
                a = a_s.to_dense().detach()
                b = b_s.to_dense().detach()
                g = g_s.to_dense().detach()

                a.requires_grad_(True)
                b.requires_grad_(True)
                c = a @ b
                c.backward(g)
                return a.grad.sparse_mask(a_s.coalesce()), b.grad.sparse_mask(b_s.coalesce())

            a, _, _ = self._gen_sparse(sparse_dims, nnz, shape_a, dtype, device, coalesced)
            b, _, _ = self._gen_sparse(sparse_dims, nnz, shape_b, dtype, device, coalesced)
            a.requires_grad_(True)
            b.requires_grad_(True)

            c = torch.sparse.mm(a, b)
            c2 = c.to_dense().detach()
            c2 = torch.rand_like(c2)
            g = c2.sparse_mask(c.coalesce())

            c.backward(g)

            a_grad, b_grad = test_grad_dense(a, b, g)

            # We convert grad to dense since dense and sparse mm
            # implementations handle materialized zeroes differently.
            self.assertEqual(a.grad.to_dense(), a_grad.to_dense())
            self.assertEqual(b.grad.to_dense(), b_grad.to_dense())

        def test_sparse_matmul(sparse_dims, nnz, shape_a, shape_b):
            a, i_a, v_a = self._gen_sparse(sparse_dims, nnz, shape_a, dtype, device, coalesced)
            b, i_b, v_b = self._gen_sparse(sparse_dims, nnz, shape_b, dtype, device, coalesced)

            # dense implementation
            r1 = ref_sparse_mm(a, b)

            # cpp implementation
            r2 = torch.sparse.mm(a, b)
            self.assertEqual(r1, r2.to_dense())

            # Check result is truly coalesced
            self.assertTrue(r2.is_coalesced() and is_coalesced_indices(r2))

            if dtype in [torch.double, torch.cdouble]:
                a.requires_grad_(True)
                b.requires_grad_(True)

                # check autograd support on sparse matmul
                def fn(D1, D2):
                    return torch.sparse.mm(D1, D2).to_dense()

                if a.is_cuda:
                    # For cuda, `nondet_tol` is set with `1e-5`
                    # This is because cuSparse sometimes returns approximate zero values like `~e-323`
                    # TODO: Check this cuSparse issue.
                    # This happens when you do chain multiplication `torch.sparse.mm` operations
                    gradcheck(fn, (a, b), nondet_tol=1e-5, masked=True)
                else:
                    gradcheck(fn, (a, b), masked=True)
                grad_with_custom_sparsity_pattern_test_helper(sparse_dims, nnz, shape_a, shape_b)

        def test_error_cases():
            def fn(sparse_dims, nnz, shape_a, shape_b):
                a, i_a, v_a = self._gen_sparse(sparse_dims, nnz, shape_a, dtype, device, coalesced)
                b, i_b, v_b = self._gen_sparse(sparse_dims, nnz, shape_b, dtype, device, coalesced)
                r2 = torch.sparse.mm(a, b)

            # This is not a matrix
            self.assertRaises(RuntimeError, lambda: fn(3, 4, [2, 2, 2], [2, 2, 2]))

            # Shapes does not
            self.assertRaisesRegex(RuntimeError,
                                   r"mat1 and mat2 shapes cannot be multiplied \(2x3 and 4x2\)",
                                   lambda: fn(2, 10, [2, 3], [4, 2]))

            def different_dtypes():
                a, i_a, v_a = self._gen_sparse(2, 10, [2, 2], dtype, device, coalesced)
                b, i_b, v_b = self._gen_sparse(2, 10, [2, 2], dtype, device, coalesced)
                r2 = torch.sparse.mm(a.to(torch.float64), a.to(torch.float32))

            self.assertRaisesRegex(RuntimeError, 'mat1 dtype Double does not match mat2 dtype Float', different_dtypes)

        for n in range(2, 5):
            for m in range(2, 8):
                for p in range(2, 8):
                    test_sparse_matmul(2, 10, [n, m], [m, p])

        test_sparse_matmul(2, 0, [0, 0], [0, 0])
        test_sparse_matmul(2, 0, [0, 10], [10, 0])
        test_error_cases()

    @coalescedonoff
    @dtypes(torch.double)
    def test_assign(self, device, dtype, coalesced):
        def assign_to():
            a, i_a, v_a = self._gen_sparse(2, 5, [2, 3], dtype, device, coalesced)
            a[0] = 100

        self.assertRaises(TypeError, assign_to)

    @dtypes(torch.double, torch.cdouble)
    def test_full_broadcast_to(self, device, dtype):
        def can_broadcast(s0, s1):
            s0 = tuple(reversed(s0))
            s1 = tuple(reversed(s1))
            for i in range(len(s0)):
                if s0[i] != 1 and s0[i] != s1[i]:
                    return False
            return True
        sizes = (
            (), (1,), (2,), (1, 1), (3, 1), (3, 2), (4, 1, 1), (4, 3, 2)
        )
        for s0, s1 in itertools.combinations(sizes, r=2):
            t = make_tensor(s0, dtype=dtype, device=device, low=-9, high=9)
            for sparse_dims in range(1, len(s0) + 1):
                s = t.to_sparse(sparse_dims)
                if can_broadcast(s0, s1):
                    t_res = torch.broadcast_to(t, s1)
                    s_res = torch._sparse_broadcast_to(s, s1)
                    torch._validate_sparse_coo_tensor_args(s_res._indices(), s_res._values(), s_res.shape)
                    if s_res.is_coalesced():
                        # ensure that is_coalesced is estimated correctly
                        self.assertEqual(s_res, torch.sparse_coo_tensor(s_res._indices(), s_res._values(), s_res.shape).coalesce())
                    self.assertEqual(s_res.to_dense(), t_res)
                else:
                    with self.assertRaisesRegex(RuntimeError,
                                                r"The expanded size of the tensor \(\d\) "
                                                r"must match the existing size \(\d\)"):
                        torch._sparse_broadcast_to(s, s1)

    @coalescedonoff
    @dtypes(torch.double, torch.cdouble)
    def test_sparse_broadcast_to(self, device, dtype, coalesced):
        def test(sparse_dims, nnz, with_size, new_size):
            x = self._gen_sparse(sparse_dims, nnz, with_size, dtype, device, coalesced)[0]
            y = self.safeToDense(x)
            x1 = torch._sparse_broadcast_to(x, new_size)
            y1 = y.broadcast_to(new_size)
            self.assertEqual(self.safeToDense(x1), y1)

        test(4, 6, [7, 3, 1, 3, 0], [7, 3, 4, 3, 0])
        test(4, 6, [7, 3, 1, 3, 0], [2, 7, 3, 1, 3, 0])
        test(4, 6, [7, 3, 1, 3, 1, 3], [7, 3, 1, 3, 2, 3])
        test(4, 6, [7, 3, 1, 3, 2, 1], [7, 3, 1, 3, 2, 3])

    def _test_mul_skips(self, device, dtype, coalesced):
        skipTestIfUncoalesced = False
        # This case always coalesce inputs and that could lead to loss of precision,
        # hence it is inhibited for float16/bfloat16 by providing already coalesced tensors.
        if not coalesced and dtype in {torch.float16, torch.bfloat16}:
            skipTestIfUncoalesced = True
        # to_dense is problematic for boolean non-coalesced CUDA tensors
        # see https://github.com/pytorch/pytorch/issues/81648
        if not coalesced and dtype == torch.bool and torch.device(device).type == "cuda":
            skipTestIfUncoalesced = True

        if skipTestIfUncoalesced:
            self.skipTest(f"Test with dtype={dtype}, device={device} runs only with coalesced inputs")

    @coalescedonoff
    # NOTE: addcmul_out is not implemented for bool.
    @dtypes(*all_types_and_complex_and(torch.bfloat16, torch.float16))
    @precisionOverride({torch.bfloat16: 1e-2, torch.float16: 1e-2})
    def test_sparse_sparse_mul(self, device, dtype, coalesced):
        self._test_mul_skips(device, dtype, coalesced)

        shape = (2, 3, 4, 10)
        nnz = 10

        def check(self, x, y):
            res_sparse = x * y
            res_dense = x.to_dense() * y.to_dense()
            self.assertEqual(res_sparse.to_dense(), res_dense)

        def check_empty(sparse_shape, nnz, dense_shape, coalesce):
            from itertools import product
            for nnz_val, shape_suffix in product((nnz, 0), ((), (0,))):
                empty_sparse_shape = sparse_shape + shape_suffix
                empty_dense_shape = dense_shape + shape_suffix
                x = self._gen_sparse(sparse_dim, nnz_val, empty_sparse_shape, dtype, device, coalesce)[0]
                check(self, x, x)

        # TODO: uncomment once backward is implemented for sparse tensors that broadcast in dense dims.
        # def check_autograd(x, y):
        #     if dtype in {torch.double, torch.cdouble}:
        #         xa = x.detach().clone().requires_grad_(True)
        #         ya = y.detach().clone().requires_grad_(True)
        #         gradcheck(lambda a, b: (a * b).to_dense(), (xa, ya), masked=True)
        #         gradcheck(lambda a, b: (a * b).to_dense(), (ya, xa), masked=True)

        for dim in range(len(shape) + 1):
            sub_shape = shape[dim:]
            sparse_dim = len(sub_shape) // 2

            check_empty(sub_shape, nnz, shape, coalesced)

            x = self._gen_sparse(sparse_dim, nnz, sub_shape, dtype, device, coalesced)[0]
            y = self._gen_sparse(sparse_dim, nnz, sub_shape, dtype, device, coalesced)[0]
            check(self, x, y)
            # TODO: uncomment once supported
            # check_autograd(x, y)

            # check broadcasting in dense dims
            for d in range(sparse_dim, len(sub_shape)):
                new_shape = sub_shape[:d] + (1,) + sub_shape[d + 1:]
                y = self._gen_sparse(sparse_dim, nnz, new_shape, dtype, device, coalesced)[0]
                check(self, x, y)
                # TODO: uncomment once supported
                # check_autograd(x, y)

    @coalescedonoff
    @dtypes(*all_types_and_complex_and(torch.bool, torch.half, torch.bfloat16))
    @precisionOverride({torch.bfloat16: 1e-2, torch.float16: 1e-2})
    def test_sparse_dense_mul(self, device, dtype, coalesced):
        self._test_mul_skips(device, dtype, coalesced)

        shape = (2, 3, 4, 10)
        nnz = 10

        def check(self, s, d):
            res = d * s

            # check commutativity
            self.assertEqual(res, s * d)

            # check correctness
            self.assertEqual(res.to_dense(), s.to_dense() * d)

            # check in-placeness for dense
            if d.dim() >= s.dim():
                dc = d.clone()
                self.assertEqual(d.mul_(s), dc.mul_(s.to_dense()))

            # check in-placeness for sparse
            if s.dim() >= d.dim():
                # for sparse
                sc = s.clone()
                self.assertEqual(s.mul_(d).to_dense(), sc.to_dense().mul_(d))

        for dim in range(len(shape) + 1):
            sub_shape = shape[dim:]
            sparse_dim = len(sub_shape) // 2

            def check_empty(sparse_shape, nnz, dense_shape, coalesce):
                from itertools import product
                for nnz_val, shape_suffix in product((nnz, 0), ((), (0,))):
                    empty_sparse_shape = sparse_shape + shape_suffix
                    empty_dense_shape = dense_shape + shape_suffix
                    s = self._gen_sparse(sparse_dim, nnz_val, empty_sparse_shape, dtype, device, coalesce)[0]
                    d = make_tensor(empty_dense_shape, dtype=dtype, device=device)
                    check(self, s, d)

            # check scalar multiplication
            s = self._gen_sparse(sparse_dim, nnz, sub_shape, dtype, device, coalesced)[0]
            for scalar in (True, 1, 1.0):
                res_sparse_right = s * scalar
                res_sparse_left = scalar * s
                res_dense = s.to_dense() * scalar
                # check correctness and dtype
                self.assertEqual(s.to(res_sparse_right.dtype), res_sparse_right)
                self.assertEqual(res_sparse_right, res_sparse_left)
                self.assertEqual(res_sparse_right.dtype, res_dense.dtype)
                self.assertEqual(res_sparse_left.dtype, res_dense.dtype)
                # check scalar as 0-dim sparse tensor
                tscalar = torch.tensor(scalar, device=device)
                sscalar = tscalar.to_sparse()
                res_sparse_right = s * sscalar
                res_sparse_left = sscalar * s
                self.assertEqual(res_sparse_right, res_sparse_left)
                self.assertEqual(s.to(res_sparse_right.dtype), res_sparse_right)

            # check non-coalesced 0-dim scalar
            # we skip torch.bool because for such tensors
            # coalesce.to_dense != to_dense
            if dtype == torch.bool:
                return

            for scalar_dtype in (int, float):
                scalar = scalar_dtype(1)
                idx = torch.tensor([], device=device).reshape(0, 2)
                val = torch.tensor([scalar, scalar], device=device)
                sscalar = torch.sparse_coo_tensor(idx, val, ())
                res_dense = s.to_dense() * sscalar.to_dense()
                self.assertEqual((s * sscalar).to_dense(), res_dense)
                self.assertEqual((sscalar * s).to_dense(), res_dense)

            # Case 1: sparse broadcasts over dense
            s = self._gen_sparse(sparse_dim, nnz, sub_shape, dtype, device, coalesced)[0]
            d = make_tensor(shape, dtype=dtype, device=device)
            check(self, s, d)
            check_empty(sub_shape, nnz, shape, coalesced)

            # Case 2: dense broadcasts over sparse
            s = self._gen_sparse(3, nnz, shape, dtype, device, coalesced)[0]
            d = make_tensor(sub_shape, dtype=dtype, device=device)
            check(self, s, d)
            check_empty(shape, nnz, sub_shape, coalesced)

    @unittest.skipIf(not TEST_NUMPY, "NumPy is not available")
    @onlyCPU
    @dtypes(*all_types_and_complex_and(torch.bool))
    def test_sparse_spdiags(self, device, dtype):

        make_diags = functools.partial(make_tensor, dtype=dtype, device=device)
        make_offsets = functools.partial(torch.tensor, dtype=torch.long, device=device)

        if TEST_SCIPY:
            def reference(diags, offsets, shape):
                return scipy.sparse.spdiags(diags, offsets, *shape).toarray()

        else:
            def reference(diags, offsets, shape):
                result = torch.zeros(shape, dtype=dtype, device=device)
                for i, off in enumerate(offsets):
                    res_view = result.diagonal(off)
                    data = diags[i]
                    if off > 0:
                        data = data[off:]

                    m = min(res_view.shape[0], data.shape[0])
                    res_view[:m] = data[:m]
                return result

        def check_valid(diags, offsets, shape, layout=None):
            ref_out = reference(diags, offsets, shape)
            out = torch.sparse.spdiags(diags, offsets, shape, layout=layout)
            if layout is None:
                ex_layout = torch.sparse_coo
            else:
                ex_layout = layout
            out_dense = out.to_dense()
            self.assertTrue(out.layout == ex_layout, f"Output layout {out.layout} expected {ex_layout}")
            self.assertEqual(out_dense, ref_out, f"Result:\n{out_dense} does not match reference:\n{ref_out}")

        def check_invalid(args, error):
            with self.assertRaisesRegex(RuntimeError, error):
                torch.sparse.spdiags(*args)

        def valid_cases():
            # some normal cases
            yield (make_diags((1, 5)), make_offsets([0]), (5, 5))
            yield (make_diags((3, 3)), make_offsets([-1, 0, 1]), (4, 4))
            # noncontigous diags
            yield (make_diags((5, 4), noncontiguous=True), make_offsets([-1, 1, 0, 2, -2]), (5, 5))
            # noncontigous offsets
            yield (make_diags((3, 4)), make_offsets([1, -1, 0, -2, 2])[::2], (5, 5))
            # noncontigous diags + offsets
            yield (make_diags((3, 4), noncontiguous=True), make_offsets([1, -1, 0, -2, 2])[::2], (5, 5))
            # correct dimensionality, 2d, 2d , and shapes match, but the number of diagonals is zero
            yield (make_diags((0, 3)), make_offsets([]), (3, 3))
            # forward rotation of upper diagonals
            yield (make_diags((3, 8)), make_offsets([1, 2, 3]), (4, 4))
            # rotation exausts input space to read from
            yield (make_diags((2, 3)), make_offsets([2, 1]), (3, 3))
            # Simple cases repeated with special output format
            yield (make_diags((1, 5)), make_offsets([0]), (5, 5), torch.sparse_csc)
            yield (make_diags((3, 3)), make_offsets([-1, 0, 1]), (4, 4), torch.sparse_csr)
            # vector diags
            yield (make_diags((3, )), make_offsets([1]), (4, 4))
            # Scalar offset
            yield (make_diags((1, 3)), make_offsets(2), (4, 4))
            # offsets out of range
            yield (make_diags((1, 3)), make_offsets([3]), (3, 3))
            yield (make_diags((1, 3)), make_offsets([-3]), (3, 3))

        for case in valid_cases():
            check_valid(*case)

        def invalid_cases():
            yield (make_diags((1, 3)), make_offsets([0]), (3, 2, 3)), "Output shape must be 2d"
            yield (make_diags((2, 3)), make_offsets([[1, 2], [0, 3]]), (3, 3)), "Offsets must be scalar or vector"
            yield (make_diags((3, 2, 3)), make_offsets([0, 1, 2]), (4, 4)), "Diagonals must be vector or matrix"
            yield (make_diags((3, 3)), make_offsets([-1, 0]), (3, 3)),\
                r"Number of diagonals \(\d\) does not match the number of offsets \(\d\)"
            yield (make_diags((5,)), make_offsets([0, 1, 2, 3, 4]), (3, 3)),\
                r"Number of diagonals \(\d\) does not match the number of offsets \(\d\)"
            yield (make_diags((2, 2)), make_offsets([-1, 0]), (2, 3), torch.strided),\
                r"Only output layouts \(\w+, \w+, \w+\) are supported, got \w+"
            yield (make_diags((2, 5)), make_offsets([0, 0]), (5, 5)), "Offset tensor contains duplicate values"
            yield (make_diags((1, 5)), make_offsets([0]).to(torch.int32), (5, 5)), r"Offset Tensor must have dtype Long but got \w+"


        for case, error_regex in invalid_cases():
            check_invalid(case, error_regex)

    def test_small_nnz_coalesced(self):
        # creating a coo tensor with nnz == 0 is always coalesced
        self.assertTrue(torch.sparse_coo_tensor([[], []], [], (2, 2)).is_coalesced())
        # same for a coo tensor with only 1 nnz
        self.assertTrue(torch.sparse_coo_tensor([[0], [0]], [1], (2, 2)).is_coalesced())
        # two or more nnz coalesced is false as it can't be verified without an expensive check
        self.assertFalse(torch.sparse_coo_tensor([[0, 0], [0, 0]], [1, 2], (2, 2)).is_coalesced())
        # even if there are no duplicates
        self.assertFalse(torch.sparse_coo_tensor([[0, 1], [0, 1]], [1, 2], (2, 2)).is_coalesced())

    @coalescedonoff
    @dtypes(*all_types_and_complex_and(torch.bool))
    def test_sum(self, device, dtype, coalesced):
        def run_test(shape, nnz):
            a = self._gen_sparse(2, nnz, shape, dtype, device, coalesced)[0]
            self.assertEqual(a.sum(), a._values().sum())
            if dtype.is_floating_point or dtype.is_complex:
                a.requires_grad_(True)
                a_inter = a.sum()
                a_inter.abs().backward()
                with torch.no_grad():
                    self.assertEqual(a.grad, torch.ones(shape, dtype=dtype, device=device) * torch.sgn(a_inter))
        for shape in [(10, 5), (10, 10)]:
            run_test(shape, 0)
            run_test(shape, max(shape))
            run_test(shape, shape[0] * shape[1])


class TestSparseOneOff(TestCase):
    @unittest.skipIf(not TEST_CUDA, 'CUDA not available')
    def test_cuda_from_cpu(self):
        with self.assertRaisesRegex(
                RuntimeError,
                "Expected all tensors to be on the same device, but found at least two devices, cuda:0 and cpu!"):
            torch.sparse_coo_tensor(torch.zeros(1, 4).long().cuda(),
                                    torch.randn(4, 4, 4),
                                    [3, 4, 4])

        with self.assertRaisesRegex(
                RuntimeError,
                "Expected all tensors to be on the same device, but found at least two devices, cuda:0 and cpu!"):
            torch.sparse_coo_tensor(torch.zeros(1, 4).long().cuda(),
                                    torch.randn(4, 4, 4, 0),
                                    [3, 4, 4, 0])

        with self.assertRaisesRegex(
                RuntimeError,
                "Expected all tensors to be on the same device, but found at least two devices, cuda:0 and cpu!"):
            torch.sparse_coo_tensor(torch.empty(1, 0).long().cuda(),
                                    torch.randn(0, 4, 4, 0),
                                    [0, 4, 4, 0])

    @unittest.skipIf(not TEST_CUDA, 'CUDA not available')
    def test_cuda_sparse_cpu_dense_add(self):
        x = torch.zeros(3, 4, 4)
        sparse_y = torch.sparse_coo_tensor(torch.zeros(1, 4).long().cuda(),
                                           torch.randn(4, 4, 4).cuda(),
                                           [3, 4, 4])
        with self.assertRaisesRegex(RuntimeError, "add: expected 'self' to be a CUDA tensor, but got a CPU tensor"):
            x + sparse_y

        x = torch.zeros(3, 4, 4, 0)
        sparse_y = torch.sparse_coo_tensor(torch.zeros(1, 4).long().cuda(),
                                           torch.randn(4, 4, 4, 0).cuda(),
                                           [3, 4, 4, 0])
        with self.assertRaisesRegex(RuntimeError, "add: expected 'self' to be a CUDA tensor, but got a CPU tensor"):
            x + sparse_y

        x = torch.zeros(0, 4, 4, 0)
        sparse_y = torch.sparse_coo_tensor(torch.empty(1, 0).long().cuda(),
                                           torch.randn(0, 4, 4, 0).cuda(),
                                           [0, 4, 4, 0])
        with self.assertRaisesRegex(RuntimeError, "add: expected 'self' to be a CUDA tensor, but got a CPU tensor"):
            x + sparse_y


def _sparse_to_dense(tensor):
    if tensor.dtype != torch.bool:
        return tensor.to_dense(masked_grad=True)

    # to_dense uses coalesce which isn't implemented for bool
    return tensor.to(torch.int8).to_dense().to(torch.bool)


_sparse_unary_ops = ops(sparse_unary_ufuncs, dtypes=OpDTypes.supported,
                        allowed_dtypes=all_types_and_complex())
class TestSparseUnaryUfuncs(TestCase):
    exact_dtype = True


    @_sparse_unary_ops
    def test_sparse_consistency(self, device, dtype, op):
        sample = first_sample(self, op.sample_inputs(device, dtype))
        assert isinstance(sample.input, torch.Tensor)

        expected = op(sample.input, *sample.args, **sample.kwargs)
        assert torch.is_tensor(expected)
        output = op(sample.input.to_sparse(), *sample.args, **sample.kwargs)
        assert torch.is_tensor(output)
        self.assertEqual(_sparse_to_dense(output), expected)

    @_sparse_unary_ops
    def test_out(self, device, dtype, op):
        if not op.supports_out:
            self.skipTest("Skipped! Out not supported")

        sample = first_sample(self, op.sample_inputs(device, dtype))
        sample.input = sample.input.to_sparse()
        expect = op(sample.input, *sample.args, **sample.kwargs)

        out = torch.sparse_coo_tensor(sample.input.shape, device=device,
                                      dtype=expect.dtype)
        op(sample.input, *sample.args, **sample.kwargs, out=out)
        self.assertEqual(out, expect)

    @_sparse_unary_ops
    def test_inplace(self, device, dtype, op):
        if op.inplace_variant is None:
            self.skipTest("Skipped! Out not supported")

        sample = first_sample(self, op.sample_inputs(device, dtype))
        sample.input = sample.input.to_sparse().coalesce()
        expect = op(sample.input, *sample.args, **sample.kwargs)

        if not torch.can_cast(expect.dtype, dtype):
            with self.assertRaisesRegex(RuntimeError, "result type .* can't be cast to"):
                op.inplace_variant(sample.input, *sample.args, **sample.kwargs)
            return

        actual = op.inplace_variant(sample.input, *sample.args, **sample.kwargs)
        self.assertIs(actual, sample.input)
        self.assertEqual(actual, expect)

    @_sparse_unary_ops
    def test_sparse_zero_dims(self, device, dtype, op):
        # test 0x0 sparse_coo_tensor
        indices = torch.empty(2, 0, dtype=torch.int64)
        values = torch.empty(0, dtype=dtype)
        sparse_0x0 = torch.sparse_coo_tensor(indices, values, (0, 0))
        expected = torch.sparse_coo_tensor(indices, op(values), (0, 0))
        actual = op(sparse_0x0)
        self.assertEqual(expected, actual)

    @_sparse_unary_ops
    def test_sparse_zeros(self, device, dtype, op):
        samples = op.sample_inputs(device, dtype)

        zero_input = torch.zeros((), device=device, dtype=dtype)
        sparse_input = torch.sparse_coo_tensor((), dtype=dtype, device=device)

        expect = op(zero_input)
        actual = op(sparse_input)
        self.assertEqual(expect, _sparse_to_dense(actual))

    @ops(sparse_unary_ufuncs, dtypes=OpDTypes.supported,
         allowed_dtypes=[torch.double, torch.cdouble])
    def test_sparse_fn_grad(self, device, dtype, op):
        if not op.supports_autograd:
            self.skipTest("Skipped! Op doesn't support autograd")

        for sample in op.sample_inputs(device, dtype):
            sparse_input = sample.input.to_sparse().detach().requires_grad_(True)

            def fn(x):
                return _sparse_to_dense(
                    op(x, *sample.args, **sample.kwargs))

            self.assertTrue(gradcheck(
                fn,
                (sparse_input,),
                check_batched_grad=False,
                check_grad_dtypes=True,
                nondet_tol=op.gradcheck_nondet_tol,
                fast_mode=op.gradcheck_fast_mode,
                masked=True))


class TestSparseMaskedReductions(TestCase):
    exact_dtype = True

    @ops(sparse_masked_reduction_ops)
    def test_future_empty_dim(self, device, dtype, op):
        """Currently, `dim=()` in reductions operations means "reduce over
        all dimensions" while in future, it will read "no reduce". See
        https://github.com/pytorch/pytorch/issues/29137

        For sparse masked reductions, we'll implement the current behavior.

        For testing, we'll use samples with `dim=0` and map it to
        `dim=()` until
        torch.testing._internal.common_methods_invocations._generate_reduction_kwargs
        is made to generate samples with `dim=()` for non-scalar
        inputs. With this and after gh-29137 is resolved, this test
        can be deleted. See also `torch.masked._canonical_dim`
        implementation about changing the `dim=()` behavior.
        """

        samples = op.sample_inputs_func(op, device, dtype, requires_grad=False)
        op_name = op.name.replace('masked.', '')
        for sample_input in samples:
            if sample_input.kwargs.get('dim') != 0:
                continue
            sample_input_kwargs = dict(sample_input.kwargs)
            sample_input_kwargs['dim'] = ()    # reduce over all dimensions

            t = sample_input.input
            mask = sample_input_kwargs.get('mask')
            if mask is None and op_name in {'prod', 'amax', 'amin'}:
                # FIXME: for now reductions with non-zero reduction identity and
                # unspecified mask are not supported for sparse COO
                # tensors, see torch.masked.prod implementation
                # for details.
                continue
            sparse_op_kwargs = dict(sample_input_kwargs)
            actual = op(t.to_sparse(), *sample_input.args, **sample_input_kwargs)
            self.assertEqual(actual.layout, torch.sparse_coo)

            expected = op(t, *sample_input.args, **sample_input_kwargs).to_sparse()
            self.assertEqual(actual, expected)


class TestSparseMeta(TestCase):
    exact_dtype = True

    def test_basic(self):
        r = torch.empty(4, 4, layout=torch.sparse_coo, device='meta')
        self.assertTrue(r.is_meta)
        self.assertEqual(r.device.type, "meta")
        r2 = torch.empty_like(r)
        self.assertTrue(r2.is_meta)
        self.assertEqual(r, r2)
        r3 = torch.sparse_coo_tensor(size=(4, 4), device='meta')
        self.assertTrue(r3.is_meta)
        self.assertEqual(r, r3)
        r.sparse_resize_((4, 4), 1, 1)
        r.sparse_resize_and_clear_((4, 4, 4), 2, 1)
        self.assertEqual(r.sparse_dim(), 2)
        self.assertEqual(r.dense_dim(), 1)
        self.assertEqual(r._dimV(), 1)
        self.assertEqual(r._nnz(), 0)
        # nnz zero sparse tensors should always be coalesced at creation
        self.assertEqual(r.is_coalesced(), True)
        # but we can force them into the uncoalesed state
        r._coalesced_(False)
        self.assertEqual(r.is_coalesced(), False)
        # return the coalesced state for indices/values access
        r._coalesced_(True)
        # TODO: this sort of aliasing will need to be handled by
        # functionalization
        self.assertEqual(r._indices(), torch.empty(2, 0, device='meta', dtype=torch.int64))
        self.assertEqual(r._values(), torch.empty(0, 4, device='meta'))
        self.assertEqual(r.indices(), torch.empty(2, 0, device='meta', dtype=torch.int64))
        self.assertEqual(r.values(), torch.empty(0, 4, device='meta'))


class TestSparseAny(TestCase):

    @onlyCPU
    @all_sparse_layouts('layout', include_strided=False)
    @torch.sparse.check_sparse_tensor_invariants(enable=False)
    def test_check_sparse_tensor_invariants(self, layout):

        if layout is torch.sparse_coo:

            def create_invalid_tensor(check_invariants=None):
                shape = (2, 2)
                invalid_indices = torch.tensor([[0], [3]])  # column index is out of range
                values = torch.tensor([1])
                if check_invariants is None:
                    return torch.sparse_coo_tensor(invalid_indices, values, shape)
                else:
                    return torch.sparse_coo_tensor(invalid_indices, values, shape, check_invariants=check_invariants)

            expected_exception_message = 'size is inconsistent with indices: for dim 1, size is 2 but found index 3'

        elif layout in {torch.sparse_csr, torch.sparse_csc, torch.sparse_bsr, torch.sparse_bsc}:

            def create_invalid_tensor(check_invariants=None):
                shape = (2, 2)
                compressed_indices = torch.tensor([0, 0, 1])
                invalid_plain_indices = torch.tensor([3])  # index is out of range
                if layout in {torch.sparse_bsr, torch.sparse_bsc}:
                    values = torch.tensor([[[1]]])
                else:
                    values = torch.tensor([1])
                if check_invariants is None:
                    return torch.sparse_compressed_tensor(compressed_indices, invalid_plain_indices, values, shape, layout=layout)
                else:
                    return torch.sparse_compressed_tensor(compressed_indices, invalid_plain_indices, values, shape, layout=layout,
                                                          check_invariants=check_invariants)

            if layout in {torch.sparse_csr, torch.sparse_bsr}:
                expected_exception_message = r'`0 <= col_indices < ncols` is not satisfied.'
            else:
                expected_exception_message = r'`0 <= row_indices < nrows` is not satisfied.'

        else:
            raise NotImplementedError(layout)

        # First, consider the case where invariant checks are disabled
        # "globally" (read: within the context of this test method
        # caller) as defined by check_sparse_tensor_invariants(False)
        # decorator:
        self.assertFalse(torch.sparse.check_sparse_tensor_invariants.is_enabled())

        # Enable the invariant checks in a local context:
        with torch.sparse.check_sparse_tensor_invariants():
            self.assertTrue(torch.sparse.check_sparse_tensor_invariants.is_enabled())

        # Leaving the local context must restore the "global" state of
        # the invariant check feature:
        self.assertFalse(torch.sparse.check_sparse_tensor_invariants.is_enabled())

        # Since invariant checks are disabled by default, we can
        # create an invalid sparse tensor without raising an
        # exception:
        r = create_invalid_tensor()
        self.assertEqual(r.layout, layout)

        # Or, when disabling the invariants check explicitly:
        r = create_invalid_tensor(check_invariants=False)
        self.assertEqual(r.layout, layout)

        # Enabling invariant check via constructor's optional argument
        # will raise an exception when sparse tensor invariants are
        # violated:
        with self.assertRaisesRegex(RuntimeError, expected_exception_message):
            create_invalid_tensor(check_invariants=True)

        # Check that the global invariant check flag has been restored
        # after raising the exception above:
        self.assertFalse(torch.sparse.check_sparse_tensor_invariants.is_enabled())

        # Next, consider the case where invariant checks are enabled
        # within a local context:
        with torch.sparse.check_sparse_tensor_invariants():
            self.assertTrue(torch.sparse.check_sparse_tensor_invariants.is_enabled())

            # Since invariant checks are now enabled by default, an
            # attempt to create an invalid sparse tensor will lead to
            # an exception:
            with self.assertRaisesRegex(RuntimeError, expected_exception_message):
                create_invalid_tensor()

            # Similarly, when enabling the invariant checks
            # explicitly, invalid sparse tensor construction will lead
            # to an exception:
            with self.assertRaisesRegex(RuntimeError, expected_exception_message):
                create_invalid_tensor(check_invariants=True)

            # However, invariants check can be disabled via
            # constructor's optional argument so that the invalid
            # tensor is succesfully constructed:
            r = create_invalid_tensor(check_invariants=False)
            self.assertEqual(r.layout, layout)

            # Check that the invariant check flag has been restored
            # when leaving the constructor:
            self.assertTrue(torch.sparse.check_sparse_tensor_invariants.is_enabled())

        # Double-check restoring the global state when leaving the
        # local context:
        self.assertFalse(torch.sparse.check_sparse_tensor_invariants.is_enabled())

        # Test nesting of pre-defined context managers
        check_ctx = torch.sparse.check_sparse_tensor_invariants(True)
        no_check_ctx = torch.sparse.check_sparse_tensor_invariants(False)
        with check_ctx:
            self.assertTrue(torch.sparse.check_sparse_tensor_invariants.is_enabled())
            with no_check_ctx:
                self.assertFalse(torch.sparse.check_sparse_tensor_invariants.is_enabled())
            self.assertTrue(torch.sparse.check_sparse_tensor_invariants.is_enabled())
        self.assertFalse(torch.sparse.check_sparse_tensor_invariants.is_enabled())

        # Test an attempt to re-use an activate context manager instance
        check_ctx2 = torch.sparse.check_sparse_tensor_invariants(True)
        with check_ctx:
            self.assertTrue(torch.sparse.check_sparse_tensor_invariants.is_enabled())
            with no_check_ctx:
                self.assertFalse(torch.sparse.check_sparse_tensor_invariants.is_enabled())
                with self.assertRaisesRegex(RuntimeError, "This context manager instance is already activated."
                                            " Use a different context manager instance for context nesting"):
                    with check_ctx:
                        self.assertTrue(torch.sparse.check_sparse_tensor_invariants.is_enabled())
                self.assertFalse(torch.sparse.check_sparse_tensor_invariants.is_enabled())
                with check_ctx2:
                    self.assertTrue(torch.sparse.check_sparse_tensor_invariants.is_enabled())
                self.assertFalse(torch.sparse.check_sparse_tensor_invariants.is_enabled())
            self.assertTrue(torch.sparse.check_sparse_tensor_invariants.is_enabled())
        self.assertFalse(torch.sparse.check_sparse_tensor_invariants.is_enabled())

    def test_generate_simple_inputs(self):
        layouts = [torch.strided, torch.sparse_coo, torch.sparse_csr, torch.sparse_csc, torch.sparse_bsr, torch.sparse_bsc]

        tested_combinations = set()
        for tensors in zip(*map(self.generate_simple_inputs, layouts)):
            for i, t in enumerate(tensors):
                self.assertEqual(t.layout, layouts[i])

                # all layouts must produce semantically the same tensors
                self.assertEqual(t, tensors[0])

                if t.layout is torch.strided:
                    is_hybrid = None
                else:
                    is_hybrid = t.dense_dim() > 0
                if t.layout in {torch.sparse_csr, torch.sparse_bsr}:
                    is_batch = t.crow_indices().ndim > 1
                elif t.layout in {torch.sparse_csc, torch.sparse_bsc}:
                    is_batch = t.ccol_indices().ndim > 1
                else:
                    is_batch = None
                if t.layout in {torch.sparse_bsr, torch.sparse_bsc}:
                    blocksize = t.values().shape[1:3]
                    nontrivial_blocksize = 1 not in blocksize
                else:
                    nontrivial_blocksize = None
                if t.layout in {torch.sparse_csr, torch.sparse_bsr}:
                    contiguous_indices = t.crow_indices().is_contiguous() and t.col_indices().is_contiguous()
                    contiguous_values = t.values().is_contiguous()
                elif t.layout in {torch.sparse_csc, torch.sparse_bsc}:
                    contiguous_indices = t.ccol_indices().is_contiguous() and t.row_indices().is_contiguous()
                    contiguous_values = t.values().is_contiguous()
                elif t.layout is torch.sparse_coo:
                    contiguous_indices = t._indices().is_contiguous()
                    contiguous_values = t._values().is_contiguous()
                else:
                    contiguous_indices = None
                    contiguous_values = t.is_contiguous()

                tested_combinations.add((t.layout, is_hybrid, is_batch, nontrivial_blocksize,
                                         contiguous_indices, contiguous_values))

        # Ensure that the inputs generation covers all layout,
        # non-hybrid/hybrid, non-batch/batch, and contiguity
        # combinations:
        untested_combinations = set()
        for layout in layouts:
            for is_hybrid in [False, True]:
                if layout is torch.strided:
                    is_hybrid = None
                for is_batch in [False, True]:
                    if layout in {torch.sparse_coo, torch.strided}:
                        is_batch = None
                    for nontrivial_blocksize in [False, True]:
                        if layout not in {torch.sparse_bsr, torch.sparse_bsc}:
                            nontrivial_blocksize = None
                        for contiguous_indices in [False, True]:
                            if layout is torch.strided:
                                contiguous_indices = None
                            elif not is_batch:
                                # indices are contiguous per-patch
                                contiguous_indices = True
                            for contiguous_values in [False, True]:
                                key = (layout, is_hybrid, is_batch, nontrivial_blocksize,
                                       contiguous_indices, contiguous_values)
                                if key not in tested_combinations:
                                    untested_combinations.add(
                                        f'layout={layout}, is_hybrid={is_hybrid}, is_batch={is_batch},'
                                        f' nontrivial_blocksize={nontrivial_blocksize},'
                                        f' contiguous_indices{contiguous_indices}, contiguous_values={contiguous_values}')
        assert not untested_combinations, untested_combinations

    @all_sparse_layouts('from_layout', include_strided=False)
    @dtypes(*all_types_and_complex_and(torch.half, torch.bool, torch.bfloat16))
    @parametrize("index_dtype", [torch.int32, torch.int64])
    def test_to_dense(self, from_layout, device, dtype, index_dtype):
        """
        This test tests conversion from any layout to strided layout.
        """
        for t in self.generate_simple_inputs(
                from_layout, device=device, dtype=dtype, index_dtype=index_dtype):
            r = t.to_dense()
            self.assertEqual(r.layout, torch.strided)
            self.assertEqual(r, t)

    @all_sparse_layouts('from_layout', include_strided=False)
    @dtypes(torch.float64, torch.complex128)
    @parametrize("index_dtype", [torch.int64])
    @gradcheck_semantics()
    def test_gradcheck_to_dense(self, from_layout, device, dtype, index_dtype, gradcheck):
        for t in self.generate_simple_inputs(
                from_layout, device=device, dtype=dtype, index_dtype=index_dtype):
            batch_dim = t.dim() - t.dense_dim() - t.sparse_dim()
            if batch_dim > 0:
                # TODO: implement batch support in _convert_indices_from_csr_to_coo
                continue
            t = t.clone().detach().requires_grad_(True)
            r = gradcheck(lambda x: torch.Tensor.to_dense(x, masked_grad=gradcheck.masked), t)
            self.assertTrue(r)

    @all_sparse_layouts('from_layout', include_strided=True)
    @all_sparse_layouts('to_layout', include_strided=False)
    @dtypes(*all_types_and_complex_and(torch.half, torch.bool, torch.bfloat16))
    @parametrize("index_dtype", [torch.int32, torch.int64])
    def test_to_sparse(self, from_layout, to_layout, device, dtype, index_dtype):
        """
        This test tests conversion from any layout to any sparse layout.
        """
        for t in self.generate_simple_inputs(
                from_layout, device=device, dtype=dtype, index_dtype=index_dtype,
                enable_hybrid=(
                    # TODO: to support conversion strided->hybrid
                    # CSR/CSC/BSR/BSC, to_sparse() requires extra keyword
                    # argument, either nof_batch_dims or
                    # nof_dense_dims
                    not (from_layout is torch.strided and to_layout in
                         {torch.sparse_bsr, torch.sparse_bsc, torch.sparse_csr, torch.sparse_csc}))):

            if to_layout in {torch.sparse_bsr, torch.sparse_bsc}:
                if from_layout == torch.sparse_bsr:
                    batch_ndim = t.crow_indices().dim() - 1
                    blocksize = t.values().shape[batch_ndim + 1:batch_ndim + 3]
                elif from_layout == torch.sparse_bsc:
                    batch_ndim = t.ccol_indices().dim() - 1
                    blocksize = t.values().shape[batch_ndim + 1:batch_ndim + 3]
                else:
                    blocksize = (1, 1)
            else:
                blocksize = None

            if from_layout is torch.strided:
                is_batch = None
                is_hybrid = None
            else:
                is_batch = t.dim() > (t.sparse_dim() + t.dense_dim())
                is_hybrid = t.dense_dim() > 0

            def explicit_to_sparse(x):
                # Used to check that the explicit conversion methods
                # are consistent with the `to_sparse(*, layout,
                # blocksize)` method.
                if to_layout is torch.sparse_coo:
                    return x.to_sparse_coo()
                elif to_layout is torch.sparse_csr:
                    return x.to_sparse_csr()
                elif to_layout is torch.sparse_csc:
                    return x.to_sparse_csc()
                elif to_layout is torch.sparse_bsr:
                    return x.to_sparse_bsr(blocksize)
                elif to_layout is torch.sparse_bsc:
                    return x.to_sparse_bsc(blocksize)
                else:
                    assert 0  # unreachable

            # TODO: The following exception cases all correspond to
            # not implemented conversions
            if from_layout in {
                    torch.sparse_csr, torch.sparse_csc} and to_layout in {torch.sparse_bsr, torch.sparse_bsc} and is_batch:
                with self.assertRaisesRegex(RuntimeError,
                                            r"conversion from (Csr|Csc) to (Bsr|Bsc) for batched inputs is not implemented"):
                    t.to_sparse(layout=to_layout, blocksize=blocksize)
                with self.assertRaisesRegex(RuntimeError,
                                            r"conversion from (Csr|Csc) to (Bsr|Bsc) for batched inputs is not implemented"):
                    explicit_to_sparse(t)
                continue
            elif from_layout is torch.sparse_coo and to_layout in {
                    torch.sparse_csr, torch.sparse_csc, torch.sparse_bsr, torch.sparse_bsc} and t.sparse_dim() != 2:
                with self.assertRaisesRegex(
                        RuntimeError, "Only tensors with two sparse dimensions can be converted to the Sparse(Csr|Csc) layout"):
                    t.to_sparse(layout=to_layout, blocksize=blocksize)
                with self.assertRaisesRegex(
                        RuntimeError, "Only tensors with two sparse dimensions can be converted to the Sparse(Csr|Csc) layout"):
                    explicit_to_sparse(t)
                continue
            elif from_layout in {torch.sparse_csr, torch.sparse_csc,
                                 torch.sparse_bsr, torch.sparse_bsc} and to_layout is torch.sparse_coo and is_batch:
                with self.assertRaisesRegex(RuntimeError,
                                            "crow_indices is supposed to be a vector, but got \\d+ dimensional tensor"):
                    t.to_sparse(layout=to_layout, blocksize=blocksize)
                with self.assertRaisesRegex(RuntimeError,
                                            "crow_indices is supposed to be a vector, but got \\d+ dimensional tensor"):
                    explicit_to_sparse(t)
                continue
            elif (from_layout, to_layout) in {(torch.sparse_bsc, torch.sparse_csr), (torch.sparse_bsc, torch.sparse_csc),
                                              (torch.sparse_bsr, torch.sparse_csr), (torch.sparse_bsr, torch.sparse_csc)}:
                with self.assertRaisesRegex(
                        RuntimeError,
                        r"sparse_compressed_to_sparse_(csr|csc|bsr|bsc) expected\s*(Sparse(Csc|Csr)[,]|)\s*Sparse(Csr|Bsr)"
                        " or Sparse(Csc|Bsc) layout but got Sparse(Csr|Csc|Bsr|Bsc)"):
                    t.to_sparse(layout=to_layout, blocksize=blocksize)
                with self.assertRaisesRegex(
                        RuntimeError,
                        r"sparse_compressed_to_sparse_(csr|csc|bsr|bsc) expected\s*(Sparse(Csc|Csr)[,]|)\s*Sparse(Csr|Bsr)"
                        " or Sparse(Csc|Bsc) layout but got Sparse(Csr|Csc|Bsr|Bsc)"):
                    explicit_to_sparse(t)
                self.skipTest('NOT IMPL')
            else:
                r = t.to_sparse(layout=to_layout, blocksize=blocksize)

                self.assertEqual(r.layout, to_layout)

                # to_sparse method uses unsafe construction of sparse
                # tensors. Here we explicitly validate the results to
                # make sure that the sparse tensors are consistent
                # with the corresponding sparse tensor invariants.
                if r.layout in {torch.sparse_csr, torch.sparse_bsr, torch.sparse_csc, torch.sparse_bsc}:
                    if r.layout in {torch.sparse_csr, torch.sparse_bsr}:
                        compressed_indices, plain_indices = r.crow_indices(), r.col_indices()
                    else:
                        compressed_indices, plain_indices = r.ccol_indices(), r.row_indices()
                    torch._validate_sparse_compressed_tensor_args(compressed_indices, plain_indices, r.values(),
                                                                  r.shape, r.layout)
                    if from_layout in {torch.strided, torch.sparse_coo}:
                        self.assertEqual(compressed_indices.dtype, torch.int64)
                        self.assertEqual(plain_indices.dtype, torch.int64)
                    else:
                        self.assertEqual(compressed_indices.dtype, index_dtype)
                        self.assertEqual(plain_indices.dtype, index_dtype)
                    self.assertEqual(r.values().dtype, dtype)
                elif r.layout is torch.sparse_coo:
                    if t.layout is torch.sparse_coo:
                        self.assertEqual(t.is_coalesced(), r.is_coalesced())

                    # Check r is truly coalesced when r.is_coalesced == True
                    if r.is_coalesced():
                        self.assertTrue(is_coalesced_indices(r))

                    torch._validate_sparse_coo_tensor_args(r._indices(), r._values(), r.shape)
                    self.assertEqual(r._indices().dtype, torch.int64)
                    self.assertEqual(r._values().dtype, dtype)
                else:
                    assert 0  # unreachable

                # Finally, we'll test tensor equality:
                self.assertEqual(r, t)

                # Also, check consistency with explicit conversion methods:
                r2 = explicit_to_sparse(t)
                self.assertEqual(r2, r)

                # Check inverse conversion from sparse compressed block tensors
                if from_layout == torch.sparse_bsr:
                    batch_ndim = t.crow_indices().dim() - 1
                    from_blocksize = t.values().shape[batch_ndim + 1:batch_ndim + 3]
                elif from_layout == torch.sparse_bsc:
                    batch_ndim = t.ccol_indices().dim() - 1
                    from_blocksize = t.values().shape[batch_ndim + 1:batch_ndim + 3]
                else:
                    continue
                if r.ndim != 2:
                    continue

                t2 = r.to_sparse(layout=from_layout, blocksize=from_blocksize)
                self.assertEqual(t2, t)

        # extra tests
        if (from_layout, to_layout) == (torch.sparse_csr, torch.sparse_bsr):
            # See gh-90910
            t = torch.tensor([[0, 0, 1, 0], [0, 1, 0, 0]], dtype=dtype, device=device).to_sparse_csr()
            r = t.to_sparse_bsr((2, 2))
            torch._validate_sparse_compressed_tensor_args(r.crow_indices(), r.col_indices(), r.values(), r.shape, r.layout)
            self.assertEqual(r, t)

        if (from_layout, to_layout) in {(torch.sparse_csr, torch.sparse_csc),
                                        (torch.sparse_csc, torch.sparse_csr)}:
            # See gh-91007
            compressed_indices = torch.tensor([0, 4, 8, 8, 12, 16, 20], dtype=index_dtype, device=device)
            plain_indices = torch.tensor([0, 1, 2, 3] * 5, dtype=index_dtype, device=device)
            t = torch.sparse_compressed_tensor(compressed_indices, plain_indices, range(20),
                                               dtype=dtype, device=device, layout=from_layout)
            r = t.to_sparse(layout=to_layout)
            if r.layout in {torch.sparse_csr, torch.sparse_bsr}:
                compressed_indices, plain_indices = r.crow_indices(), r.col_indices()
            else:
                compressed_indices, plain_indices = r.ccol_indices(), r.row_indices()
            torch._validate_sparse_compressed_tensor_args(compressed_indices, plain_indices, r.values(), r.shape, r.layout)
            self.assertEqual(r, t)

    @onlyNativeDeviceTypes
    @suppress_warnings
    @ops(reduction_ops_with_sparse_support)
    @precisionOverride({torch.bfloat16: 5e-4, torch.float16: 5e-3})
    @all_sparse_layouts('layout', include_strided=False)
    def test_reductions(self, layout, device, dtype, op):
        if not op.supports_sparse_layout(layout):
            self.skipTest(f'{layout} is not supported in `{op.name}` OpInfo definition. Skipping!')

        if (
                layout in {torch.sparse_csr, torch.sparse_csc, torch.sparse_bsr, torch.sparse_bsc}
                and dtype in {torch.bool, torch.uint8}):
            self.skipTest('Requires fix to gh-98495. Skipping!')

        for sample in op.sample_inputs_sparse(layout, device, dtype):
            t_inp, t_args, t_kwargs = sample.input, sample.args, sample.kwargs

            result = op.op(t_inp, *t_args, **t_kwargs)

            #  Checking invariant rop(inp, ...).to_dense() == rop(inp.to_dense(), ...)
            dense = op.op(t_inp.to_dense(), *t_args, **t_kwargs)
            self.assertEqual(result, dense)

    @onlyNativeDeviceTypes
    @suppress_warnings
    @ops(reduction_ops_with_sparse_support, allowed_dtypes=(torch.float32, torch.float64, torch.complex64, torch.complex128))
    @all_sparse_layouts('layout', include_strided=False)
    def test_reductions_backward(self, layout, device, dtype, op):
        # TODO: Once gradcheck supports sparse outputs, use gradcheck
        # for testing the reductions backward and merge this test to
        # test_reductions.
        if not op.supports_sparse_layout(layout):
            self.skipTest(f'{layout} is not supported in `{op.name}` OpInfo definition. Skipping!')
        count = 0
        for sample in op.sample_inputs_sparse(layout, device, dtype, requires_grad=True):
            t_inp, t_args, t_kwargs = sample.input, sample.args, sample.kwargs

            r = op.op(t_inp, *t_args, **t_kwargs)
            if r.numel() != 0:
                r = r.sum()

            if op.name == 'sum':
                count += 1
                r.abs().backward()
                self.assertEqual(t_inp.grad, torch.ones(t_inp.shape, dtype=dtype, device=device) * torch.sgn(r))
            else:
                self.skipTest('NOT IMPL')

        self.assertNotEqual(count, 0)

    @onlyNativeDeviceTypes
    @suppress_warnings
    @parametrize("mth", [subtest(mth, name=mth.__name__)
                         for mth in [torch.Tensor.is_coalesced,
                                     torch.Tensor.coalesce,
                                     torch.Tensor.indices,
                                     torch.Tensor.values,
                                     torch.Tensor.crow_indices,
                                     torch.Tensor.col_indices,
                                     torch.Tensor.ccol_indices,
                                     torch.Tensor.row_indices,
                                     ]])
    @all_sparse_layouts('layout', include_strided=True)
    def test_unsupported_backend_error_message(self, mth, layout, device):
        inp = torch.tensor([[1, 2], [3, 4]], device=device).to_sparse(
            layout=layout,
            blocksize=(1, 1) if layout in {torch.sparse_bsr, torch.sparse_bsc} else None)
        assert inp.layout is layout

        expected_behaviour = dict(
            # <mth name> = (<supported layouts>, <exception message on other layouts>)
            is_coalesced=({torch.sparse_coo},
                          "is_coalesced expected sparse coordinate tensor layout but got (Sparse(Csr|Csc|Bsr|Bsc)|Strided)"),
            coalesce=({torch.sparse_coo},
                      "coalesce expected sparse coordinate tensor layout but got (Sparse(Csr|Csc|Bsr|Bsc)|Strided)"),
            indices=({torch.sparse_coo},
                     "indices expected sparse coordinate tensor layout but got (Sparse(Csr|Csc|Bsr|Bsc)|Strided)"),
            values=({torch.sparse_coo, torch.sparse_csr, torch.sparse_csc, torch.sparse_bsr, torch.sparse_bsc},
                    "values expected sparse tensor layout but got Strided"),
            crow_indices=({torch.sparse_csr, torch.sparse_bsr},
                          "crow_indices expected sparse row compressed tensor layout but got (Sparse(Csc|Bsc|)|Strided)"),
            col_indices=({torch.sparse_csr, torch.sparse_bsr},
                         "col_indices expected sparse row compressed tensor layout but got (Sparse(Csc|Bsc|)|Strided)"),
            ccol_indices=({torch.sparse_csc, torch.sparse_bsc},
                          "ccol_indices expected sparse column compressed tensor layout but got (Sparse(Csr|Bsr|)|Strided)"),
            row_indices=({torch.sparse_csc, torch.sparse_bsc},
                         "row_indices expected sparse column compressed tensor layout but got (Sparse(Csr|Bsr|)|Strided)"),
        )[mth.__name__]

        if layout in expected_behaviour[0]:
            mth(inp)
        else:
            with self.assertRaisesRegex(RuntimeError, expected_behaviour[1]):
                mth(inp)

    @onlyNativeDeviceTypes
    @all_sparse_layouts('layout', include_strided=not True)
    @dtypes(torch.float64, torch.cdouble)
    @parametrize("masked", [subtest(False, name='sparse'), subtest(True, name='masked')])
    @parametrize("fast_mode", [subtest(False, name='slow'), subtest(True, name='fast')])
    def test_gradcheck_mm(self, layout, dtype, device, masked, fast_mode):
        # This function does not check the following cases:
        # - batch or hybrid tensors because addmm does not support
        #   such inputs yet
        # - check_forward_ad=True because of the lack of sparse tensor
        #   support in aten::view_as_real, torch._VF._make_dual, etc.

        ref_x = torch.tensor([[1, 2, 0, 0],
                              [0, 6, 0, 0],
                              [0, 0, 0, 0],
                              [13, 14, 0, 15]], dtype=dtype, device=device)
        ref_y = torch.tensor([[11, 12, 13, 14],
                              [21, 22, 23, 24],
                              [31, 32, 33, 34],
                              [41, 42, 43, 44]],
                             dtype=dtype, device=device)

        mm = torch.sparse.mm if masked else torch.mm

        blocksize = (2, 2) if layout in {torch.sparse_bsr, torch.sparse_bsc} else None
        x = ref_x.to_sparse(layout=layout, blocksize=blocksize).requires_grad_(True)
        y = ref_y.requires_grad_(True)

        if layout is torch.sparse_bsr and not masked or layout is torch.sparse_bsc:
            with self.assertRaisesRegex(
                    RuntimeError,
                    r"addmm: computation on (CPU|CUDA) is not implemented for Strided \+ Sparse(Bsr|Bsc) @ Strided"):
                torch.autograd.gradcheck(mm, (x, y), fast_mode=fast_mode, masked=masked)
            self.skipTest('NOT IMPL')
        elif layout in {torch.sparse_csc, torch.sparse_bsr, torch.sparse_bsc} and masked:
            with self.assertRaisesRegex(
                    RuntimeError,
                    r"(sparse_addmm_sparse_backward: unsupported combination of layouts,"
                    r" grad: Strided, mat1: Sparse(Csc|Bsr|Bsc), mat2: Strided"
                    r"|addmm: computation on (CPU|CUDA) is not implemented for "
                    r"Strided \+ Sparse(Csc|Bsr|Bsc) @ Strided without MKL)"):
                torch.autograd.gradcheck(mm, (x, y), fast_mode=fast_mode, masked=masked)
            self.skipTest('NOT IMPL')
        else:
            torch.autograd.gradcheck(mm, (x, y), fast_mode=fast_mode, masked=masked)

    @onlyNativeDeviceTypes
    @suppress_warnings
    @ops(binary_ufuncs_with_sparse_support)
    @all_sparse_layouts('layout', include_strided=False)
    def test_binary_operation(self, layout, device, dtype, op):
        if not op.supports_sparse_layout(layout):
            self.skipTest(f'{layout} is not supported in `{op.name}` OpInfo definition. Skipping!')

        for sample in op.sample_inputs_sparse(layout, device, dtype):
<<<<<<< HEAD
            t_inp, t_args, t_kwargs = sample.input, sample.args, sample.kwargs
            batch_dim = t_inp.dim() - t_inp.dense_dim() - t_inp.sparse_dim()

=======
            if validate_sample_input_sparse(op, sample, check_validate=False) is not sample:
                # that is, the validation returns the sparse sample
                # wrapped within ErrorInput instance
                continue
            t_inp, t_args, t_kwargs = sample.input, sample.args, sample.kwargs
            batch_dim = t_inp.dim() - t_inp.dense_dim() - t_inp.sparse_dim()
>>>>>>> f5c4f3a3
            result = op.op(t_inp, *t_args, **t_kwargs)

            # Check rop(inp, ...).shape == inp.shape
            self.assertEqual(result.shape, t_inp.shape)

<<<<<<< HEAD
            if layout is torch.sparse_coo and t_inp.numel() == 0 and op.name == 'mul' and t_inp.dense_dim() > 0:
                # BUG: gh-97627
                with self.assertRaisesRegex(
                        AssertionError,
                        "Scalars are not equal!"):
                    self.assertEqual(result.sparse_dim(), t_inp.sparse_dim())
            else:
                # Check rop(inp, ...).sparse_dim() == inp.sparse_dim()
                self.assertEqual(result.sparse_dim(), t_inp.sparse_dim())

                # Check rop(inp, ...).dense_dim() == inp.dense_dim()
                self.assertEqual(result.dense_dim(), t_inp.dense_dim())
=======
            # Check rop(inp, ...).sparse_dim() == inp.sparse_dim()
            self.assertEqual(result.sparse_dim(), t_inp.sparse_dim())

            # Check rop(inp, ...).dense_dim() == inp.dense_dim()
            self.assertEqual(result.dense_dim(), t_inp.dense_dim())
>>>>>>> f5c4f3a3

            # Check invariant rop(inp, ...).to_dense() == rop(inp.to_dense(), ...)
            try:
                dense = op.op(t_inp.to_dense(), *(t_args[0].to_dense(), *t_args[1:]), **t_kwargs)
            except Exception as msg:
                # this is strided op issue, so skipping the sample silently here
                if "\"cpublas_axpy_impl\" not implemented for 'ComplexHalf'" in str(msg):
                    continue
                raise
            self.assertEqual(result, dense)


# e.g., TestSparseUnaryUfuncsCPU and TestSparseUnaryUfuncsCUDA
instantiate_device_type_tests(TestSparseUnaryUfuncs, globals(), except_for='meta')

instantiate_device_type_tests(TestSparseMaskedReductions, globals(), except_for='meta')

# e.g., TestSparseCPU and TestSparseCUDA
instantiate_device_type_tests(TestSparse, globals(), except_for='meta')

instantiate_device_type_tests(TestSparseAny, globals(), except_for='meta')

instantiate_parametrized_tests(TestSparseLegacyAndDeprecation)

if __name__ == '__main__':
    run_tests()<|MERGE_RESOLUTION|>--- conflicted
+++ resolved
@@ -28,10 +28,7 @@
 )
 from torch.testing._internal.opinfo.definitions.sparse import validate_sample_input_sparse
 
-<<<<<<< HEAD
-=======
-
->>>>>>> f5c4f3a3
+
 def _op_supports_any_sparse(op):
     return (op.supports_sparse
             or op.supports_sparse_csr
@@ -43,10 +40,6 @@
 reduction_ops_with_sparse_support = [op for op in reduction_ops if 'masked.' not in op.name and _op_supports_any_sparse(op)]
 
 binary_ufuncs_with_sparse_support = [op for op in binary_ufuncs if _op_supports_any_sparse(op)]
-<<<<<<< HEAD
-
-=======
->>>>>>> f5c4f3a3
 
 if TEST_SCIPY:
     import scipy.sparse
@@ -4787,43 +4780,22 @@
             self.skipTest(f'{layout} is not supported in `{op.name}` OpInfo definition. Skipping!')
 
         for sample in op.sample_inputs_sparse(layout, device, dtype):
-<<<<<<< HEAD
-            t_inp, t_args, t_kwargs = sample.input, sample.args, sample.kwargs
-            batch_dim = t_inp.dim() - t_inp.dense_dim() - t_inp.sparse_dim()
-
-=======
             if validate_sample_input_sparse(op, sample, check_validate=False) is not sample:
                 # that is, the validation returns the sparse sample
                 # wrapped within ErrorInput instance
                 continue
             t_inp, t_args, t_kwargs = sample.input, sample.args, sample.kwargs
             batch_dim = t_inp.dim() - t_inp.dense_dim() - t_inp.sparse_dim()
->>>>>>> f5c4f3a3
             result = op.op(t_inp, *t_args, **t_kwargs)
 
             # Check rop(inp, ...).shape == inp.shape
             self.assertEqual(result.shape, t_inp.shape)
 
-<<<<<<< HEAD
-            if layout is torch.sparse_coo and t_inp.numel() == 0 and op.name == 'mul' and t_inp.dense_dim() > 0:
-                # BUG: gh-97627
-                with self.assertRaisesRegex(
-                        AssertionError,
-                        "Scalars are not equal!"):
-                    self.assertEqual(result.sparse_dim(), t_inp.sparse_dim())
-            else:
-                # Check rop(inp, ...).sparse_dim() == inp.sparse_dim()
-                self.assertEqual(result.sparse_dim(), t_inp.sparse_dim())
-
-                # Check rop(inp, ...).dense_dim() == inp.dense_dim()
-                self.assertEqual(result.dense_dim(), t_inp.dense_dim())
-=======
             # Check rop(inp, ...).sparse_dim() == inp.sparse_dim()
             self.assertEqual(result.sparse_dim(), t_inp.sparse_dim())
 
             # Check rop(inp, ...).dense_dim() == inp.dense_dim()
             self.assertEqual(result.dense_dim(), t_inp.dense_dim())
->>>>>>> f5c4f3a3
 
             # Check invariant rop(inp, ...).to_dense() == rop(inp.to_dense(), ...)
             try:
