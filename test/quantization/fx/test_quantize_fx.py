--- conflicted
+++ resolved
@@ -5155,21 +5155,6 @@
         # make sure this runs
         executorch_backend_config = get_executorch_backend_config()
 
-<<<<<<< HEAD
-    def test_get_default_qconfig_valid_backend(self):
-        """ Checks that AssertionError is raised when non expected backend input is specified
-        """
-        invalid_backends = ["imaginary_backend", 3]
-        for invalid_backend in invalid_backends:
-            with self.assertRaisesRegex(AssertionError, "not supported"):
-                qconfig = get_default_qconfig(invalid_backend)
-            with self.assertRaisesRegex(AssertionError, "not supported"):
-                qconfig = get_default_qat_qconfig(invalid_backend)
-            with self.assertRaisesRegex(AssertionError, "not supported"):
-                qconfig_mapping = get_default_qconfig_mapping(invalid_backend)
-            with self.assertRaisesRegex(AssertionError, "not supported"):
-                qconfig_mapping = get_default_qat_qconfig_mapping(invalid_backend)
-=======
     def test_backend_config_check_for_weight_and_bias(self):
         """ Test to make sure the backend_config check for weight and bias
         runs when the qconfig is None for the ops with weight and bias
@@ -5205,7 +5190,20 @@
         example_inputs = (torch.rand(1, 5),)
         # make sure this runs
         m = prepare_fx(m, qconfig_mapping, example_inputs, backend_config=backend_config)
->>>>>>> 0fbe225f
+
+    def test_get_default_qconfig_valid_backend(self):
+        """ Checks that AssertionError is raised when non expected backend input is specified
+        """
+        invalid_backends = ["imaginary_backend", 3]
+        for invalid_backend in invalid_backends:
+            with self.assertRaisesRegex(AssertionError, "not supported"):
+                qconfig = get_default_qconfig(invalid_backend)
+            with self.assertRaisesRegex(AssertionError, "not supported"):
+                qconfig = get_default_qat_qconfig(invalid_backend)
+            with self.assertRaisesRegex(AssertionError, "not supported"):
+                qconfig_mapping = get_default_qconfig_mapping(invalid_backend)
+            with self.assertRaisesRegex(AssertionError, "not supported"):
+                qconfig_mapping = get_default_qat_qconfig_mapping(invalid_backend)
 
 @skipIfNoFBGEMM
 class TestQuantizeFxOps(QuantizationTestCase):
