# Owner(s): ["module: dynamo"]
import abc
import collections
import copy
import dataclasses
import dis
import enum
import logging
import math
import operator
import os
import sys
import traceback
import typing
import unittest
import unittest.mock as mock
import warnings
import weakref
from unittest.mock import patch

import numpy as np
import torch

import torch._dynamo.test_case
import torch._dynamo.testing
import torch.onnx.operators
from torch._C import FileCheck
from torch._dynamo import allow_in_graph, bytecode_analysis, bytecode_transformation
from torch._dynamo.output_graph import OutputGraph
from torch._dynamo.source import GetItemSource, LocalSource
from torch._dynamo.testing import (
    CompileCounter,
    requires_static_shapes,
    same,
    skipIfNotPy311,
    unsupported,
)

from torch._dynamo.utils import CompileProfiler, ifdyn, ifdynstaticdefault, ifunspec
from torch.ao.quantization import MinMaxObserver
from torch.ao.quantization.fake_quantize import FakeQuantize
from torch.ao.quantization.qconfig import QConfig
from torch.ao.quantization.quantize_fx import prepare_qat_fx
from torch.autograd.profiler import _enable_dynamo_cache_lookup_profiler
from torch.fx.experimental.symbolic_shapes import ConstraintViolationError
from torch.nn import functional as F
from torch.testing._internal.common_cuda import (
    PLATFORM_SUPPORTS_FUSED_SDPA,
    SM80OrLater,
)
from torch.testing._internal.common_utils import freeze_rng_state, IS_FBCODE
from torch.testing._internal.jit_utils import JitTestCase

TEST_CUDA = torch.cuda.is_available()
TEST_MULTIGPU = TEST_CUDA and torch.cuda.device_count() >= 2

mytuple = collections.namedtuple("mytuple", ["a", "b", "ab"])


class MyPickledModule(torch.nn.Module):
    def __init__(self, z):
        super().__init__()
        self.z = z

    def forward(self, x, y):
        return x * x * x + y + self.z


# These are used for test_{cond/map}_with_quantization
default_symmetric_fake_quant = FakeQuantize.with_args(
    observer=MinMaxObserver, qscheme=torch.per_tensor_symmetric, dtype=torch.quint8
)
default_weight_symmetric_fake_quant = FakeQuantize.with_args(
    observer=MinMaxObserver, qscheme=torch.per_tensor_symmetric, dtype=torch.qint8
)
uniform_qconfig_8bit = QConfig(
    activation=default_symmetric_fake_quant,
    weight=default_weight_symmetric_fake_quant.with_args,
)
qconfig_dict = {"object_type": [(torch.nn.Linear, uniform_qconfig_8bit)]}


class MiscTests(torch._dynamo.test_case.TestCase):
    def test_boolarg(self):
        def boolarg(aa, bb, flag):
            if flag:
                return aa - bb
            else:
                return bb - aa

        a = torch.randn(10, 10)
        b = torch.randn(10, 10)
        correct1 = boolarg(a, b, True)
        correct2 = boolarg(a, b, False)
        correct3 = boolarg(a, b, None)
        counter = CompileCounter()
        opt_boolarg = torch._dynamo.optimize_assert(counter)(boolarg)
        val1 = opt_boolarg(a, b, True)
        val2 = opt_boolarg(a, b, False)
        val3 = opt_boolarg(a, b, None)
        val4 = opt_boolarg(a, b, True)
        self.assertTrue(same(val1, correct1))
        self.assertTrue(same(val2, correct2))
        self.assertTrue(same(val3, correct3))
        self.assertTrue(same(val4, correct1))
        self.assertEqual(counter.frame_count, 3)

    def test_callpacked(self):
        def call_packed(args):
            a, b, c = args
            return a - b * c

        counter = CompileCounter()
        a = torch.randn(10, 10)
        b = torch.randn(10, 10)
        c = torch.randn(10, 10)
        correct = call_packed([a, b, c])
        opt_call_packed = torch._dynamo.optimize_assert(counter)(call_packed)
        val1 = opt_call_packed([a, b, c])
        val2 = opt_call_packed((a, b, c))
        val3 = opt_call_packed([a, b, c])
        val4 = opt_call_packed((a, b, c))
        self.assertTrue(same(val1, correct))
        self.assertTrue(same(val2, correct))
        self.assertTrue(same(val3, correct))
        self.assertTrue(same(val4, correct))
        self.assertEqual(counter.frame_count, 2)

    def test_raises(self):
        def fn(a, b, c, cls):
            x = a + b - c * 10
            raise cls(str(x))

        counter = CompileCounter()
        a = torch.randn(10, 10)
        b = torch.randn(10, 10)
        c = torch.randn(10, 10)
        opt_fn = torch._dynamo.optimize(counter)(fn)
        self.assertRaises(AssertionError, lambda: opt_fn(a, b, c, AssertionError))
        self.assertEqual(counter.frame_count, 1)
        self.assertEqual(counter.op_count, 3)

    def test_inplace(self):
        def inplace1(a, b):
            o = torch.empty((10, 10))
            o.copy_(a)
            o -= b
            return o

        torch._dynamo.testing.standard_test(self, inplace1, 2, expected_ops=3)

    def test_unpack4(self):
        def unpack4(a, b):
            a = a[:5, :]
            b = b[:5, :]
            x, y = a.size()
            o = torch.empty((x, y))
            o.copy_(a / b)
            return o

        torch._dynamo.testing.standard_test(
            self,
            unpack4,
            2,
            expected_ops=5,
            expected_ops_dynamic=ifdynstaticdefault(5, 7),
        )

    def test_unpack5(self):
        def unpack5(a, b):
            a = a[:5, :]
            b = b[:5, :]
            x, y = a.shape
            o = torch.empty((x, y))
            o.copy_(a / b)
            return o

        torch._dynamo.testing.standard_test(
            self,
            unpack5,
            2,
            expected_ops=5,
            expected_ops_dynamic=ifdynstaticdefault(5, 7),
        )

    def test_matmul1(self):
        def matmul_op1(a, b):
            return a @ b

        # TODO(jansel): FX doesn't support this, should add upstream support
        torch._dynamo.testing.standard_test(self, matmul_op1, 2, expected_ops=1)

    def test_int_shape_binops(self):
        def fn(x):
            # Test reversal by putting int arg first.
            y = 15 - x.shape[0]
            y = 4 + y
            y = 5 * y
            y = 2 % y
            y = 3**y
            y = 10 // y
            y = pow(2, y)
            y = 10 / y
            return x + y

        torch._dynamo.testing.standard_test(
            self, fn, 1, expected_ops=1, expected_ops_dynamic=ifdynstaticdefault(1, 11)
        )

    def test_shape_int_inplace_binops(self):
        def fn(x):
            p = x.shape[0]
            p += 2
            p -= 2
            p **= 2
            p /= 2
            p *= 2
            p //= 2
            p %= 2
            return x + p

        torch._dynamo.testing.standard_test(
            self, fn, 1, expected_ops=1, expected_ops_dynamic=ifdynstaticdefault(1, 10)
        )

    def test_int_shape_inplace_binops(self):
        def fn(x):
            p = x.shape[0]
            # Test reversal by putting constant first
            y = 2
            y += p
            y = 2
            y -= p
            y = 2
            y **= p
            y = 2
            y /= p
            y = 2
            y *= p
            y = 2
            y //= p
            y = 2
            y %= p
            return x + y

        torch._dynamo.testing.standard_test(
            self, fn, 1, expected_ops=1, expected_ops_dynamic=ifdynstaticdefault(1, 10)
        )

    def test_int_int_comparisons(self):
        def fn(x):
            if 2 != 2:
                out = 1
            elif 2 < 1:
                out = 1
            elif 1 > 2:
                out = 1
            elif 1 >= 2:
                out = 1
            elif 2 <= 1:
                out = 1
            elif 2 == 2:
                out = 2
            else:
                out = 1
            return x + out

        torch._dynamo.testing.standard_test(self, fn, 1, expected_ops=1)

    def test_shape_int_comparisons(self):
        def fn(x):
            a = x.shape[0]
            # Ensure support for constant on right side
            if a != 10:
                out = 1
            elif a < 2:
                out = 1
            elif a > 12:
                out = 1
            elif a >= 12:
                out = 1
            elif a <= 2:
                out = 1
            elif a == 10:
                out = 2
            else:
                out = 1
            return x + out

        # expect for dynamic: size, index, 6 comparison ops, add
        torch._dynamo.testing.standard_test(
            self, fn, 1, expected_ops=1, expected_ops_dynamic=ifdynstaticdefault(1, 9)
        )

    def test_int_shape_comparisons(self):
        def fn(x):
            a = x.shape[0]
            # Ensure support for constant on left side
            if 10 != a:
                out = 1
            elif 12 < a:
                out = 1
            elif 2 > a:
                out = 1
            elif 2 >= a:
                out = 1
            elif 12 <= a:
                out = 1
            elif 10 == a:
                out = 2
            else:
                out = 1
            return x + out

        # expect for dynamic: size, index, 6 comparison ops, add
        torch._dynamo.testing.standard_test(
            self, fn, 1, expected_ops=1, expected_ops_dynamic=ifdynstaticdefault(1, 9)
        )

    def test_param_shape_binops(self):
        class MyModule(torch.nn.Module):
            def __init__(self):
                super().__init__()
                self.param = torch.nn.Parameter(torch.randn(15))

            def forward(self, x):
                # Test reversal by putting param shape arg first.
                p = self.param.shape[0]
                y = p - x.shape[0]
                y = p + y
                y = p * y
                y = p % y
                y = p**y
                y = p // y
                y = pow(p, y)
                y = p / y
                return x + y

        counts = torch._dynamo.testing.CompileCounter()
        mod = MyModule()
        optimized_mod = torch._dynamo.optimize(counts, nopython=True)(mod)

        x = torch.randn(3)
        ref = mod(x)
        res = optimized_mod(x)

        self.assertTrue(same(ref, res))
        self.assertEqual(counts.frame_count, 1)

        expected_op_count = (
            ifdynstaticdefault(1, 11)
            if torch._dynamo.testing.config.dynamic_shapes
            else 1
        )
        self.assertEqual(counts.op_count, expected_op_count)

    def test_user_defined_binop(self):
        class MyClass:
            def __init__(self, value):
                self.value = value

            def __radd__(self, other):
                return self.value + other

        def fn(x, c):
            y = x.shape[0] + c
            return x + y

        counts = torch._dynamo.testing.CompileCounter()
        opt_fn = torch._dynamo.optimize(counts)(fn)

        x = torch.randn(3)
        c = MyClass(4)
        ref = fn(x, c)
        res = opt_fn(x, c)

        self.assertTrue(same(ref, res))
        self.assertEqual(counts.frame_count, 1)
        expected_op_count = (
            ifdynstaticdefault(1, 4)
            if torch._dynamo.testing.config.dynamic_shapes
            else 1
        )
        self.assertEqual(counts.op_count, expected_op_count)

    def test_compare_shapes_eq(self):
        def compare_shapes(a, b, to_list):
            x = list(a.unsqueeze(-1).shape) if to_list else a.shape
            y = list(b.unsqueeze(-1).shape) if to_list else b.shape
            if x == y:
                return a + 1
            else:
                return a + 2

        # Test both ListVariable and ShapeVariable
        torch._dynamo.testing.standard_test(
            self, lambda a, b: compare_shapes(a, b, to_list=True), 2
        )
        torch._dynamo.testing.standard_test(
            self, lambda a, b: compare_shapes(a, b, to_list=False), 2
        )

    def test_compare_shapes_tuple_eq(self):
        def compare_shapes(a, b):
            x = tuple(a.unsqueeze(-1).shape)
            y = tuple(b.unsqueeze(-1).shape)
            if x == y:
                return a + 1
            else:
                return a + 2

        torch._dynamo.testing.standard_test(self, lambda a, b: compare_shapes(a, b), 2)

    def test_compare_shapes_tuple_neq(self):
        def compare_shapes(a, b):
            x = tuple(a.unsqueeze(-1).shape)
            y = tuple(b.unsqueeze(-1).shape)
            if x != y:
                return a + 1
            else:
                return a + 2

        torch._dynamo.testing.standard_test(self, lambda a, b: compare_shapes(a, b), 2)

    def test_compare_shapes_neq(self):
        def compare_shapes(a, b, to_list):
            x = list(a.unsqueeze(-1).shape) if to_list else a.shape
            y = list(b.unsqueeze(-1).shape) if to_list else b.shape
            if x != y:
                return a + 1
            else:
                return a + 2

        # Test both ListVariable and ShapeVariable
        torch._dynamo.testing.standard_test(
            self, lambda a, b: compare_shapes(a, b, to_list=True), 2
        )
        torch._dynamo.testing.standard_test(
            self, lambda a, b: compare_shapes(a, b, to_list=False), 2
        )

    @patch.object(torch._dynamo.config, "dynamic_shapes", True)
    def test_compare_shapes_with_constant(self):
        def compare_shapes(a):
            x = a.shape
            if x[0] != 3:
                return a * 4
            return a * 3

        guard_failure = None

        def guard_failures(failure):
            nonlocal guard_failure
            guard_failure = failure

        opt_fn = torch._dynamo.optimize(
            "eager", nopython=True, guard_fail_fn=guard_failures
        )(compare_shapes)
        opt_fn(torch.randn([3, 4]))
        opt_fn(torch.randn([4, 3]))
        self.assertExpectedInline(
            guard_failure.reason,
            """tensor 'L['a']' size mismatch at index 0. expected 3, actual 4""",
        )

    def test_builtin_isinstance(self):
        def fn(x):
            t = torch.arange(1, 3)
            a = isinstance(x, torch.Tensor)
            b = isinstance(t, torch.Tensor)
            c = isinstance(x, int)
            d = isinstance(3, int)
            e = isinstance([1, 2, 3], list)
            f = isinstance({"foo": 1, "bar": 2}, dict)
            res = [a, b, c, d, e, f]
            # Can't run yet due to other unimplemented instructions
            # res += [isinstance(torch.nn.LazyLinear(2, 3), torch.nn.Linear)]
            return res

        torch._dynamo.testing.standard_test(self, fn, 1, expected_ops=1)

    def test_fold(self):
        def fn(a):
            return a + math.sqrt(63)

        torch._dynamo.testing.standard_test(self, fn, 1, expected_ops=1)

    def test_shape_unpack(self):
        def fn(x):
            a, b = x.size()
            return x * b

        i = torch.randn(5, 10)
        r1 = fn(i)
        opt_fn = torch._dynamo.optimize("eager")(fn)
        r2 = opt_fn(i)
        self.assertTrue(same(r1, r2))

    def test_tensor_iter(self):
        def fn(x):
            for y in x:
                y.add_(1.0)
            return y

        # expect extra size node for dynamic
        torch._dynamo.testing.standard_test(
            self,
            fn,
            1,
            expected_ops=20,
            expected_ops_dynamic=ifdynstaticdefault(20, 21),
        )

    def test_empty_list(self):
        def fn(x, ll):
            if len(ll) == 0 and not ll and ll is not None:
                return x + 1

        i = torch.randn(5, 10)
        r1 = fn(i, [])
        opt_fn = torch._dynamo.optimize("eager")(fn)
        r2 = opt_fn(i, [])
        r3 = opt_fn(i, tuple())
        self.assertTrue(same(r1, r2))
        self.assertTrue(same(r1, r3))

    def test_min_max_over_iterable(self):
        def get_test_fn(func):
            def _fn(a, b, func=func):
                # try all of list, iterator, tuple, vararg.
                lst = [a.shape[0] + 1, 8, a.shape[0]]
                x = func(lst)
                y = func(iter(lst))
                z = func(tuple(lst))
                w = func(*lst)
                return a + (x + y + z + w)

            return _fn

        torch._dynamo.testing.standard_test(
            self,
            get_test_fn(func=min),
            2,
            expected_ops=1,
            expected_ops_dynamic=ifdynstaticdefault(1, 14),
        )
        torch._dynamo.testing.standard_test(
            self,
            get_test_fn(func=max),
            2,
            expected_ops=1,
            expected_ops_dynamic=ifdynstaticdefault(1, 17),
        )

    def test_config_obj(self):
        class Cfg:
            def __init__(self):
                self.val = 0.5
                self.count = 3

        def fn(x, cfg):
            for i in range(cfg.count):
                x = x + cfg.val
            return x

        cfg1 = Cfg()
        cfg1.val = 1.0
        cfg2 = Cfg()
        v = torch.zeros(1)
        cnts = torch._dynamo.testing.CompileCounter()
        opt_fn = torch._dynamo.optimize(cnts)(fn)
        v = opt_fn(v, cfg1)  # 3
        v = opt_fn(v, cfg2)  # 4.5
        cfg2.count = 1
        v = opt_fn(v, cfg2)  # 5
        cfg2.val = 2.0
        v = opt_fn(v, cfg2)  # 7
        self.assertEqual(v[0], 7)
        self.assertEqual(cnts.op_count, 8)

    def test_config_getattr_default(self):
        class Cfg:
            def __init__(self):
                self.val = 0.5
                self.count = 10

        def fn(x, cfg):
            if getattr(cfg, "just_add_7", False):
                return x + 7
            for i in range(cfg.count):
                x = x + cfg.val
            return x

        cfg1 = Cfg()
        v = torch.zeros(1)
        cnts = torch._dynamo.testing.CompileCounter()
        opt_fn = torch._dynamo.optimize(cnts)(fn)
        self.assertEqual(opt_fn(v, cfg1)[0], 5)
        self.assertEqual(opt_fn(v, cfg1)[0], 5)
        cfg1.just_add_7 = True
        self.assertEqual(opt_fn(v, cfg1)[0], 7)
        self.assertEqual(opt_fn(v, cfg1)[0], 7)
        cfg1.just_add_7 = False
        self.assertEqual(opt_fn(v, cfg1)[0], 5)
        self.assertEqual(opt_fn(v, cfg1)[0], 5)
        self.assertEqual(cnts.frame_count, 3)

    def test_size_input(self):
        def fn(x, s):
            a, b = s
            return x + (a - b)

        v = torch.zeros(10, 20)
        cnts = torch._dynamo.testing.CompileCounter()
        opt_fn = torch._dynamo.optimize(cnts)(fn)
        self.assertEqual(opt_fn(v, v.size())[0, 0], -10)
        self.assertEqual(opt_fn(v, (10, 20))[0, 0], -10)
        self.assertEqual(opt_fn(v, [10, 20])[0, 0], -10)
        # One recompile per differing input type
        self.assertEqual(cnts.frame_count, 3)

    def test_cell_output1(self):
        out = None

        def fn(a, b):
            nonlocal out
            out = a + b * 10

        v = torch.Tensor([100])
        cnts = torch._dynamo.testing.CompileCounter()
        opt_fn = torch._dynamo.optimize(cnts)(fn)
        self.assertIsNone(opt_fn(v, v))
        self.assertEqual(out[0], 1100)
        self.assertEqual(cnts.op_count, 2)

    def test_cell_output2(self):
        out = None

        def fn(a, b):
            nonlocal out
            c = unsupported(a, b)
            out = a + b * 10 + c

        v = torch.Tensor([100])
        cnts = torch._dynamo.testing.CompileCounter()
        opt_fn = torch._dynamo.optimize(cnts)(fn)
        self.assertIsNone(opt_fn(v, v))
        self.assertEqual(out[0], 1200)
        self.assertEqual(cnts.op_count, 3)

    def test_return_nested_function(self):
        out = None

        def fn(a, b):
            nonlocal out
            c = a + b
            d = a + 1.0

            def fn2(f: int = 7, g: float = 9.0):
                nonlocal out
                out = a + b * 10
                return c * f - d * g

            return fn2

        v1 = torch.Tensor([100])
        v2 = torch.Tensor([200])
        cnts = torch._dynamo.testing.CompileCounter()
        opt_fn = torch._dynamo.optimize(cnts)(fn)
        opt_fn_ret = torch._dynamo.optimize(cnts)(opt_fn(v1, v2))
        self.assertEqual(opt_fn_ret(1.5)[0], -459)
        self.assertEqual(out[0], 2100)
        self.assertEqual(cnts.frame_count, 2)
        self.assertEqual(cnts.op_count, 7)

    def test_tensor_dict1(self):
        def fn(inputs):
            return inputs["a"] - inputs["b"] * 1.5

        v1 = torch.Tensor([100])
        v2 = torch.Tensor([200])
        cnts = torch._dynamo.testing.CompileCounter()
        opt_fn = torch._dynamo.optimize(cnts)(fn)
        self.assertEqual(opt_fn({"a": v1, "b": v2})[0], -200)
        self.assertEqual(cnts.frame_count, 1)
        self.assertEqual(cnts.op_count, 2)

    def test_tensor_dict2(self):
        def fn1(inputs):
            total = torch.zeros(1)
            for k, v in inputs.items():
                total += v
            return total

        def fn2(inputs):
            total = torch.zeros(1)
            for v in inputs.values():
                total += v
            return total

        def fn3(inputs):
            total = torch.zeros(1)
            for k in inputs.keys():
                total += inputs[k]
            return total

        v1 = torch.Tensor([100])
        v2 = torch.Tensor([200])
        cnts = torch._dynamo.testing.CompileCounter()
        opt_fn1 = torch._dynamo.optimize(cnts)(fn1)
        opt_fn2 = torch._dynamo.optimize(cnts)(fn2)
        opt_fn3 = torch._dynamo.optimize(cnts)(fn3)
        self.assertEqual(opt_fn1({"a": v1, "b": v2})[0], 300)
        self.assertEqual(opt_fn2({"a": v1, "b": v2})[0], 300)
        self.assertEqual(opt_fn3({"a": v1, "b": v2})[0], 300)
        self.assertEqual(cnts.frame_count, 3)
        self.assertEqual(cnts.op_count, 9)

    def test_dictcomp(self):
        def fn1(inputs):
            return {k: v + 1 for k, v in inputs.items()}

        v1 = torch.Tensor([100])
        v2 = torch.Tensor([200])
        cnts = torch._dynamo.testing.CompileCounter()
        opt_fn1 = torch._dynamo.optimize(cnts)(fn1)
        self.assertEqual(opt_fn1({"a": v1, "b": v2})["a"], 101)
        self.assertEqual(opt_fn1({"a": v1, "b": v2})["b"], 201)
        self.assertEqual(cnts.frame_count, 1)
        self.assertEqual(cnts.op_count, 2)

    def test_listcomp(self):
        def fn2(inputs):
            return torch.sum(torch.cat([v + 1 for k, v in inputs.items()], 0))

        v1 = torch.Tensor([100])
        v2 = torch.Tensor([200])
        cnts = torch._dynamo.testing.CompileCounter()
        opt_fn2 = torch._dynamo.optimize(cnts)(fn2)
        self.assertEqual(opt_fn2({"a": v1, "b": v2}), 302)
        self.assertEqual(cnts.frame_count, 1)
        self.assertEqual(cnts.op_count, 4)

    def test_is_floating_point(self):
        def fn(a, b):
            x = a + 1.0
            if torch.is_floating_point(b):
                x = x + b
            return x + 2.0

        return torch._dynamo.testing.standard_test(self, fn=fn, nargs=2, expected_ops=3)

    def test_is_floating_point2(self):
        def fn(a, b):
            x = a + 1.0
            if b.is_floating_point():
                x = x + b
            return x + 2.0

        return torch._dynamo.testing.standard_test(self, fn=fn, nargs=2, expected_ops=3)

    def test_is_tensor(self):
        def fn(a, b):
            x = a + 1.0
            if torch.is_tensor(b):
                x = x + b
            return x + 2.0

        return torch._dynamo.testing.standard_test(self, fn=fn, nargs=2, expected_ops=3)

    def test_is_tensor2(self):
        def fn(x):
            if torch.is_tensor(x):
                return x + 1
            else:
                return torch.ones([2, 3])

        x1 = {"input": torch.rand(2, 3)}
        x2 = torch.rand(2, 3)
        ref1 = fn(x1)
        ref2 = fn(x2)
        opt_fn = torch._dynamo.optimize("eager")(fn)
        res1 = opt_fn(x1)
        res2 = opt_fn(x2)
        self.assertEqual(ref1, res1)
        self.assertEqual(ref2, res2)

    def test_numel(self):
        def fn(a):
            return (a + a.numel() + torch.numel(a), a + a.nelement())

        return torch._dynamo.testing.standard_test(
            self,
            fn=fn,
            nargs=1,
            expected_ops=3,
            expected_ops_dynamic=ifdynstaticdefault(3, 6),
        )

    def test_pair(self):
        def fn(a):
            return (
                torch.zeros(torch.nn.modules.utils._pair(a.size()))
                + a
                + torch.ones(torch.nn.modules.utils._ntuple(3)(3)).sum()
            )

        return torch._dynamo.testing.standard_test(
            self,
            fn=fn,
            nargs=1,
            expected_ops=5,
            expected_ops_dynamic=ifdynstaticdefault(5, 8),
        )

    @patch.object(torch._dynamo.config, "dynamic_shapes", True)
    @patch.object(torch._dynamo.config, "capture_scalar_outputs", True)
    def test_tensor_item_capture(self):
        def fn(a, b):
            return (a + b).sum().item()

        v1 = torch.randn((10, 10))
        v2 = torch.randn((10, 10))
        correct = fn(v1, v2)
        cnts = torch._dynamo.testing.CompileCounter()
        opt_fn = torch._dynamo.optimize((cnts))(fn)
        self.assertEqual(opt_fn(v1, v2), correct)
        self.assertEqual(cnts.frame_count, 1)
        self.assertEqual(cnts.op_count, 3)

    @patch.object(torch._dynamo.config, "dynamic_shapes", True)
    @patch.object(torch._dynamo.config, "capture_scalar_outputs", False)
    def test_tensor_item_no_capture(self):
        def fn(a, b):
            return (a + b).sum().item()

        v1 = torch.randn((10, 10))
        v2 = torch.randn((10, 10))
        correct = fn(v1, v2)
        cnts = torch._dynamo.testing.CompileCounter()
        opt_fn = torch._dynamo.optimize((cnts))(fn)
        self.assertEqual(opt_fn(v1, v2), correct)
        self.assertEqual(cnts.frame_count, 1)
        self.assertEqual(cnts.op_count, 2)

    def test_namedtuple1(self):
        def fn(a, b):
            tmp = mytuple(a, b, a + b)
            return mytuple(tmp.a, tmp[1], tmp.ab + b)

        v1 = torch.Tensor([10])
        v2 = torch.Tensor([20])
        cnts = torch._dynamo.testing.CompileCounter()
        opt_fn = torch._dynamo.optimize(cnts)(fn)
        self.assertEqual(opt_fn(v1, v2).ab, 50)
        self.assertEqual(cnts.frame_count, 1)
        self.assertEqual(cnts.op_count, 2)

    def test_namedtuple2(self):
        def fn(packed):
            a, b, c = packed
            if hasattr(packed, "b"):
                b = packed.b + 1
            c = packed[2]
            return a + b + c

        v1 = torch.Tensor([1])
        v2 = torch.Tensor([2])
        v3 = torch.Tensor([3])
        cnts = torch._dynamo.testing.CompileCounter()
        opt_fn = torch._dynamo.optimize(cnts)(fn)
        self.assertEqual(opt_fn(mytuple(v1, v2, v3))[0], 7)
        self.assertEqual(cnts.frame_count, 1)
        self.assertEqual(cnts.op_count, 3)

    def test_namedtuple3(self):
        def fn(x, packed):
            if isinstance(packed, mytuple):
                return x + 1
            else:
                return x - 1

        x = torch.rand([2, 3])
        packed = mytuple(1, 2, 3)
        ref = fn(x, packed)
        opt_fn = torch._dynamo.optimize("eager")(fn)
        res = opt_fn(x, packed)
        self.assertTrue(same(ref, res))

    def test_range_input(self):
        def fn(a, rng):
            x = a
            for i in rng:
                x = x + i
            return x

        def fn1(a):
            return fn(a, rng=range(3))

        return torch._dynamo.testing.standard_test(
            self, fn=fn1, nargs=1, expected_ops=3
        )

    def test_range_with_shape(self):
        def fn(a):
            for i in range(1, a.shape[0]):
                a += 1
            return a

        # expect 1 more op (size call) for dynamic
        return torch._dynamo.testing.standard_test(
            self,
            fn=fn,
            nargs=1,
            expected_ops=9,
            expected_ops_dynamic=ifdynstaticdefault(9, 10),
        )

    def test_build_tuple_unpack(self):
        def fn1(a, b, c):
            return a - b / c

        def fn2(a, b, c):
            tmp1 = (a,)
            tmp2 = (b, c)
            args = (*tmp1, *tmp2)
            return fn1(*args)

        def fn3(a, *args):
            return fn1(a, *args)

        torch._dynamo.testing.standard_test(self, fn=fn2, nargs=3, expected_ops=2)
        torch._dynamo.testing.standard_test(self, fn=fn3, nargs=3, expected_ops=2)

    def test_list_mul(self):
        def fn(count):
            head_mask = count * [None] * count
            return head_mask

        cnts = torch._dynamo.testing.CompileCounter()
        opt_fn = torch._dynamo.optimize(cnts)(fn)
        self.assertEqual(opt_fn(2), [None] * 4)
        # TODO: the captured frame here is a bit goofy, because we don't
        # output anything and none of the traced operations have side
        # effects.  Probably need better heuristic for bailing on
        # dynamo if there are no outputs
        self.assertEqual(cnts.frame_count, ifunspec(1, 0))
        self.assertEqual(cnts.op_count, ifunspec(2, 0))

    def test_list_slice_mul(self):
        def fn(count):
            a = [1, 2, 3]
            head_mask = count * a[1:] * count
            return head_mask

        cnts = torch._dynamo.testing.CompileCounter()
        opt_fn = torch._dynamo.optimize(cnts)(fn)
        self.assertEqual(opt_fn(2), [2, 3] * 4)
        self.assertEqual(cnts.frame_count, ifunspec(1, 0))
        self.assertEqual(cnts.op_count, ifunspec(2, 0))

    def test_tuple_mul(self):
        def fn(count):
            head_mask = count * (2, 3) * count
            return head_mask

        cnts = torch._dynamo.testing.CompileCounter()
        opt_fn = torch._dynamo.optimize(cnts)(fn)
        self.assertEqual(opt_fn(2), (2, 3) * 4)
        self.assertEqual(cnts.frame_count, ifunspec(1, 0))
        self.assertEqual(cnts.op_count, ifunspec(ifdynstaticdefault(2, 2), 0))

    def test_tuple_mul_with_shape(self):
        def fn(a):
            x = a.shape[0]
            y = 2 * (x, 3) * 2
            return a + y[4]

        # expect 3 ops post folding for dynamic case: size, index, add
        torch._dynamo.testing.standard_test(
            self, fn, 1, expected_ops=1, expected_ops_dynamic=ifdynstaticdefault(1, 3)
        )

    def test_tuple_iadd_with_shape(self):
        def fn(a):
            output = (a + a.shape[0], a - a.shape[0])
            # tuple += tuple
            output += (a - a.shape[0], a + a.shape[0])
            # tuple += constant tuple
            output += (2, 3)
            return output

        # expect 4 add / subs for static, 4 * 3 (size, index, math op) for dynamic
        torch._dynamo.testing.standard_test(
            self, fn, 1, expected_ops=4, expected_ops_dynamic=ifdynstaticdefault(4, 12)
        )

    def test_list_iadd_with_shape(self):
        def fn(a):
            output = [a + a.shape[0], a - a.shape[0]]
            # list += list
            output += [a - a.shape[0], a + a.shape[0]]
            # list += tuple
            output += (a + a.shape[0], a - a.shape[0])
            return output

        # expect 6 add / subs for static, 6 * 3 (size, index, math op) for dynamic

        torch._dynamo.testing.standard_test(
            self, fn, 1, expected_ops=6, expected_ops_dynamic=ifdynstaticdefault(6, 18)
        )

    def test_user_getattr1(self):
        class MyConfig(dict):
            def __getattr__(self, name):
                return self[name]

        def fn(cfg, x, y):
            return x + y + cfg.offset

        x = torch.randn(10)
        cfg = MyConfig(offset=5)
        cnts = torch._dynamo.testing.CompileCounter()
        opt_fn = torch._dynamo.optimize(cnts)(fn)
        self.assertTrue(same(opt_fn(cfg, x, x), 2 * x + 5))
        self.assertEqual(cnts.frame_count, 1)
        self.assertEqual(cnts.op_count, 2)

    def test_user_getattr2(self):
        class MyConfig:
            defined_on_class = 1

            def __init__(self):
                self.defined_on_object = 2

            def __getattr__(self, name):
                return 3

        def fn(cfg, x):
            return x + cfg.defined_on_class - cfg.defined_on_object + cfg.not_defined

        x = torch.randn(10)
        cfg = MyConfig()
        cnts = torch._dynamo.testing.CompileCounter()
        opt_fn = torch._dynamo.optimize(cnts)(fn)
        self.assertTrue(same(opt_fn(cfg, x), x + 1 - 2 + 3))
        self.assertEqual(cnts.frame_count, 1)
        self.assertEqual(cnts.op_count, 3)

    def test_user_getattribute(self):
        class MyObject:
            def __init__(self):
                self.custom_dict = {"a": torch.rand((2, 2))}
                self.my_number = 42

            def __getattribute__(self, name):
                custom_dict = super().__getattribute__("custom_dict")
                if name in custom_dict:
                    return custom_dict[name]
                return super().__getattribute__(name)

            def run(self, x):
                return self.my_number * x + self.a * x

        def fn(obj, x):
            return obj.run(x)

        obj = MyObject()
        x = torch.rand((2, 2))
        cnts = torch._dynamo.testing.CompileCounter()
        opt_fn = torch._dynamo.optimize(cnts)(fn)
        self.assertTrue(same(opt_fn(obj, x), fn(obj, x)))

    def test_nn_module_getattr(self):
        class MyMod(torch.nn.Module):
            def __init__(self):
                super().__init__()
                self.custom_dict = {"queue": [torch.rand((2, 2)) for _ in range(3)]}
                self.other_attr = torch.rand((2, 2))

            def __getattr__(self, name):
                custom_dict = self.custom_dict
                if name in custom_dict:
                    return custom_dict[name]
                return super().__getattr__(name)

            def forward(self, x):
                return x @ self.other_attr + self.queue[-1]

        x = torch.rand((2, 2))
        mod = MyMod()
        cnts = torch._dynamo.testing.CompileCounter()
        opt_mod = torch._dynamo.optimize(cnts)(mod)
        self.assertTrue(same(opt_mod(x), mod(x)))
        self.assertTrue(cnts.frame_count, 1)
        self.assertTrue(cnts.op_count, 2)

    def test_nn_module_getattribute(self):
        class MyMod(torch.nn.Module):
            def __init__(self):
                super().__init__()
                self.my_number = 42

            def __getattribute__(self, name):
                if name == "special_attr":
                    return torch.tensor([[1, 2], [3, 4]])
                return super().__getattribute__(name)

            def forward(self, x):
                return self.my_number * x + self.special_attr * x

        def fn(mod, x):
            return mod(x)

        mod = MyMod()
        x = torch.rand((2, 2))
        cnts = torch._dynamo.testing.CompileCounter()
        opt_fn = torch._dynamo.optimize(cnts)(fn)
        self.assertTrue(same(opt_fn(mod, x), fn(mod, x)))

    def test_constant_getattr(self):
        # https://github.com/pytorch/pytorch/issues/97480
        def fn():
            return getattr(None, "arg", 3)

        cnt = torch._dynamo.testing.CompileCounter()
        optimized_fn = torch._dynamo.optimize(cnt)(fn)
        res = optimized_fn()
        self.assertTrue(same(res, 3))

    def test_user_property(self):
        class MyConfig:
            @property
            def prop5(self):
                return 5

        def fn(cfg, x, y):
            return x + y + cfg.prop5

        x = torch.randn(10)
        cfg = MyConfig()
        cnts = torch._dynamo.testing.CompileCounter()
        opt_fn = torch._dynamo.optimize(cnts)(fn)
        self.assertTrue(same(opt_fn(cfg, x, x), 2 * x + 5))
        self.assertEqual(cnts.frame_count, 1)
        self.assertEqual(cnts.op_count, 2)

    def test_dataclass_fields(self):
        @dataclasses.dataclass
        class MyDataClass:
            a: torch.Tensor
            b: torch.Tensor = None
            c: torch.Tensor = None
            d: torch.Tensor = None
            e: torch.Tensor = None

        def fn(obj):
            class_fields = dataclasses.fields(obj)
            assert len(class_fields)
            assert all(field.default is None for field in class_fields[1:])
            other_fields_are_none = all(
                getattr(obj, field.name) is None for field in class_fields[1:]
            )
            assert not other_fields_are_none

            total = getattr(obj, class_fields[0].name)
            for field in class_fields[1:]:
                v = getattr(obj, field.name)
                if v is not None:
                    total += v

            return total

        obj1 = MyDataClass(torch.randn(10), torch.randn(10), torch.randn(10))
        obj2 = MyDataClass(torch.randn(10), e=torch.randn(10))
        correct1 = fn(obj1)
        correct2 = fn(obj2)

        cnts = torch._dynamo.testing.CompileCounter()
        opt_fn = torch._dynamo.optimize(cnts)(fn)
        self.assertTrue(same(opt_fn(obj1), correct1))
        self.assertEqual(cnts.frame_count, 1)
        self.assertEqual(cnts.op_count, 2)

        torch._dynamo.reset()
        cnts = torch._dynamo.testing.CompileCounter()
        opt_fn = torch._dynamo.optimize(cnts)(fn)
        self.assertTrue(same(opt_fn(obj2), correct2))
        self.assertEqual(cnts.frame_count, 1)
        self.assertEqual(cnts.op_count, 1)

    @requires_static_shapes
    def test_tensor_build_list_unpack(self):
        def fn(x):
            # seen in fastNLP_Bert
            return torch.cat([*x], dim=-1)

        val = torch.randn([1, 1, 473, 768])
        correct = fn(val)
        cnts = torch._dynamo.testing.CompileCounter()
        opt_fn = torch._dynamo.optimize(cnts)(fn)
        self.assertTrue(same(opt_fn(val), correct))
        self.assertEqual(cnts.frame_count, 1)
        self.assertEqual(cnts.op_count, 2)

    def test_numpy_int_constant(self):
        def fn(x, a, b):
            return x + (a % b)

        args = [torch.randn(10), 4096, np.int64(8)]
        correct = fn(*args)
        cnts = torch._dynamo.testing.CompileCounter()
        opt_fn = torch._dynamo.optimize(cnts)(fn)
        self.assertTrue(same(opt_fn(*args), correct))
        self.assertTrue(same(opt_fn(*args), correct))
        self.assertEqual(cnts.frame_count, 1)
        self.assertEqual(cnts.op_count, 2)

    def test_inplace_view_on_graph_input(self):
        # graph break when calling methods with inplace_view tag on graph input
        func_args_map = {
            lambda x: x.resize_(6).mul_(2): torch.ones(4),
            lambda x: x.t_().mul_(2): torch.rand(2, 3),
            lambda x: x.transpose_(0, 1).mul_(2): torch.rand(2, 3),
            lambda x: x.squeeze_().mul_(2): torch.rand(1, 2, 3),
            lambda x: x.unsqueeze_(0).mul_(2): torch.rand(2, 3),
            lambda x: x.resize_as_(torch.rand(200, 300)): torch.rand(2, 3),
            lambda x: x.swapaxes_(0, 1).mul_(2): torch.rand(2, 3),
            lambda x: x.swapdims_(0, 1).mul_(2): torch.rand(2, 3),
            lambda x: x.rename_("N", "C").mul_(2): torch.zeros(2, 3),
            lambda x: x.as_strided_((3, 2), (2, 1)).mul_(2): torch.zeros(2, 3),
            lambda x: x.detach_().mul_(2): torch.zeros(2, 3),
        }
        for func, args in func_args_map.items():
            args_clone = args.clone()
            cnts = torch._dynamo.testing.CompileCounter()
            opt_f = torch._dynamo.optimize(cnts)(func)
            self.assertTrue(same(func(args).shape, opt_f(args_clone).shape))
            self.assertEqual(cnts.frame_count, 1)
            self.assertEqual(cnts.op_count, 1)  # mul_

    def test_dict_mutation_side_effect(self):
        def fn(d):
            d["c"] = d["a"] + d.pop("b")
            return d

        args1 = {"a": torch.randn(10), "b": torch.randn(10)}
        args2 = dict(args1)
        assert fn(args1) is args1
        cnts = torch._dynamo.testing.CompileCounter()
        opt_fn = torch._dynamo.optimize(cnts)(fn)
        self.assertIs(opt_fn(args2), args2)
        self.assertTrue(same(args1, args2))
        self.assertEqual(cnts.frame_count, 1)
        self.assertEqual(cnts.op_count, 1)

    def test_module_deepcopy(self):
        m1 = torch.nn.Sequential(
            torch.nn.Linear(10, 10),
            torch.nn.ReLU(),
            torch.nn.Linear(10, 10),
            torch.nn.ReLU(),
        )
        m2 = torch.nn.Sequential(
            torch.nn.Linear(10, 10),
            torch.nn.ReLU(),
            torch.nn.Linear(10, 10),
            torch.nn.ReLU(),
        )

        def fn(m, x):
            m_copy = copy.deepcopy(m)
            return m_copy(x)

        v = torch.randn(10)
        correct1 = fn(m1, v)
        correct2 = fn(m2, v)
        cnts = torch._dynamo.testing.CompileCounter()
        opt_fn = torch._dynamo.optimize(cnts)(fn)
        for _ in range(10):
            self.assertTrue(same(opt_fn(m1, v), correct1))
        for _ in range(10):
            self.assertTrue(same(opt_fn(m2, v), correct2))
        self.assertEqual(cnts.frame_count, 1)
        self.assertEqual(cnts.op_count, 4)

    def test_type_copy(self):
        def fn(seq):
            a, b = seq
            return type(seq)([a + 1, b + 2, a + b])

        args1 = [torch.randn(10), torch.randn(10)]
        args2 = (torch.randn(10), torch.randn(10))
        correct1 = fn(args1)
        correct2 = fn(args2)
        cnts = torch._dynamo.testing.CompileCounter()
        opt_fn = torch._dynamo.optimize(cnts)(fn)
        self.assertTrue(same(opt_fn(args1), correct1))
        self.assertTrue(same(opt_fn(args2), correct2))
        self.assertIsInstance(opt_fn(args1), list)
        self.assertIsInstance(opt_fn(args2), tuple)
        self.assertEqual(cnts.frame_count, 2)
        self.assertEqual(cnts.op_count, 6)

    def test_setattr_mutation1(self):
        class MyObj:  # noqa: B903
            def __init__(self, a, b):
                self.a = a
                self.b = b

        def fn(obj):
            obj.c = obj.a * obj.b + 1
            obj.b = obj.a * obj.c + 2
            obj.a = obj.b * obj.c + 3
            obj.c = obj.a * obj.b + 4
            obj.b = obj.a * obj.c + 5
            obj.a = obj.b * obj.c + 6
            return obj

        x1 = torch.randn(10)
        x2 = torch.randn(10)
        obj1 = MyObj(x1, x2)
        obj2 = MyObj(x1, x2)
        fn(obj2)
        cnts = torch._dynamo.testing.CompileCounter()
        opt_fn = torch._dynamo.optimize(cnts)(fn)
        self.assertIs(opt_fn(obj1), obj1)
        self.assertTrue(same(obj1.a, obj2.a))
        self.assertTrue(same(obj1.b, obj2.b))
        self.assertTrue(same(obj1.c, obj2.c))
        self.assertEqual(cnts.frame_count, 1)
        self.assertEqual(cnts.op_count, 12)

    def test_setattr_mutation2(self):
        class MyObj:
            def __init__(self, x):
                self.a = x + 1
                self.b = x + 2

        def fn(x):
            x = x / 3.0
            obj = MyObj(x)
            obj.c = obj.a * obj.b + 1
            obj.b = obj.a * obj.c + 2
            obj.a = obj.b * obj.c + 3
            return obj

        x1 = torch.randn(10)
        obj2 = fn(x1)

        cnts = torch._dynamo.testing.CompileCounter()
        opt_fn = torch._dynamo.optimize(cnts)(fn)
        obj1 = opt_fn(x1)
        self.assertTrue(same(obj1.a, obj2.a))
        self.assertTrue(same(obj1.b, obj2.b))
        self.assertTrue(same(obj1.c, obj2.c))
        self.assertEqual(cnts.frame_count, 1)
        self.assertEqual(cnts.op_count, 9)

    def test_setattr_mutation3(self):
        # TODO(jansel): dead code eliminate the object creation
        class MyObj:
            def __init__(self, x):
                super().__init__()
                self.a = x + 1
                self.b = x + 2

        def fn(x):
            x = x / 3.0
            obj = MyObj(x)
            obj.c = obj.a * obj.b + 1
            obj.b = obj.a * obj.c + 2
            obj.a = obj.b * obj.c + 3
            return obj.a, obj.b, obj.c

        x1 = torch.randn(10)
        obj2 = fn(x1)

        cnts = torch._dynamo.testing.CompileCounter()
        opt_fn = torch._dynamo.optimize(cnts)(fn)
        obj1 = opt_fn(x1)
        self.assertTrue(same(obj1, obj2))
        self.assertEqual(cnts.frame_count, 1)
        self.assertEqual(cnts.op_count, 9)

    def test_user_defined_class_name(self):
        class MyClassFoo:
            pass

        def fn1(a, b, c):
            tmp = MyClassFoo()
            if tmp.__class__.__name__ == "MyClassFoo":
                return a - b / c

        torch._dynamo.testing.standard_test(self, fn=fn1, nargs=3)

    def test_user_defined_class_python_type(self):
        class MyClass1:
            pass

        class ExampleMeta(type):
            pass

        class MyClass2(metaclass=ExampleMeta):
            pass

        def fn(x, c):
            if isinstance(c, MyClass1):
                return x + 1
            elif isinstance(c, MyClass2):
                return x + 2
            else:
                return x + 3

        x = torch.rand(3)
        opt_fn = torch._dynamo.optimize("eager")(fn)
        for c in [MyClass1, MyClass2]:
            ref = fn(x, c)
            res = opt_fn(x, c)
            self.assertTrue(same(ref, res))

    def test_super_calling_with_metaclass(self):
        class ExampleMeta(type):
            pass

        class MyClass1(metaclass=ExampleMeta):
            @classmethod
            def add(cls, x):
                return x + 1

        class MyClass2(MyClass1):
            @classmethod
            def add(cls, x):
                torch._dynamo.graph_break()
                return x + super().add(x)

        def fn(x, obj):
            return x + obj.add(x)

        x = torch.rand(3)
        obj = MyClass2()
        opt_fn = torch._dynamo.optimize("eager")(fn)
        ref = fn(x, obj)
        res = opt_fn(x, obj)
        self.assertTrue(same(ref, res))

    def test_manual_seed(self):
        def fn(a, b):
            x = a + b
            torch.manual_seed(9000)
            return x + 1

        torch._dynamo.testing.standard_test(self, fn=fn, nargs=2, expected_ops=3)

    def test_usr_cls_staticmethod(self):
        class Foo:
            @staticmethod
            def bar(a, b):
                return a + b

        def fn(a, b):
            return Foo.bar(a, b) - 1

        torch._dynamo.testing.standard_test(self, fn=fn, nargs=2)

    def test_usr_cls_classmethod(self):
        class Foo:
            @classmethod
            def bar(cls, a, b):
                return a + b

        def fn(a, b):
            return Foo.bar(a, b) - 1

        torch._dynamo.testing.standard_test(self, fn=fn, nargs=2)

    def test_dunder_methods(self):
        class Foo:
            def __init__(self, val):
                super().__init__()
                self.val = val

            def __add__(self, other):
                return Foo(self.val + other.val)

            def __mul__(self, other):
                return Foo(self.val * other.val)

            def __truediv__(self, other):
                return Foo(self.val / other.val)

            def __sub__(self, other):
                return Foo(self.val - other.val)

        def fn(a, b, c):
            return Foo(a) + Foo(b) * Foo(c) / Foo(a) - Foo(b)

        torch._dynamo.testing.standard_test(self, fn=fn, nargs=3, expected_ops=4)

    def test_function_annotation(self):
        class Variable:
            pass

        def fn(x):
            x = x / 3.0

            def inner(y: typing.List[Variable]):
                return x + 1

            return inner

        x1 = torch.randn(10)
        obj2 = fn(x1)([])

        cnts = torch._dynamo.testing.CompileCounter()
        opt_fn = torch._dynamo.optimize_assert(cnts)(fn)
        opt_fn_inner = torch._dynamo.optimize_assert(cnts)(opt_fn(x1))
        obj1 = opt_fn_inner([])
        self.assertTrue(same(obj1, obj2))
        self.assertEqual(cnts.frame_count, 2)
        self.assertEqual(cnts.op_count, 2)

    def test_nested_closure(self):
        v0 = torch.randn(10)

        def fn1():
            v1 = torch.randn(10)

            def fn2(*args, **kwargs):
                assert len(args) == 1
                assert len(kwargs) == 1
                v2 = torch.randn(10) + args[0] + kwargs["b"]

                def fn3(v3=torch.randn(10)):
                    def fn4():
                        return v0 + v1 + v2 + v3 + 1

                    return fn4

                return fn3

            return fn2(1, b=2)()

        cnts = torch._dynamo.testing.CompileCounter()
        opt_fn1 = torch._dynamo.optimize_assert(cnts)(fn1)
        tmp1 = torch._dynamo.optimize_assert(cnts)(opt_fn1())
        tmp2 = torch._dynamo.optimize_assert(cnts)(opt_fn1())
        self.assertTrue(tmp1().shape, (10,))
        self.assertTrue(same(tmp1(), tmp1()))
        self.assertFalse(same(tmp1(), tmp2()))
        self.assertEqual(cnts.frame_count, 2)
        self.assertEqual(cnts.op_count, 9)

    def test_nested_closure_mutation(self):
        def fn1():
            v1 = torch.randn(10)

            def fn2():
                v2 = torch.randn(10)

                def fn3():
                    nonlocal v1, v2
                    v1 += 1
                    v2 += 2
                    return v1 + v2

                return fn3

            rv = fn2()
            rv()
            rv()
            return rv

        torch.manual_seed(9000)
        counter1 = fn1()
        result1 = [counter1(), counter1(), counter1()]

        torch.manual_seed(9000)
        cnts = torch._dynamo.testing.CompileCounter()
        opt_fn1 = torch._dynamo.optimize_assert(cnts)(fn1)
        counter2 = torch._dynamo.optimize_assert(cnts)(opt_fn1())
        result2 = [counter2(), counter2(), counter2()]
        result1.append(counter1())
        result2.append(counter2())

        self.assertTrue(same(result1, result2))
        self.assertEqual(cnts.frame_count, 2)
        self.assertEqual(cnts.op_count, 11)

    def test_write_to_closures_in_inlining(self):
        out = []
        for use_dynamo in [False, True]:

            def make_counter():
                x = torch.randn(10)

                def counter():
                    nonlocal x
                    x = x + 1
                    return x

                return counter

            torch.manual_seed(0)
            counter = make_counter()
            if not use_dynamo:
                out.append(counter() + counter())
            else:
                cnts = torch._dynamo.testing.CompileCounter()

                @torch._dynamo.optimize(cnts, nopython=True)
                def fn(counter):
                    return counter() + counter()

                out.append(fn(counter))
                self.assertEqual(cnts.frame_count, 1)
                self.assertEqual(cnts.op_count, 3)
                self.assertFalse(same(counter() + counter(), out[-1]))

        self.assertTrue(same(out[0], out[1]))

    def test_top_package_import(self):
        def fn(x):
            import torch.fx

            assert not isinstance(x, torch.fx.Proxy)
            return torch.sin(x)

        x = torch.randn(4, 5)
        ref = fn(x)
        cnts = torch._dynamo.testing.CompileCounter()
        opt_fn = torch._dynamo.optimize_assert(cnts)(fn)
        res = opt_fn(x)
        self.assertTrue(same(ref, res))

    def test_typing_union_and_optional(self):
        def fn(x):
            a = torch.jit.annotate(typing.Dict[str, typing.Optional[torch.Tensor]], {})
            b = torch.jit.annotate(
                typing.Dict[str, typing.Union[torch.Tensor, None]], {}
            )
            return a, b, x + 1

        x = torch.randn(3)
        ref = fn(x)
        opt_fn = torch._dynamo.optimize("eager")(fn)
        res = opt_fn(x)
        self.assertTrue(same(ref, res))

    def test_optimize_on_module(self):
        class MockModule(torch.nn.Module):
            def __init__(self):
                super().__init__()
                self.relu = torch.nn.ReLU()

            def custom_member(self):
                # Just for checking that Dynamo returned mod object can redirect
                # to this method
                pass

            def forward(self, x):
                return self.relu(x)

        cnts1 = torch._dynamo.testing.CompileCounter()
        mod = MockModule()
        optimized_mod = torch._dynamo.optimize(cnts1, nopython=True)(mod)

        a = torch.randn(10)
        ref = mod(a)
        res = optimized_mod(a)

        optimized_mod.custom_member()

        self.assertTrue(same(ref, res))

    def test_nested_optimize_decorator(self):
        cnts2 = torch._dynamo.testing.CompileCounter()
        cnts3 = torch._dynamo.testing.CompileCounter()

        @torch._dynamo.run()
        def fn1(x):
            return torch.sin(x) * 10

        @torch._dynamo.optimize(cnts2, nopython=True)
        def fn2(x):
            return fn1(x) + 1

        @torch._dynamo.optimize(cnts3, nopython=True)
        def fn3(x):
            return torch.relu(fn2(x))

        fn3(torch.randn(4, 5))
        self.assertEqual(cnts2.frame_count, 0)
        self.assertEqual(cnts3.frame_count, 1)
        self.assertEqual(cnts3.op_count, 4)

    def test_nested_optimize_run(self):
        cnts = torch._dynamo.testing.CompileCounter()

        @torch._dynamo.optimize(cnts, nopython=True)
        def fn(x):
            return torch.relu(torch.cos(x) + torch.sin(x))

        fn(torch.randn(4))
        self.assertEqual(cnts.frame_count, 1)

        fn(torch.randn(4, 4))
        self.assertEqual(cnts.frame_count, 2)

        # Test that run works on a decorated fn
        fn = torch._dynamo.run(fn)
        fn(torch.randn(4, 4, 4))
        self.assertEqual(cnts.frame_count, 2)

    def test_nested_optimize(self):
        cnts1 = torch._dynamo.testing.CompileCounter()
        cnts2 = torch._dynamo.testing.CompileCounter()

        def fn(x):
            return torch.relu(torch.cos(x) + torch.sin(x))

        fn1 = torch._dynamo.optimize(cnts1, nopython=True)(fn)
        fn2 = torch._dynamo.optimize(cnts2, nopython=True)(fn1)

        # The first optimize in the nesting should be ignored
        fn2(torch.randn(4))
        self.assertEqual(cnts2.frame_count, 1)
        self.assertEqual(cnts1.frame_count, 0)

        # Since the fn code object is already compiled, calling fn1 should
        # directly call the compiled_fn callable.
        torch._dynamo.run()(fn1)(torch.randn(4))
        self.assertEqual(cnts1.frame_count, 0)

        # Test same behavior by reversing the calls
        torch._dynamo.reset()
        cnts1 = torch._dynamo.testing.CompileCounter()
        cnts2 = torch._dynamo.testing.CompileCounter()
        fn1 = torch._dynamo.optimize(cnts1, nopython=True)(fn)
        fn2 = torch._dynamo.optimize(cnts2, nopython=True)(fn1)
        fn1(torch.randn(4))
        self.assertEqual(cnts1.frame_count, 1)
        torch._dynamo.run()(fn2)(torch.randn(4))
        self.assertEqual(cnts2.frame_count, 0)

    def test_torch_size(self):
        cnts = torch._dynamo.testing.CompileCounter()

        def fn(x):
            output_size = torch.Size([10, 10])
            x = x.view(*output_size)
            return (x,)

        x = torch.randn(100, requires_grad=True)
        x_clone = x.clone()
        ref = fn(x)

        opt_fn = torch._dynamo.optimize(cnts, nopython=True)(fn)
        res = opt_fn(x_clone)

        self.assertTrue(same(ref, res))

    def test_size_dim(self):
        cnts = torch._dynamo.testing.CompileCounter()

        def fn(x, dim):
            return x.size(dim=dim)

        opt_fn = torch._dynamo.optimize(cnts, nopython=True)(fn)
        x = torch.empty([4, 9, 8])
        self.assertTrue(opt_fn(x, 1) == 9)
        self.assertTrue(opt_fn(x, -2) == 9)

    def test_stride_dim(self):
        cnts = torch._dynamo.testing.CompileCounter()

        def fn(x, dim):
            return x.stride(dim=dim)

        opt_fn = torch._dynamo.optimize(cnts, nopython=True)(fn)
        x = torch.empty([4, 9, 8])
        self.assertTrue(opt_fn(x, 0) == 72)
        self.assertTrue(opt_fn(x, -2) == 8)

    def test_torch_seed(self):
        cnts = torch._dynamo.testing.CompileCounter()

        def fn(x):
            attention_seed = int(torch.seed() % sys.maxsize)
            torch.manual_seed(attention_seed)
            return (x,)

        x = torch.randn(100, requires_grad=True)
        ref = fn(x)

        opt_fn = torch._dynamo.optimize(cnts, nopython=True)(fn)
        res = opt_fn(x)

        self.assertTrue(same(ref, res))

    def test_is_tensor_like(self):
        cnts = torch._dynamo.testing.CompileCounter()

        def f(x):
            if torch.overrides.is_tensor_like(x):
                return (x * 2,)
            return (torch.ones(10) + x,)

        x = torch.randn(10)
        ref0 = f(x)
        ref1 = f(4)
        opt_f = torch._dynamo.optimize(cnts, nopython=True)(f)
        res0 = opt_f(x)
        res1 = opt_f(4)
        self.assertTrue(same(ref0, res0))
        self.assertTrue(same(ref1, res1))

    def test_is_tensor_like2(self):
        class MyTensor:
            @classmethod
            def __torch_function__(cls, func, types, args=(), kwargs=None):
                if kwargs is None:
                    kwargs = {}

                if func is torch.max:
                    return torch.tensor(123)
                return func(*args, **kwargs)

        def fn(x):
            if torch.overrides.is_tensor_like(x):
                return torch.max(x)
            else:
                return torch.zeros(1)

        x = MyTensor()
        ref0 = fn(x)
        ref1 = fn(4)
        opt_fn = torch._dynamo.optimize("eager")(fn)
        res0 = opt_fn(x)
        res1 = opt_fn(4)
        self.assertTrue(same(ref0, res0))
        self.assertTrue(same(ref1, res1))

    def test_tensor_data(self):
        def fn(x, y):
            return x[y.data]

        x = torch.rand(8)
        y = torch.ones(8).to(torch.int)
        ref = fn(x, y)
        opt_fn = torch._dynamo.optimize("eager", nopython=True)(fn)
        res = opt_fn(x, y)
        self.assertTrue(same(ref, res))

    def test_tensor_layout(self):
        def fn(x):
            return torch.zeros(
                [x.size()[0], x.size()[1]],
                dtype=x.dtype,
                layout=x.layout,
                device=x.device,
            )

        x = torch.rand(2, 3)
        ref = fn(x)
        opt_fn = torch._dynamo.optimize("eager", nopython=True)(fn)
        res = opt_fn(x)
        self.assertTrue(same(ref, res))

    def test_version_ci(self):
        # temporary test to check that the ci torch version is set correctly
        self.assertTrue(hasattr(torch, "_subclasses"))

    @unittest.skipIf(not TEST_CUDA, "requires cuda")
    def test_rand(self):
        cnts = torch._dynamo.testing.CompileCounter()
        device = "cuda"

        def fn():
            return torch.randn(10, device=device)

        torch.manual_seed(10)
        ref_run1 = fn()

        torch.manual_seed(10)
        ref_run2 = fn()
        self.assertTrue(same(ref_run1, ref_run2))

        torch.manual_seed(10)
        opt_fn = torch._dynamo.optimize(cnts, nopython=True)(fn)
        res = opt_fn()

        self.assertTrue(same(res, ref_run1))

    def test_slice_input(self):
        cnts = torch._dynamo.testing.CompileCounter()

        def getitem(a, idx):
            if isinstance(idx, slice):
                return (
                    torch.zeros(1),
                    a[idx]
                    + [
                        100,
                    ],
                )
            else:
                return (torch.zeros(1), a[idx])

        layers = list(range(10))
        ref0 = getitem(layers, slice(0, 2, 1))
        ref1 = getitem(layers, 2)
        ref2 = getitem(layers, slice(3, 8, 2))
        opt_getitem = torch._dynamo.optimize(cnts, nopython=True)(getitem)
        res0 = opt_getitem(layers, slice(0, 2, 1))
        res1 = opt_getitem(layers, 2)
        res2 = opt_getitem(layers, slice(3, 8, 2))

        self.assertTrue(ref0 == res0)
        self.assertTrue(ref1 == res1)
        self.assertTrue(ref2 == res2)

    def test_grad(self):
        cnts = torch._dynamo.testing.CompileCounter()

        def fn(a, b):
            out = a * b
            out.sum().backward()
            real_out = torch.sigmoid(a.grad + b)
            return real_out

        inps = [torch.randn(4, requires_grad=True) for _ in range(2)]
        for inp in inps:
            inp.grad = None
        ref = fn(*inps)

        for inp in inps:
            inp.grad = None
        opt_fn = torch._dynamo.optimize(cnts)(fn)
        res = opt_fn(*inps)

        self.assertTrue(same(ref, res))

    @skipIfNotPy311
    def test_linetable_311_writer1(self):
        def fn():
            a = 10
            b = 20
            c = a + b
            f = "linetable_writer"
            return f"Test if {f} generates correct co_linetable: {c}"

        # Dynamo doesn't deal with column locations or end line numbers,
        # so we only check that start line numbers in the linetables match.
        keys = bytecode_transformation.get_code_keys()
        code_options = {k: getattr(fn.__code__, k) for k in keys}
        result = bytecode_transformation.clean_and_assemble_instructions(
            bytecode_transformation.cleaned_instructions(fn.__code__),
            keys,
            code_options,
        )
        l1, l2 = list(fn.__code__.co_positions()), list(result[1].co_positions())
        self.assertEqual(len(l1), len(l2))
        for p1, p2 in zip(l1, l2):
            # check that start line numbers match
            self.assertEqual(p1[0], p2[0])
        self.assertEqual(fn.__code__.co_lnotab, result[1].co_lnotab)

    @skipIfNotPy311
    def test_linetable_311_writer2(self):
        """
        test large ops (LOAD_METHOD) and EXTENDED_ARGS
        fn_str is in the form:
        def fn():
            ...
            x0 = 1
            x1 = 1
            ...
            l = [x0, x1, ...]
        """
        fn_str = f"""\
def fn():
    foo.bar(1, 2, 3)
{str(chr(10)).join(' ' * 4 + 'x' + str(i) + ' = 1' for i in range(1 << 9))}
    l = [{str(' ').join('x' + str(i) + ',' for i in range(1 << 9))}]
        """
        locals = {}
        exec(fn_str, {}, locals)
        fn = locals["fn"]
        orig_inst_str = "\n".join(list(map(str, dis.get_instructions(fn))))
        self.assertIn("EXTENDED_ARG", orig_inst_str)
        self.assertIn("LOAD_METHOD", orig_inst_str)
        keys = bytecode_transformation.get_code_keys()
        code_options = {k: getattr(fn.__code__, k) for k in keys}
        result = bytecode_transformation.clean_and_assemble_instructions(
            bytecode_transformation.cleaned_instructions(fn.__code__),
            keys,
            code_options,
        )
        new_inst_str = "\n".join(list(map(str, result[0])))
        self.assertIn("EXTENDED_ARG", new_inst_str)
        self.assertIn("LOAD_METHOD", new_inst_str)
        l1, l2 = list(fn.__code__.co_positions()), list(result[1].co_positions())
        self.assertEqual(len(l1), len(l2))
        for p1, p2 in zip(l1, l2):
            # check that start line numbers match
            self.assertEqual(p1[0], p2[0])
        self.assertEqual(fn.__code__.co_lnotab, result[1].co_lnotab)

    @unittest.skipIf(
        sys.version_info < (3, 10) or sys.version_info >= (3, 11),
        "linetable test for Python 3.10",
    )
    def test_linetable_310_writer(self):
        def fn():
            a = 10
            b = 20
            c = a + b
            f = "linetable_writer"
            return f"Test if {f} generates correct co_linetable: {c}"

        inst = dis.get_instructions(fn)
        result = bytecode_transformation.assemble(inst, fn.__code__.co_firstlineno)
        self.assertTrue(result[1] == fn.__code__.co_linetable)

    @unittest.skipIf(sys.version_info >= (3, 10), "use lnotab when python < 3.10")
    def test_lnotab_writer(self):
        def fn():
            a = 10
            b = 20
            c = a + b
            f = "lnotab_writer"
            return f"Test if {f} generates correct co_lnotab: {c}"

        inst = dis.get_instructions(fn)
        result = bytecode_transformation.assemble(inst, fn.__code__.co_firstlineno)
        self.assertTrue(result[1] == fn.__code__.co_lnotab)

    def test_profiler_cache_lookup(self):
        def fn(x):
            y = x**2
            y = y + 2
            z = y**3
            return z

        for profiler, get_events in (
            (torch.autograd.profiler.profile, lambda prof: prof.function_events),
            (torch.profiler.profiler.profile, lambda prof: prof.events()),
        ):
            x = torch.randn((2, 2), requires_grad=True)
            ref = fn(x)
            opt_fn = torch.compile(fn, backend="aot_eager")

            # warmup
            opt_fn(x)

            # whenver we enter the profiler context, hooks are automatically registered
            with profiler() as prof:
                res = opt_fn(x)
            events = list(
                filter(
                    lambda event: event.name == "TorchDynamo Cache Lookup",
                    get_events(prof),
                )
            )

            self.assertTrue(same(ref, res))
            self.assertTrue(
                len(events) == 1,
                "Expected one lookup profiler event for one opt_fn run",
            )

            with profiler() as prof:
                # just make sure the disable functionality works
                _enable_dynamo_cache_lookup_profiler(False)
                res = opt_fn(x)
            events = list(
                filter(
                    lambda event: event.name == "TorchDynamo Cache Lookup",
                    get_events(prof),
                )
            )

            self.assertTrue(same(ref, res))
            self.assertTrue(len(events) == 0, "Expected disabled profiling")

    def test_tensor_is_contiguous(self):
        def fn(x):
            input = torch.randn((1, 16, 1, 1))
            weight = torch.randn((8, 16, 3, 3))
            weight = weight.to(memory_format=x)
            output = torch.conv2d(input, weight, None, (2, 1), (1, 1), (1, 1), 1)
            return output.is_contiguous(memory_format=x)

        opt_fn = torch._dynamo.optimize("eager")(fn)
        for x in [torch.contiguous_format, torch.channels_last]:
            self.assertEqual(fn(x), opt_fn(x))

    def test_python_slice(self):
        def f1(input):
            y = 0
            for i, x in enumerate(input[2:], 1):
                y = y + x
            return y

        def f2(input):
            y = 0
            for i, x in enumerate(input.shape[2:], 1):
                y = y + x
            return y

        cnts = torch._dynamo.testing.CompileCounter()
        opt_f1 = torch._dynamo.optimize(cnts)(f1)
        opt_f2 = torch._dynamo.optimize(cnts)(f2)
        res1 = opt_f1([1, 2, 3, 5])
        res2 = opt_f2(torch.rand([2, 3, 4, 5]))

        self.assertEqual(res1, 8)
        self.assertEqual(res2, 9)

    def test_enum_as_dict_key(self):
        class MyEnum(enum.Enum):
            FOO = 10
            BAR = 20

        def fn(x):
            y = x + 2
            z = {
                MyEnum.FOO: torch.tensor(1),
                MyEnum.BAR: 10,
                "MyEnum.BAR": torch.tensor(8),
                5: torch.rand(3),
            }
            torch._dynamo.graph_break()
            a = z[MyEnum.FOO] + z["MyEnum.BAR"]
            b = y * 2
            return a, b

        cnts = torch._dynamo.testing.CompileCounter()
        opt_fn = torch._dynamo.optimize(cnts)(fn)
        for _ in range(10):
            x = torch.rand(3)
            ref = fn(x)
            res = opt_fn(x)
            self.assertTrue(same(ref, res))
        self.assertEqual(cnts.frame_count, 2)

    def test_const_dict_variable_python_type(self):
        from torch._dynamo.variables import ConstantVariable, ConstDictVariable

        d1 = {"a": ConstantVariable(10), "b": ConstantVariable(20)}
        d2 = collections.OrderedDict(
            [("x", ConstantVariable(12)), ("y", ConstantVariable(22))]
        )
        self.assertEqual(ConstDictVariable(d1, dict).python_type(), dict)
        self.assertEqual(
            ConstDictVariable(d2, collections.OrderedDict).python_type(),
            collections.OrderedDict,
        )

    def test_builtin_subclasses_as_method_on_class_type(self):
        class Foo:
            def __init__(self, name):
                self.ame_ = name

            def get_name(self):
                return "Foo " + self.name_

        class Bar(Foo):
            def __init__(self, name):
                self.name_ = name

            def get_name(self):
                return "Bar " + self.name_

        class Baz(Foo):
            def __init__(self, name):  # noqa: B903
                self.name_ = name

            def get_name(self):
                return "Baz " + self.name_

        subs_of_foo_reg = Foo.__subclasses__()

        counter = CompileCounter()

        @torch._dynamo.optimize_assert(counter)
        def fn():
            return Foo.__subclasses__()

        subs_of_foo_optim = fn()

        self.assertEqual(len(subs_of_foo_reg), 2)
        self.assertEqual(subs_of_foo_reg, subs_of_foo_optim)

    def test_builtin_subclasses_as_method_on_var(self):
        class Foo:
            def __init__(self, name):
                self.name_ = name

            def get_name(self):
                return "Foo " + self.name_

        class Bar(Foo):
            def __init__(self, name):
                self.name_ = name

            def get_name(self):
                return "Bar " + self.name_

        class Baz(Bar):
            def __init__(self, name):
                self.name_ = name

            def get_name(self):
                return "Baz " + self.name_

        subs_of_foo_reg = Foo.__subclasses__()
        sub_of_foo_subclass_var_reg = subs_of_foo_reg[0].__subclasses__()

        sub_of_foo_subclass_var_optim = list()
        counter = CompileCounter()

        @torch._dynamo.optimize_assert(counter)
        def fn():
            return Foo.__subclasses__()

        @torch._dynamo.optimize_assert(counter)
        def fn_single(subs_of_foo_optim):
            return subs_of_foo_optim[0].__subclasses__()

        subs_of_foo_optim = fn()
        sub_of_foo_subclass_var_optim = fn_single(subs_of_foo_optim)

        self.assertEqual(len(sub_of_foo_subclass_var_optim), 1)
        self.assertEqual(sub_of_foo_subclass_var_optim, sub_of_foo_subclass_var_reg)

    def test_enum_no_graphbreaks(self):
        class Foo(enum.Enum):
            FOO = 0
            BAR = 1

        def fn(x, foo):
            if foo is Foo.FOO:
                x = torch.add(x, 1.0)
            x = torch.mul(x, 1.0)
            return x

        x = torch.randn(1)
        cnts = torch._dynamo.testing.CompileCounter()
        opt_fn = torch._dynamo.optimize(cnts, nopython=True)(fn)
        opt_fn(x, Foo.FOO)
        self.assertEqual(cnts.op_count, 2)

        torch._dynamo.reset()
        cnts = torch._dynamo.testing.CompileCounter()
        opt_fn = torch._dynamo.optimize(cnts, nopython=True)(fn)
        opt_fn(x, Foo.BAR)
        self.assertEqual(cnts.op_count, 1)

    @patch.object(torch._dynamo.config, "dynamic_shapes", True)
    def test_repeat_interleave_graphbreaks(self):
        def fn_no_breaks(x):
            # no breaks on self_int
            x += 1
            x = torch.repeat_interleave(x, 2, 3)
            x += 1
            return x

        def fn_has_breaks(x):
            # breaks on self_Tensor
            x += 1
            x = torch.repeat_interleave(x, torch.tensor(2), 3)
            x += 1
            return x

        x = torch.randn([4, 16, 1, 64])

        cnts = torch._dynamo.testing.CompileCounter()
        opt_fn = torch._dynamo.optimize(cnts)(fn_no_breaks)
        opt_fn(x)
        self.assertEqual(cnts.frame_count, 1)

        torch._dynamo.reset()
        cnts = torch._dynamo.testing.CompileCounter()
        opt_fn = torch._dynamo.optimize(cnts)(fn_has_breaks)
        opt_fn(x)
        self.assertEqual(cnts.frame_count, 2)

    def test_id_of_nn_module(self):
        class M(torch.nn.Module):
            def forward(self, x, ref_id):
                self_id = id(self)
                if self_id == ref_id:
                    x = torch.mul(x, 1.0)
                x = torch.add(x, 1.0)
                return x

        m = M().eval()
        data = torch.randn(1)
        cnts = torch._dynamo.testing.CompileCounter()
        correct_ref_id = id(m)
        opt_m = torch._dynamo.optimize(cnts, nopython=True)(m)
        opt_m(data, correct_ref_id)
        # Extra op is the recorded equality test (although once
        # the trace is flattened this is dead!)
        self.assertEqual(cnts.op_count, ifunspec(3, 2))

        torch._dynamo.reset()
        cnts = torch._dynamo.testing.CompileCounter()
        incorrect_ref_id = id(m) + 1
        opt_m = torch._dynamo.optimize(cnts, nopython=True)(m)
        opt_m(data, incorrect_ref_id)
        self.assertEqual(cnts.op_count, ifunspec(2, 1))

    def test_inline_func_jump_on_tensor_condition(self):
        def f1(input):
            if input == 0:
                return input + 1
            else:
                return input + 2

        def f2(input):
            return f1(input)

        cnts = torch._dynamo.testing.CompileCounter()
        opt_f2 = torch._dynamo.optimize(cnts)(f2)
        res1 = opt_f2(torch.tensor([1.0]))
        res2 = opt_f2(torch.tensor([0.0]))

        self.assertEqual(res1, 3)
        self.assertEqual(res2, 1)

    def test_frozenset_torch_func_contains(self):
        funcs = frozenset([torch.add])

        def fn(x, func):
            if func in funcs:
                x = torch.add(x, 1.0)
            x = torch.mul(x, 1.0)
            return x

        x = torch.randn(1)
        cnts = torch._dynamo.testing.CompileCounter()
        opt_fn = torch._dynamo.optimize(cnts, nopython=True)(fn)
        opt_fn(x, torch.add)
        self.assertEqual(cnts.op_count, 2)

        torch._dynamo.reset()
        cnts = torch._dynamo.testing.CompileCounter()
        opt_fn = torch._dynamo.optimize(cnts, nopython=True)(fn)
        opt_fn(x, torch.mul)
        self.assertEqual(cnts.op_count, 1)

    def test_inline_list_mutation(self):
        def f1(x):
            x.append(torch.ones(8))
            return x

        def f2():
            x = [torch.ones(6)]
            f1(x)
            return x

        res1 = f2()
        cnts = torch._dynamo.testing.CompileCounter()
        opt_f2 = torch._dynamo.optimize(cnts)(f2)
        res2 = opt_f2()
        self.assertTrue(same(res1, res2))

    def test_inline_dict_mutation(self):
        def f1(d):
            d["c"] = d["a"] + d.pop("b")
            return d

        def f2():
            d = {"a": torch.ones(5), "b": torch.ones(5)}
            f1(d)
            return d

        res1 = f2()
        cnts = torch._dynamo.testing.CompileCounter()
        opt_f2 = torch._dynamo.optimize(cnts)(f2)
        res2 = opt_f2()
        self.assertTrue(same(res1, res2))

    def test_recursive_inline_list_mutation(self):
        def f1(x, y):
            x.append(torch.tensor([1.1]))
            y.append(torch.tensor([1.2]))
            return x, y

        def f2(x, y):
            x.append(torch.tensor([2.1]))
            y.append(torch.tensor([2.2]))
            f1(x, y)
            return x, y

        def f3(x):
            x.append(torch.tensor([3.1]))
            y = [torch.tensor([3.2])]
            f2(x, y)
            return x, y

        def f4():
            x = [torch.tensor([4.1])]
            return f3(x)

        res1 = f4()
        cnts = torch._dynamo.testing.CompileCounter()
        opt_f4 = torch._dynamo.optimize(cnts)(f4)
        res2 = opt_f4()
        self.assertTrue(same(res1, res2))

    def test_sample_input(self):
        from torch.testing._internal.common_methods_invocations import SampleInput

        def fn(sample):
            if isinstance(sample.input, torch.Tensor):
                return sample.input * 2
            return torch.zeros(())

        sample = SampleInput(torch.ones(2))
        ref = fn(sample)

        opt_fn = torch._dynamo.optimize("eager")(fn)
        res = opt_fn(sample)

        self.assertTrue(same(ref, res))

    def test_release_input_memory(self):
        x = torch.rand([4])
        x_ref = weakref.ref(x)

        cnts = torch._dynamo.testing.CompileCounter()

        @torch._dynamo.optimize(cnts)
        def foo(x):
            return x + x

        out = foo(x)
        self.assertTrue(same(out, x + x))
        del x
        self.assertIs(x_ref(), None)

    def test_release_module_memory(self):
        mod = torch.nn.Linear(10, 10)
        x = torch.rand([10, 10])
        mod_weight_ref = weakref.ref(mod.weight)
        mod_ref = weakref.ref(mod)

        # Modules that are passed into torch._dynamo optimized functions
        # will normally be held onto through the generated GraphModule,
        # which contains the modules. remove the reference in this backend
        # and test that no additional references are being held.
        class NoLeakBackend:
            def __call__(self, gm: torch.fx.GraphModule, example_inputs):
                gm.mod = None

                def foo(*args, **kwargs):
                    return (1,)

                return foo

        no_leak_backend = NoLeakBackend()

        @torch._dynamo.optimize(no_leak_backend)
        def foo(mod, x):
            return mod(x)

        foo(mod, x)
        del mod
        del x
        self.assertIsNone(mod_ref(), None)
        self.assertIsNone(mod_weight_ref(), None)

    def test_update_locals_and_stack_uses_shared_cache(self):
        def fn(x):
            perm = [0, 3, 5]
            perm = list(range(min(perm))) + perm
            perm.extend(i for i in range(x.dim()) if i not in perm)
            return perm

        x = torch.rand([2, 2, 2, 2, 2, 2])
        res1 = fn(x)
        cnts = torch._dynamo.testing.CompileCounter()
        opt_fn = torch._dynamo.optimize(cnts)(fn)
        res2 = opt_fn(x)
        self.assertTrue(same(res1, res2))

    def test_dict_reconstruct_keeps_original_order(self):
        def fn():
            modules = collections.OrderedDict([("act", torch.nn.ReLU())])
            module_dict = torch.nn.ModuleDict(modules)

            next_modules = {"fc4": torch.nn.Linear(5, 6), "act3": torch.nn.Sigmoid()}
            modules.update(next_modules.items())
            module_dict.update(next_modules)
            return modules, module_dict

        cnts = torch._dynamo.testing.CompileCounter()
        opt_fn = torch._dynamo.optimize(cnts)(fn)
        modules, module_dict = opt_fn()

        self.assertEqual(len(module_dict), len(modules))
        for k1, m2 in zip(modules, module_dict.children()):
            self.assertTrue(modules[k1] is m2)

    def test_side_effects_codegen_update_mutated(self):
        # codegen to update mutated variables with side effect
        # should after stack value's codegen
        def f1(x):
            alist = [x]
            alist.append(x + 1)
            alist[0].sum().item()  # graph break
            res = alist.pop()
            res.sum().item()  # graph break
            return res

        def f2(a, b):
            d = {"a": a + 1, "b": b + 2}
            x = d.pop("b")
            x.sum().item()  # graph break
            y = d["a"] + x
            y.sum().item()  # graph break
            d["c"] = y
            return d

        x = torch.rand([2, 3])
        a = torch.rand([5, 6])
        b = torch.rand([5, 6])
        res11 = f1(x)
        res21 = f2(a, b)
        cnts = torch._dynamo.testing.CompileCounter()
        opt_f1 = torch._dynamo.optimize(cnts)(f1)
        opt_f2 = torch._dynamo.optimize(cnts)(f2)
        res12 = opt_f1(x)
        res22 = opt_f2(a, b)
        self.assertTrue(same(res11, res12))
        self.assertTrue(same(res21, res22))

    def test_list_append_return_none(self):
        def fn(x):
            alist = []
            blist = alist.append(x + 1)
            return alist, blist

        x = torch.tensor([2.3])
        res = fn(x)
        cnts = torch._dynamo.testing.CompileCounter()
        opt_fn = torch._dynamo.optimize(cnts)(fn)
        res2 = opt_fn(x)
        self.assertEqual(res, res2)

    def test_tensor_types(self):
        def fn(dtype, tensor_type):
            x = torch.empty(4, dtype=dtype)
            assert isinstance(x, tensor_type)

        opt_fn = torch._dynamo.optimize("eager")(fn)
        opt_fn(torch.float32, torch.FloatTensor)
        opt_fn(torch.float64, torch.DoubleTensor)
        opt_fn(torch.float16, torch.HalfTensor)
        opt_fn(torch.bfloat16, torch.BFloat16Tensor)
        opt_fn(torch.uint8, torch.ByteTensor)
        opt_fn(torch.int8, torch.CharTensor)
        opt_fn(torch.int64, torch.LongTensor)
        opt_fn(torch.int, torch.IntTensor)
        opt_fn(torch.int16, torch.ShortTensor)
        opt_fn(torch.bool, torch.BoolTensor)

    def test_nan(self):
        def f(x, n):
            return x * 2 + n

        x = torch.randn(4)
        n = float("nan")

        cnts = torch._dynamo.testing.CompileCounter()
        opt_f = torch._dynamo.optimize(cnts)(f)
        opt_f(x, n)
        opt_f(x, n)
        self.assertEqual(cnts.frame_count, 1)

    @patch.object(torch._dynamo.config, "dynamic_shapes", True)
    @patch.object(torch._dynamo.config, "capture_scalar_outputs", True)
    def test_item(self):
        class MyMod(torch.nn.Module):
            def forward(self, x):
                z = torch.max(x)
                return z.int().item()

        x = torch.tensor([[10.6763, 11.7445, -2.2369]])
        model = MyMod()
        y = torch._dynamo.optimize("eager", nopython=True)(model)(x)

        self.assertEqual(y, 11)

    @patch.object(torch._dynamo.config, "dynamic_shapes", True)
    @patch.object(torch._dynamo.config, "capture_scalar_outputs", True)
    def test_item_changes(self):
        class MyMod(torch.nn.Module):
            def forward(self, x):
                z = torch.max(x)
                return z.int().item()

        x = torch.tensor([[10.6763, 11.7445, -2.2369]])
        model = MyMod()
        opt_model = torch._dynamo.optimize("eager", nopython=True)(model)
        y = opt_model(x)
        z = opt_model(torch.tensor([[y - 5, y + 10, y + 50]]))

        self.assertEqual(y, 11)
        self.assertEqual(z, 61)

    @patch.object(torch._dynamo.config, "dynamic_shapes", True)
    @patch.object(torch._dynamo.config, "capture_scalar_outputs", True)
    def test_item_changes_new_shape(self):
        class MyMod(torch.nn.Module):
            def forward(self, x):
                z = torch.max(x)
                return z.int().item()

        x = torch.tensor([[10.6763, 11.7445, -2.2369]])
        model = MyMod()
        opt_model = torch._dynamo.optimize("eager", nopython=True)(model)
        y = opt_model(x)
        z = opt_model(torch.tensor([[y - 5, y + 50], [y + 5, y - 50]]))

        self.assertEqual(y, 11)
        self.assertEqual(z, 61)

    @unittest.skip("https://github.com/pytorch/pytorch/issues/99726")
    def test_cross_entropy_loss_fancy_ctor1(self):
        rand_5 = torch.randn(5)
        rand_3_5 = torch.randn(3, 5)
        target = torch.empty(3, dtype=torch.long).random_(5)

        loss = torch.nn.CrossEntropyLoss(
            weight=rand_5, reduce=False, label_smoothing=0.5
        )
        opt_loss = torch._dynamo.optimize("eager", nopython=True)(loss)
        input = rand_3_5
        dynamo_output = opt_loss(input, target)

        loss = torch.nn.CrossEntropyLoss(
            weight=rand_5, reduce=False, label_smoothing=0.5
        )
        input = rand_3_5
        output = loss(input, target)

        self.assertTrue(torch.allclose(dynamo_output, output))

    @requires_static_shapes
    def test_cross_entropy_loss_fancy_ctor2(self):
        rand_3_5 = torch.randn(3, 5)
        target = torch.empty(3, dtype=torch.long).random_(5)

        loss = torch.nn.CrossEntropyLoss(reduce=False, label_smoothing=0.5)
        opt_loss = torch._dynamo.optimize("eager", nopython=True)(loss)
        input = rand_3_5
        dynamo_output = opt_loss(input, target)

        loss = torch.nn.CrossEntropyLoss(reduce=False, label_smoothing=0.5)
        input = rand_3_5
        output = loss(input, target)

        self.assertTrue(torch.allclose(dynamo_output, output))

    def test_cross_entropy_loss_simple_ctor(self):
        output = None
        rand_3_5 = torch.randn(3, 5)
        target = torch.empty(3, dtype=torch.long).random_(5)

        loss = torch.nn.CrossEntropyLoss()
        opt_loss = torch._dynamo.optimize("eager", nopython=True)(loss)
        input = rand_3_5
        dynamo_output = opt_loss(input, target)

        loss = torch.nn.CrossEntropyLoss()
        input = rand_3_5
        output = loss(input, target)

        self.assertTrue(torch.allclose(dynamo_output, output))

    def test_nn_functional_reduction(self):
        def fn(loss, reduction):
            reduction_enum = F._Reduction.get_enum(reduction)
            if reduction_enum == 0:
                return loss
            elif reduction_enum == 1:
                return loss.mean()
            elif reduction_enum == 2:
                return loss.sum()

        x = torch.rand([3, 5])
        y = "mean"
        ref = fn(x, y)
        opt_fn = torch._dynamo.optimize("eager", nopython=True)(fn)
        res = opt_fn(x, y)
        self.assertTrue(torch.allclose(ref, res))

    def test_large_reduction_list(self):
        dtype = torch.float32
        device = "cpu"

        def check_sum_all(tensor: torch.Tensor) -> None:
            pylist = tensor.reshape(-1).tolist()
            self.assertTrue(same(tensor.sum(), torch.tensor(sum(pylist))))

        check_sum_all(torch.randn(200000, dtype=dtype, device=device))

    def test_raise_on_backend_error(self):
        def my_compiler(gm, _):
            raise RuntimeError("duck!")

        @torch._dynamo.optimize(my_compiler)
        def fn(a, b):
            return a + b / (a - b)

        self.assertRaises(
            torch._dynamo.exc.BackendCompilerFailed,
            lambda: fn(torch.randn(10), torch.randn(10)),
        )

    def test_named_parameters(self):
        n_embd = 768
        block_size = 128
        vocab_size = 65
        embd_pdrop = 0.1

        class MyModel2(torch.nn.Module):
            def __init__(self):
                super().__init__()
                self.tok_emb = torch.nn.Embedding(vocab_size, n_embd)
                self.pos_emb = torch.nn.Parameter(torch.zeros(1, block_size, n_embd))
                self.drop = torch.nn.Dropout(embd_pdrop)

            def forward(self, x):
                return x

        class MyModel(torch.nn.Module):
            def __init__(self):
                super().__init__()
                self.tok_emb = torch.nn.Embedding(vocab_size, n_embd)
                self.pos_emb = torch.nn.Parameter(torch.zeros(1, block_size, n_embd))
                self.drop = torch.nn.Dropout(embd_pdrop)
                self.submod2 = MyModel2()

            def forward(self, x):
                return x

        # Regular
        params = []
        mod = MyModel()
        actual_params = list(mod.named_parameters())

        @torch._dynamo.optimize("eager", nopython=True)
        def fn():
            return list(mod.named_parameters())

        params = fn()

        self.assertEqual(len(actual_params), len(params))
        for idx in range(len(params)):
            k_a, v_a = actual_params[idx]
            k, v = params[idx]
            self.assertEqual(k_a, k)
            self.assertTrue(torch.allclose(v_a, v))

        # Prefix
        params = []
        mod = MyModel()
        actual_params = list(mod.named_parameters(prefix="foo"))

        @torch._dynamo.optimize("eager", nopython=True)
        def fn1():
            return list(mod.named_parameters(prefix="foo"))

        params = fn1()

        self.assertEqual(len(actual_params), len(params))
        for idx in range(len(params)):
            k_a, v_a = actual_params[idx]
            k, v = params[idx]
            self.assertEqual(k_a, k)
            self.assertTrue(torch.allclose(v_a, v))

    def test_module_complex_iter(self):
        n_embd = 768
        block_size = 128
        vocab_size = 65
        embd_pdrop = 0.1

        class FakeGPT(torch.nn.Module):
            def __init__(self):
                super().__init__()
                self.tok_emb = torch.nn.Embedding(vocab_size, n_embd)
                self.pos_emb = torch.nn.Parameter(torch.zeros(1, block_size, n_embd))
                self.drop = torch.nn.Dropout(embd_pdrop)
                self.ln_f = torch.nn.LayerNorm(n_embd)
                self.head = torch.nn.Linear(n_embd, vocab_size, bias=False)

                self.block_size = block_size
                self.names = []

            def forward(self, idx, targets=None):
                b, t = idx.size()
                assert (
                    t <= self.block_size
                ), "Cannot forward, model block size is exhausted."

                # forward the GPT model
                token_embeddings = self.tok_emb(
                    idx
                )  # each index maps to a (learnable) vector
                position_embeddings = self.pos_emb[
                    :, :t, :
                ]  # each position maps to a (learnable) vector
                x = self.drop(token_embeddings + position_embeddings)
                x = self.blocks(x)
                x = self.ln_f(x)
                logits = self.head(x)

                # if we are given some desired targets also calculate the loss
                loss = None
                if targets is not None:
                    loss = F.cross_entropy(
                        logits.view(-1, logits.size(-1)), targets.view(-1)
                    )

                return logits, loss

            def foo(self, memo=None, prefix="", remove_duplicate=False):
                for mn, m in self.named_modules(
                    memo=memo, prefix=prefix, remove_duplicate=remove_duplicate
                ):
                    for pn, p in self.named_parameters():
                        fpn = "%s.%s" % (mn, pn) if mn else pn
                        self.names.append(fpn)

        # Test plain recurse
        model_a = FakeGPT()
        model_a.foo()
        a_names = model_a.names

        model_b = FakeGPT()
        opt_model_b = torch._dynamo.optimize("eager", nopython=True)(model_b)
        opt_model_b.foo()

        self.assertEqual(a_names, model_b.names)

        # Test with prefix
        model_a = FakeGPT()
        model_a.foo(prefix="abc")
        a_names = model_a.names

        model_b = FakeGPT()
        opt_model_b = torch._dynamo.optimize("eager", nopython=True)(model_b)
        opt_model_b.foo(prefix="abc")

        self.assertEqual(a_names, model_b.names)

    def test_numpy_variable_isinstance(self):
        def fn(x, m):
            if isinstance(m, np.ndarray):
                return x + 1
            else:
                return x - 1

        x = torch.tensor([2.3])
        m = np.array([1, 2, 3])
        ref = fn(x, m)
        cnts = torch._dynamo.testing.CompileCounter()
        opt_fn = torch._dynamo.optimize(cnts)(fn)
        res = opt_fn(x, m)
        self.assertEqual(ref, res)

    def test_tensor_dot_grad_no_graph_break(self):
        def fn(a, b):
            y = 3 * a**3 - b**2
            y.backward(gradient=torch.tensor([1.0, 1.0]))
            b.grad.zero_()
            return a.grad, b.grad

        a = torch.tensor([2.0, 3.0], requires_grad=True)
        b = torch.tensor([6.0, 4.0], requires_grad=True)
        cnts = torch._dynamo.testing.CompileCounter()
        opt_fn = torch._dynamo.optimize(cnts)(fn)
        _, b_grad = opt_fn(a, b)
        self.assertTrue(same(b_grad, torch.tensor([0.0, 0.0])))
        self.assertEqual(cnts.frame_count, 2)

    def test_torch_nn_parameter_isinstance(self):
        def fn(x):
            a = torch.nn.Parameter(torch.rand(2, 3))
            if isinstance(a, torch.Tensor):
                return x + 1
            else:
                return x - 1

        x = torch.tensor([2.5])
        ref = fn(x)
        opt_fn = torch._dynamo.optimize("eager")(fn)
        res = opt_fn(x)
        self.assertEqual(ref, res)

    @torch._dynamo.config.patch(raise_on_backend_change=True)
    def test_change_backends(self):
        @torch._dynamo.optimize("eager", nopython=True)
        def fn1():
            return x + 1

        @torch._dynamo.optimize("ts")
        def fn2():
            return x + 2

        @torch._dynamo.optimize("eager", nopython=False)
        def fn3():
            return x + 1

        x = torch.tensor([3, 5])

        fn1()
        fn1()
        fn3()
        self.assertRaises(torch._dynamo.exc.ResetRequired, fn2)
        fn1()
        torch._dynamo.reset()
        fn2()
        fn2()
        self.assertRaises(torch._dynamo.exc.ResetRequired, fn1)
        self.assertRaises(torch._dynamo.exc.ResetRequired, fn3)
        fn2()

    def test_dynamo_min_operator_with_shape(self):
        @torch._dynamo.optimize("eager", nopython=True)
        def f(x, a):
            return min(x.shape[0], a)

        result = f(torch.ones(6), 3)
        self.assertEqual(result, 3)

    @patch.object(torch._dynamo.config, "dynamic_shapes", True)
    def test_onnx_shape_as_tensor(self):
        @torch._dynamo.optimize("eager", nopython=True)
        def f(x):
            return 1 + torch._shape_as_tensor(x)[0]

        gm, _ = torch._dynamo.export(f, torch.ones(6))

        input_one_dim = torch.ones(6)
        input_two_dims = torch.ones(7, 4)
        self.assertEqual(f(input_one_dim), 7)
        self.assertEqual(f(input_two_dims), 8)
        self.assertEqual(f(input_two_dims), 8)

        @torch._dynamo.optimize("eager", nopython=True)
        def f_onnx(x):
            return 1 + torch.onnx.operators.shape_as_tensor(x)[0]

        self.assertEqual(f_onnx(input_one_dim), 7)
        self.assertEqual(f_onnx(input_two_dims), 8)
        self.assertEqual(f_onnx(input_two_dims), 8)

    def test_cond(self):
        from functorch.experimental.control_flow import cond

        def true_fn(x):
            return x.sin()

        def false_fn(x):
            return x.cos()

        def f(pred, x):
            return cond(pred, true_fn, false_fn, [x])

        opt_fn = torch._dynamo.optimize("eager")(f)
        a = opt_fn(torch.tensor(False), torch.tensor([0.25, 0.25]))
        self.assertTrue(same(torch.cos(torch.tensor([0.25, 0.25])), a))
        b = opt_fn(torch.tensor(True), torch.tensor([0.25, 0.25]))
        self.assertTrue(same(torch.sin(torch.tensor([0.25, 0.25])), b))

    def test_nonzero_static(self):
        # invalid size
        with self.assertRaisesRegex(
            RuntimeError, "nonzero_static: 'size' must be an non-negative integer"
        ):
            torch.nonzero_static(torch.tensor([8]), size=-2)

        with self.assertRaisesRegex(
            RuntimeError, "nonzero_static: 'size' must be an non-negative integer"
        ):
            torch.nonzero_static(torch.tensor([8]), size=-2, out=torch.tensor(0))

        # nonzero_static.out: out dtype mismatch
        input_tensor = torch.tensor([8])
        static_size = 1
        out_tensor = torch.empty((static_size, input_tensor.dim()), dtype=torch.float)
        with self.assertRaisesRegex(
            RuntimeError, "nonzero_static: Expected out tensor to have scalar type Long"
        ):
            torch.nonzero_static(input_tensor, size=static_size, out=out_tensor)

        # nonzero_static.out: out resize (shrink)
        input_tensor = torch.tensor([8])
        static_size = 1
        out_tensor = torch.empty((10, 10, 10, 10), dtype=torch.long)
        self.assertTrue(
            same(
                torch.nonzero_static(input_tensor, size=static_size, out=out_tensor),
                torch.tensor([0]),
            )
        )
        self.assertTrue(
            same(
                out_tensor,
                torch.tensor([0]),
            )
        )

        # nonzero_static.out: out resize (enlarge)
        input_tensor = torch.tensor([8])
        static_size = 1
        out_tensor = torch.empty((0), dtype=torch.long)
        self.assertTrue(
            same(
                torch.nonzero_static(input_tensor, size=static_size, out=out_tensor),
                torch.tensor([0]),
            )
        )
        self.assertTrue(
            same(
                out_tensor,
                torch.tensor([0]),
            )
        )

        # 0 rank
        input_tensor = torch.tensor(6)
        static_size = 2
        self.assertTrue(
            same(
                torch.nonzero_static(input_tensor, size=static_size),
                torch.empty((static_size, input_tensor.dim()), dtype=torch.long),
            )
        )

        # 0 size
        input_tensor = torch.tensor([[[1]]])
        static_size = 0
        self.assertTrue(
            same(
                torch.nonzero_static(input_tensor, size=static_size),
                torch.empty((static_size, input_tensor.dim()), dtype=torch.long),
            )
        )

        # 1D input
        input_tensor = torch.tensor([0, 8])
        static_size = 1
        self.assertTrue(
            same(
                torch.nonzero_static(input_tensor, size=static_size),
                torch.tensor([1]),
            )
        )

        input_tensor = torch.tensor([8, 0])
        static_size = 2
        self.assertTrue(
            same(
                torch.nonzero_static(input_tensor, size=static_size),
                torch.tensor([[0], [-1]]),  # padded with default fill_value "-1"
            )
        )

        # 2D input
        input_tensor = torch.tensor([[1.2, 0], [3.4, 5.6]])
        static_size = 5
        fill_value = -100
        self.assertTrue(
            torch._dynamo.utils.same(
                torch.nonzero_static(
                    input_tensor, size=static_size, fill_value=fill_value
                ),
                torch.tensor(
                    [
                        [0, 0],
                        [1, 0],
                        [1, 1],
                        [fill_value, fill_value],
                        [fill_value, fill_value],
                    ]
                ),
            )
        )
        input_tensor = torch.tensor([[1.2, 0], [3.4, 5.6]])
        static_size = 2
        fill_value = -100
        self.assertTrue(
            torch._dynamo.utils.same(
                torch.nonzero_static(
                    input_tensor, size=static_size, fill_value=fill_value
                ),
                torch.tensor([[0, 0], [1, 0]]),
            )
        )

        # 3D input
        input_tensor = torch.tensor([[[0, 0], [0, -3]], [[0, 0], [5, 0]]])
        static_size = 4
        fill_value = -999
        self.assertTrue(
            torch._dynamo.utils.same(
                torch.nonzero_static(
                    input_tensor,
                    size=static_size,
                    fill_value=fill_value,
                ),
                torch.tensor(
                    [
                        [0, 1, 1],
                        [1, 1, 0],
                        [fill_value, fill_value, fill_value],
                        [fill_value, fill_value, fill_value],
                    ]
                ),
            )
        )

    def test_cond_with_quantization(self):
        from functorch.experimental.control_flow import cond

        class MyModule(torch.nn.Module):
            def __init__(self):
                super().__init__()
                example_inputs = (torch.randn(5, 5),)
                self.model = torch.nn.Linear(5, 5)
                self.quantized_model = prepare_qat_fx(
                    self.model, qconfig_dict, example_inputs=example_inputs
                )

            def forward(self, pred, x):
                def true_fn(x):
                    return x.sin() + self.quantized_model(x)

                def false_fn(x):
                    return x.cos() + self.model(x)

                return cond(pred, true_fn, false_fn, [x])

        module = MyModule()
        opt_m = torch._dynamo.optimize("eager", nopython=True)(module)
        x = torch.rand((5, 5))
        pred = torch.tensor(True)
        self.assertTrue(same(module(pred, x), opt_m(pred, x)))
        pred = torch.tensor(False)
        self.assertTrue(same(module(pred, x), opt_m(pred, x)))

    def test_map_with_quantization(self):
        from functorch.experimental.control_flow import map

        class MyModule(torch.nn.Module):
            def __init__(self):
                super().__init__()
                example_inputs = (torch.randn(5, 5),)
                self.model = torch.nn.Linear(5, 5)
                self.quantized_model = prepare_qat_fx(
                    self.model, qconfig_dict, example_inputs=example_inputs
                )

            def forward(self, x):
                def body(x):
                    return x.sin() + self.quantized_model(x)

                return map(body, x)

        module = MyModule()
        opt_m = torch._dynamo.optimize("eager", nopython=True)(module)
        x = torch.rand((5, 5))
        self.assertTrue(same(module(x), opt_m(x)))

    def test_cond_side_effects(self):
        from functorch.experimental.control_flow import cond

        c = 0

        def true_fn(x):
            return x - c

        def false_fn(x):
            return x + c

        def f(pred, x):
            nonlocal c
            c = 1
            return cond(pred, true_fn, false_fn, [x])

        opt_fn = torch._dynamo.optimize("eager")(f)
        c = 0
        a = opt_fn(torch.tensor(False), torch.tensor([0.25, 0.25]))
        self.assertTrue(same(torch.tensor([1.25, 1.25]), a))

    def test_map_side_effects(self):
        from functorch.experimental.control_flow import map

        class Module(torch.nn.Module):
            def __init__(self):
                super().__init__()
                self.w = torch.tensor(1)

            def forward(self, xs):
                def body(x):
                    self.w += 1
                    return x

                return map(body, xs)

        mod = Module()
        with self.assertRaisesRegex(
            TypeError, "missing 1 required positional argument"
        ):
            opt_fn = torch._dynamo.optimize("eager", nopython=True)(mod)
            opt_fn(torch.randn(3, 2))

    def test_cond_nested(self):
        from functorch.experimental.control_flow import cond

        def true_fn_nested(x):
            return x * 10

        def false_fn_nested(x):
            return x * -1

        def true_fn(pred2, x):
            return x.sin()

        def false_fn(pred2, x):
            return x + cond(pred2, true_fn_nested, false_fn_nested, [x])

        def f(pred, pred2, x):
            return cond(pred, true_fn, false_fn, [pred2, x])

        cc = torch._dynamo.testing.CompileCounter()
        opt_fn = torch._dynamo.optimize(cc)(f)
        true_true_sin = opt_fn(
            torch.tensor(True), torch.tensor(True), torch.tensor([0.25, 0.25])
        )
        self.assertTrue(same(torch.sin(torch.tensor([0.25, 0.25])), true_true_sin))

        true_false_sin = opt_fn(
            torch.tensor(True), torch.tensor(False), torch.tensor([0.25, 0.25])
        )
        self.assertTrue(same(torch.sin(torch.tensor([0.25, 0.25])), true_false_sin))

        false_true_sum_mult = opt_fn(
            torch.tensor(False), torch.tensor(True), torch.tensor([0.25, 0.25])
        )
        self.assertTrue(
            same(torch.tensor([2.75, 2.75]), false_true_sum_mult)
        )  # * 10 then add x

        false_false_sum_neg = opt_fn(
            torch.tensor(False), torch.tensor(False), torch.tensor([0.25, 0.25])
        )
        self.assertTrue(
            same(torch.tensor([0.0, 0.0]), false_false_sum_neg)
        )  # * -1 then add x
        self.assertTrue(cc.frame_count, 2)

    def test_cond_export(self):
        from functorch.experimental.control_flow import cond

        def true_fn_nested(x):
            return x * 10

        def false_fn_nested(x):
            return x * -1

        def true_fn(pred2, x):
            return x.sin()

        def false_fn(pred2, x):
            return x + cond(pred2, true_fn_nested, false_fn_nested, [x])

        def f(pred, pred2, x):
            return cond(pred, true_fn, false_fn, [pred2, x])

        graph, guard = torch._dynamo.export(
            f, torch.tensor(False), torch.tensor(True), torch.tensor([0.25, 0.25])
        )
        true_true_sin = graph(
            torch.tensor(True), torch.tensor(True), torch.tensor([0.25, 0.25])
        )
        self.assertTrue(same(torch.sin(torch.tensor([0.25, 0.25])), true_true_sin))

        true_false_sin = graph(
            torch.tensor(True), torch.tensor(False), torch.tensor([0.25, 0.25])
        )
        self.assertTrue(same(torch.sin(torch.tensor([0.25, 0.25])), true_false_sin))

        false_true_sum_mult = graph(
            torch.tensor(False), torch.tensor(True), torch.tensor([0.25, 0.25])
        )
        self.assertTrue(
            same(torch.tensor([2.75, 2.75]), false_true_sum_mult)
        )  # * 10 then add x

        false_false_sum_neg = graph(
            torch.tensor(False), torch.tensor(False), torch.tensor([0.25, 0.25])
        )
        self.assertTrue(
            same(torch.tensor([0.0, 0.0]), false_false_sum_neg)
        )  # * -1 then add x

    def test_cond_export_single_arg(self):
        from functorch.experimental.control_flow import cond

        def true_fn(x):
            return x

        def false_fn(x):
            return x.sin()

        def f(pred, x):
            return cond(pred, true_fn, false_fn, [x])

        graph, guard = torch._dynamo.export(
            f, torch.tensor(False), torch.tensor([0.25, 0.25])
        )
        true_mirror = graph(torch.tensor(True), torch.tensor([0.25, 0.25]))
        self.assertTrue(same(torch.tensor([0.25, 0.25]), true_mirror))
        true_mirror_2 = graph(torch.tensor(True), torch.tensor([0.33, 0.33, 0.33]))
        self.assertTrue(same(torch.tensor([0.33, 0.33, 0.33]), true_mirror_2))

        false_sin = graph(torch.tensor(False), torch.tensor([0.5, 0.5]))
        self.assertTrue(same(torch.sin(torch.tensor([0.5, 0.5])), false_sin))

    def test_enum_guards(self):
        class MyEnum(enum.Enum):
            FOO = 10
            BAR = 20

        def fn(x, y):
            if y == MyEnum.FOO:
                return x + 1
            else:
                return x - 1

        x = torch.rand(3)
        y = MyEnum.BAR
        ref = fn(x, y)
        opt_fn = torch.compile(backend="eager")(fn)
        res = opt_fn(x, y)
        self.assertTrue(same(ref, res))

    @patch.object(torch._dynamo.config, "print_graph_breaks", True)
    def test_duplicate_graph_break_warning(self):
        @torch._dynamo.optimize("eager")
        def f1(a, b):
            f2(a, b)

        def f2(a, b):
            c = a + b
            print("break")
            return a + b + c

        @torch._dynamo.optimize("eager")
        def g1(a, b):
            g2(a, b)

        def g2(a, b):
            c = a + b
            print("break")
            return a + b + c

        def count_graph_break_msgs(msgs):
            return sum(msg.find("Graph break") != -1 for msg in msgs)

        with self.assertLogs(logger="torch._dynamo", level=logging.WARNING) as log:
            torch._dynamo.config.verbose = True
            f1(torch.randn(10), torch.randn(10))
            self.assertGreater(count_graph_break_msgs(log.output), 1)

        with self.assertLogs(logger="torch._dynamo", level=logging.WARNING) as log:
            torch._dynamo.config.verbose = False
            g1(torch.randn(10), torch.randn(10))
            self.assertEqual(count_graph_break_msgs(log.output), 1)

    def test_inplace_param_update(self):
        def fn(param, y):
            prev_grad = torch.is_grad_enabled()
            try:
                torch.set_grad_enabled(False)
                torch.set_grad_enabled(True)
                torch.set_grad_enabled(False)
                param.add_(y)
            finally:
                torch.set_grad_enabled(prev_grad)

        y = torch.randn(4)
        x = torch.nn.Parameter(torch.randn(4))
        fn(x, y)

        cnts = torch._dynamo.testing.CompileCounter()
        opt_fn = torch._dynamo.optimize(cnts, nopython=True)(fn)
        opt_fn(x, y)
        self.assertEqual(cnts.frame_count, 1)
        self.assertEqual(cnts.op_count, 3)

    @unittest.skipIf(
        not PLATFORM_SUPPORTS_FUSED_SDPA or not SM80OrLater,
        "Can't run fused SDPA on this platform",
    )
    def test_parsing_sdpa(self):
        class MyModule(torch.nn.Module):
            def forward(self, query, key, value):
                out = F.scaled_dot_product_attention(query, key, value, None, 0, True)
                out = F.scaled_dot_product_attention(
                    query, key, value, None, 0, True, scale=8
                )
                out = F.scaled_dot_product_attention(
                    query=query,
                    key=key,
                    value=value,
                    attn_mask=None,
                    dropout_p=0,
                    is_causal=True,
                )
                out = F.scaled_dot_product_attention(
                    query,
                    key=key,
                    value=value,
                    attn_mask=None,
                    dropout_p=0,
                    is_causal=True,
                )
                out = F.scaled_dot_product_attention(
                    query, key, value, None, dropout_p=0, is_causal=True
                )
                out = F.scaled_dot_product_attention(query, key, value, None, scale=8)
                return out

        device = "cuda"
        dtype = torch.float16
        seq_len_q = 1
        seq_len_k = 1
        head_dim = 8
        query = torch.ones(
            1, 8, seq_len_q, head_dim, device=device, dtype=dtype, requires_grad=True
        )
        key = torch.ones(
            1, 8, seq_len_k, head_dim, device=device, dtype=dtype, requires_grad=True
        )
        value = torch.ones(
            1, 8, seq_len_k, head_dim, device=device, dtype=dtype, requires_grad=True
        )
        module = MyModule()
        opt_mod = torch._dynamo.optimize("inductor")(module)
        opt_mod(query, key, value)

    def test_generate_tensor_from_list_of_numpy_primitive_type(self):
        # Test sth like torch.LongTensor(list(np.int64, np.int64, ...))
        def fn():
            x = np.array([1, 2, 3, 4, 5, 6], dtype=np.int64)
            y = [x[0], x[2], x[4]]
            z = torch.LongTensor(y)
            return z

        ref = fn()
        opt_fn = torch._dynamo.optimize("eager")(fn)
        res = opt_fn()
        self.assertTrue(same(ref, res))

    def test_object_classmethod(self):
        class C:
            @classmethod
            def fn(cls, x):
                return x + x

        @torch._dynamo.optimize("eager", nopython=True)
        def f():
            return C().fn(torch.ones(2, 3))

        self.assertTrue(torch.allclose(f(), torch.tensor([2.0])))

    def test_object_staticmethod(self):
        class C:
            @staticmethod
            def fn(x):
                return x + x

        @torch._dynamo.optimize("eager", nopython=True)
        def f():
            return C().fn(torch.ones(2, 3))

        self.assertTrue(torch.allclose(f(), torch.tensor([2.0])))

    def test_user_function_variable_supports_enum_argument(self):
        class Foo(enum.Enum):
            FOO = 0
            BAR = 1

        def gn(x, y=Foo.FOO):
            if y is Foo.FOO:
                return x
            else:
                return x + 1

        def fn(x):
            return gn(x)

        x = torch.randn(2, 3)
        ref = fn(x)
        opt_fn = torch._dynamo.optimize("eager", nopython=True)(fn)
        res = opt_fn(x)
        self.assertTrue(torch.allclose(ref, res))

    def test_user_function_variable_supports_type_abcmeta_argument(self):
        class Foo(metaclass=abc.ABCMeta):
            @abc.abstractclassmethod
            def read(self):  # noqa: B027
                pass

        class Bar(Foo):
            def read(self):
                return "Hello World!"

        class Baz:
            pass

        def gn(x, tys=(Bar, Baz)):
            if Bar in tys:
                return x - 1
            else:
                return x + 1

        def fn(x):
            return gn(x)

        x = torch.randn(2, 3)
        ref = fn(x)
        opt_fn = torch._dynamo.optimize("eager", nopython=True)(fn)
        res = opt_fn(x)
        self.assertTrue(torch.allclose(ref, res))

    def test_user_function_variable_supports_function_argument(self):
        # Test user defined function default arguments can be:
        # 1, user defined functions (e.g, add1)
        # 2, torch functions (e.g, torch.sin)
        # 3, python builtin functions (e.g, operator.neg)
        def add1(x):
            return x + 1

        def gn(x, f1=add1, f2=torch.sin, f3=operator.neg):
            return f3(f2(f1(x)))

        def fn(x):
            return gn(x)

        x = torch.randn(2, 3)
        ref = fn(x)
        opt_fn = torch._dynamo.optimize("eager", nopython=True)(fn)
        res = opt_fn(x)
        self.assertTrue(torch.allclose(ref, res))

    def test_typing_variable_isinstance(self):
        def fn(x, m):
            if isinstance(m, typing.Mapping):
                return x + 1
            else:
                return x - 1

        x = torch.randn(2, 3)
        m = {"x": torch.randn(3)}
        ref = fn(x, m)
        opt_fn = torch._dynamo.optimize("eager")(fn)
        res = opt_fn(x, m)
        self.assertTrue(torch.allclose(ref, res))

    def test_repro_graph_breaks_in__get_item_by_idx(self):
        class Mod(torch.nn.Module):
            def __init__(self):
                super().__init__()
                self.mod = torch.nn.Sequential(
                    torch.nn.Linear(3, 3), torch.nn.Linear(3, 3)
                )

            def forward(self, x):
                return self.mod[0](x)

        m = Mod()
        graph, _ = torch._dynamo.export(m, torch.randn(3, 3))

    def test_nn_sequential_invocation(self):
        with freeze_rng_state():

            class TestModel(torch.nn.Module):
                def __init__(self) -> None:
                    super().__init__()
                    self.linears = torch.nn.Sequential(
                        torch.nn.Linear(2, 2),
                        torch.nn.Linear(2, 2),
                        torch.nn.Linear(2, 2),
                        torch.nn.Linear(2, 2),
                    )

                def forward(self, x):
                    all_but_last = self.linears[:-1]
                    return all_but_last(x)

            m = TestModel()
            x = torch.rand((2, 2))
            real = m(x)
            graph, _ = torch._dynamo.export(m, x)
            dynamo_result = graph(x)
            self.assertTrue(same(real, dynamo_result))

    def test_nn_sequential_invocation_reposition_indices(self):
        with freeze_rng_state():

            class TestModel(torch.nn.Module):
                def __init__(self) -> None:
                    super().__init__()
                    self.linears = torch.nn.Sequential(
                        torch.nn.Linear(2, 2),
                        torch.nn.Linear(2, 2),
                        torch.nn.Linear(2, 2),
                        torch.nn.Linear(2, 2),
                    )

                def forward(self, x):
                    all_but_last = self.linears[1:3]
                    return all_but_last(x)

            m = TestModel()
            x = torch.rand((2, 2))
            real = m(x)
            graph, _ = torch._dynamo.export(m, x)
            dynamo_result = graph(x)
            self.assertTrue(same(real, dynamo_result))

    def test_error_on_nested_fx_trace(self):
        input = torch.rand(2, 3)

        def f(x):
            x + x

        real = f(input)

        optimized = torch._dynamo.optimize("eager")(f)
        self.assertTrue(same(optimized(input), real))

        with self.assertRaisesRegex(RuntimeError, "Detected that you are using FX"):
            gm = torch.fx.symbolic_trace(optimized)

    @patch.object(torch._dynamo.config, "error_on_nested_fx_trace", False)
    def test_no_error_on_nested_fx_trace(self):
        input = torch.rand(2, 3)

        def f(x):
            x + x

        real = f(input)

        optimized = torch._dynamo.optimize("eager")(f)
        self.assertTrue(same(optimized(input), real))

        # should not error
        gm = torch.fx.symbolic_trace(optimized)
        self.assertTrue(same(gm(input), real))

    def test_not_dynamic_scope(self):
        def f(y):
            x = 1

            def g():
                x = 2
                return lambda: x

            return y + g()()

        input = torch.zeros(1)
        real = f(input)
        optimized = torch._dynamo.optimize("eager")(f)
        opt = optimized(input)
        self.assertTrue(same(opt, real))

    def test_inference_mode(self):
        @torch.inference_mode()
        def func(x, y):
            return x.add(1.0) + y

        x = torch.ones(4, requires_grad=True)
        y = torch.ones(4, requires_grad=True)
        ref = func(x, y)
        opt_func = torch._dynamo.optimize("eager")(func)

        x1 = torch.ones(4, requires_grad=True)
        res = opt_func(x1, y)
        self.assertTrue(same(ref, res))
        self.assertTrue(same(x, x1))

    def test_if_cond_nn_mod(self):
        class MockModule(torch.nn.Module):
            def __init__(self, output_relu=True):
                super().__init__()
                self.relu = torch.nn.ReLU() if output_relu else None

            def forward(self, x):
                x = torch.sin(x)
                if self.relu:
                    x = self.relu(x)
                return x

        model = MockModule()
        opt_model = torch._dynamo.optimize("eager", nopython=True)(model)

        x = torch.rand(4)
        ref = model(x)
        res = opt_model(x)
        self.assertTrue(same(ref, res))

        model = MockModule(output_relu=False)
        opt_model = torch._dynamo.optimize("eager", nopython=True)(model)

        x = torch.rand(4)
        ref = model(x)
        res = opt_model(x)
        self.assertTrue(same(ref, res))

    def test_if_cond_user_defined_object(self):
        # obj.__bool__ is not existed
        class A:  # noqa: B903
            def __init__(self, x):
                self.x = x

        # obj.__bool__ is function and returns bool type
        class B:
            def __init__(self, x):
                self.x = x

            def __bool__(self):
                return self.x > 0

        # obj.__bool__ is non-function
        class C:
            def __init__(self, x):
                self.x = x
                self.__bool__ = False

        def fn(x, obj):
            if not obj:
                return x + 1
            else:
                return x - 1

        x = torch.rand(4)
        cnts = torch._dynamo.testing.CompileCounter()
        opt_fn = torch._dynamo.optimize(cnts, nopython=True)(fn)
        obj1 = A(0.5)
        obj2 = B(0.5)
        obj3 = B(-0.5)
        obj4 = C(0.5)
        for obj in [obj1, obj2, obj3, obj4, obj3, obj2]:
            ref = fn(x, obj)
            res = opt_fn(x, obj)
            self.assertTrue(same(ref, res))
        self.assertEqual(cnts.frame_count, 4)

    def test_if_cond_user_defined_object2(self):
        # obj.__bool__ is function and returns non-bool type
        class MyObj:
            def __init__(self, x):
                self.x = x

            def __bool__(self):
                self.x = 1
                return self.x

        def fn(a, obj):
            if not obj:
                return a + obj.x
            else:
                return a - obj.x

        x = torch.rand(4)
        obj = MyObj(0.5)
        opt_fn = torch._dynamo.optimize("eager")(fn)
        try:
            opt_fn(x, obj)
            self.assertFalse(True)
        except TypeError as e:
            self.assertIn("__bool__ should return bool, returned int", str(e))

    def test_class_has_instancecheck_method(self):
        class A:
            pass

        class ExampleMeta(type):
            def __instancecheck__(cls, instance):
                return True

        class B(metaclass=ExampleMeta):
            pass

        def fn(x, obj):
            if isinstance(obj, B):
                return x + 1
            else:
                return x - 1

        x = torch.rand(4)
        obj = A()
        ref = fn(x, obj)
        opt_fn = torch._dynamo.optimize("eager", nopython=True)(fn)
        res = opt_fn(x, obj)
        self.assertTrue(same(ref, res))

    def test_torch_cuda_is_available(self):
        def fn(x):
            if torch.cuda.is_available():
                return x + 1
            else:
                return x - 1

        x = torch.rand(4)
        ref = fn(x)
        opt_fn = torch._dynamo.optimize("eager", nopython=True)(fn)
        res = opt_fn(x)
        self.assertTrue(same(ref, res))

    @unittest.skipIf(not TEST_CUDA, "requires cuda")
    @unittest.skipIf(not torch.backends.cudnn.is_available(), "requires cudnn")
    def test_torch_cudnn_is_acceptable(self):
        def fn(x):
            if torch.backends.cudnn.is_acceptable(tensor=x):
                return x + 1
            return x

        x = torch.rand(4).cuda()
        ref = fn(x)
        opt_fn = torch._dynamo.optimize("eager", nopython=True)(fn)
        res = opt_fn(x)
        self.assertTrue(same(ref, res))

    @unittest.skipIf(not TEST_CUDA, "requires cuda")
    @unittest.skipIf(not torch.backends.cudnn.is_available(), "requires cudnn")
    def test_torch_cudnn_is_acceptable_bad_inputs(self):
        def fn1(x):
            if torch.backends.cudnn.is_acceptable("invalid"):
                return x + 1
            return x

        def fn2(x):
            if torch.backends.cudnn.is_acceptable(x, 3.14):
                return x + 1
            return x

        with self.assertRaisesRegex(
            AssertionError, "Expect input to cudnn.is_acceptable to be a tensor"
        ):
            x1 = torch.rand(4).cuda()
            opt_fn1 = torch._dynamo.optimize("eager", nopython=True)(fn1)
            res1 = opt_fn1(x1)

        with self.assertRaisesRegex(
            AssertionError, "Expect 1 input to cudnn.is_acceptable"
        ):
            x2 = torch.rand(4).cuda()
            opt_fn2 = torch._dynamo.optimize("eager", nopython=True)(fn2)
            res = opt_fn2(x2)

    @unittest.skipIf(not TEST_CUDA, "requires cuda")
    def test_get_device(self):
        def fn(x, y):
            x = x + 1
            y = y + 1
            return x.get_device(), y.get_device()

        x = torch.rand(4, device="cuda")
        y = torch.rand(4, device="cpu")
        ref = fn(x, y)
        opt_fn = torch._dynamo.optimize("eager", nopython=True)(fn)
        res = opt_fn(x, y)
        self.assertTrue(same(ref, res))

    def test_disable_flag(self):
        cnt = torch._dynamo.testing.CompileCounter()

        with patch.dict(os.environ, {"TORCH_COMPILE_DISABLE": "1"}):

            def fn(x, y):
                x = x + 1
                y = y + 1

            opt_fn = torch._dynamo.optimize(cnt)

        self.assertEqual(cnt.frame_count, 0)

    def test_is_compiling(self):
        def f():
            if torch._dynamo.is_compiling():
                return torch.ones(2, 2)
            else:
                return torch.zeros(2, 2)

        opt_f = torch._dynamo.optimize("eager")(f)

        self.assertEqual(f(), torch.zeros(2, 2))
        self.assertEqual(opt_f(), torch.ones(2, 2))

    def test_torch_generator_set_state(self):
        def fn():
            default_state = torch.default_generator.get_state()
            x = torch.rand([2, 3])
            torch._dynamo.graph_break()
            torch.default_generator.set_state(default_state)
            y = torch.rand([2, 3])
            return x, y

        opt_fn = torch._dynamo.optimize("eager")(fn)
        x, y = opt_fn()
        self.assertEqual(x, y)

    def test_guard_failure_fn(self):
        def fn(x, y, k):
            x = x + 1
            y = y + 1
            return x * y * k

        x = torch.tensor([0.5, 0.5])
        y = torch.tensor([1.0, 1.0])

        guard_failure = None

        def guard_failures(failure):
            nonlocal guard_failure
            guard_failure = failure

        opt_fn = torch._dynamo.optimize(
            "eager", nopython=True, guard_fail_fn=guard_failures
        )(fn)

        x2 = torch.tensor([0.5, 0.5, 1.0])
        y2 = torch.tensor([0.5, 0.5, 0.5])

        opt_fn(x, y, 3)
        opt_fn(x2, y2, 5)

        if (
            torch._dynamo.config.dynamic_shapes
            and not torch._dynamo.config.specialize_int
            and not torch._dynamo.config.assume_static_by_default
        ):
            # we didn't actually test guard_failure_fn here but whatever,
            # nice to see no guard failure on the test
            self.assertTrue(guard_failure is None)
        else:
            self.assertTrue(guard_failure is not None)
            if not torch._dynamo.config.dynamic_shapes:
                self.assertExpectedInline(guard_failure[0], """L['k'] == 3""")

    @patch.object(torch._dynamo.config, "dynamic_shapes", True)
    def test_guard_failure_fn_shape_control(self):
        def fn(x, y):
            if x.shape[0] < 3:
                if y.shape[0] < 3:
                    return x * y
                else:
                    return x + y
            else:
                return -1

        x = torch.randn([2, 2])
        y = torch.randn([2, 2])

        guard_failure = None

        def guard_failures(failure):
            nonlocal guard_failure
            guard_failure = failure

        opt_fn = torch._dynamo.optimize(
            "eager", nopython=True, guard_fail_fn=guard_failures
        )(fn)

        x2 = torch.randn([5, 5])
        y2 = torch.randn([5, 5])

        opt_fn(x, y)
        opt_fn(x2, y2)

        self.assertTrue(guard_failure is not None)
        if torch._dynamo.config.assume_static_by_default:
            self.assertExpectedInline(
                guard_failure[0],
                """tensor 'L['x']' size mismatch at index 0. expected 2, actual 5""",
            )
        else:
            self.assertExpectedInline(guard_failure[0], """L['x'].size()[0] < 3""")

    def test_guard_failure_fn2(self):
        def fn(x, y):
            x = x + 1
            y = y + 1
            return x * y

        x = torch.tensor([0.5, 0.5])
        y = torch.tensor([1.0, 1.0])

        guard_failure = None

        def guard_failures(failure):
            nonlocal guard_failure
            guard_failure = failure

        opt_fn = torch._dynamo.optimize(
            "eager", nopython=True, guard_fail_fn=guard_failures
        )(fn)

        x2 = torch.tensor([0.5, 0.5, 1.0])
        y2 = torch.tensor([0.5, 0.5, 0.5])

        opt_fn(x, y)
        opt_fn(x2, y2)

        if torch._dynamo.config.dynamic_shapes:
            if torch._dynamo.config.assume_static_by_default:
                self.assertExpectedInline(
                    guard_failure[0],
                    """tensor 'L['x']' size mismatch at index 0. expected 2, actual 3""",
                )
            else:
                self.assertTrue(guard_failure is None)
        else:
            self.assertTrue(guard_failure is not None)
            self.assertExpectedInline(
                guard_failure[0],
                """tensor 'L['x']' size mismatch at index 0. expected 2, actual 3""",
            )

    def test_guard_failure_fn_tensor_iter(self):
        def fn(x):
            for y in x:
                y.add_(1.0)
            return y

        guard_failure = None

        def guard_failures(failure):
            nonlocal guard_failure
            guard_failure = failure

        opt_fn = torch._dynamo.optimize(
            "eager", nopython=True, guard_fail_fn=guard_failures
        )(fn)

        args1 = torch.randn(10, 10)
        out = fn(args1)
        opt_out = opt_fn(args1)
        self.assertTrue(same(out, opt_out))

        args2 = torch.randn(9, 10)
        out = fn(args2)
        opt_out = opt_fn(args2)
        self.assertTrue(same(out, opt_out))

        # guard is expected for both static and dynamic shapes
        self.assertTrue(guard_failure is not None)
        self.assertExpectedInline(guard_failure[0], """len(L['x']) == 10""")

    def test_restore_graphstate(self):
        # This function does some guard accumulation,
        # and then rolls back due to control flow.
        # The idea is that if one were printing guards as they appear,
        # they would see this insert a guard that does not show up in the final set of
        # guards as we rolled back from it.
        def nested_fn(s):
            if x[0] < 10:
                return s * s
            return s

        def fn(x, y):
            x = x + 1
            y = nested_fn(y)
            y = y + 10
            return x * y

        all_guards = []

        def guard_export_print(guards):
            nonlocal all_guards
            all_guards.extend(guards)

        opt_fn = torch._dynamo.optimize("eager", guard_export_fn=guard_export_print)(fn)

        x = torch.tensor([0.5, 0.5])
        y = torch.tensor([1.0, 1.0])
        opt_fn(x, y)

        for guard in all_guards:
            # This guard was created
            self.assertTrue(guard.name != "nested_fn.__closure__[0].cell_contents")

    # Note - here be mild dragons.
    # This test relies a ton on internal implementation. Future refactor efforts
    # are welcome to delete it if necessary, rewriting this test constantly is a chore, not
    # a feature. We kept it around with some amount of saddness, as it was extremely useful in debugging.
    def test_restore_graphstate_internals(self):
        def fn(x, y):
            x = x + 1
            y = y + 1
            return x * y

        _, guards = torch._dynamo.export(
            fn, torch.tensor([0.25, 0.25]), torch.tensor([0.25, 0.25])
        )
        # Dummy ctor
        graph = OutputGraph(
            f_globals={},
            code_options={},
            compiler_fn=None,
            root_tx=None,
            export=False,
            export_constraints=None,
            frame_state={"_id": 0},
        )
        graph.nn_modules_sources = {}
        # Contrived generation timestamp
        graph.timestamp = 4
        # Contrived guards
        graph.tracing_context.guards_context.dynamo_guards = guards

        # Save the state
        state = graph.copy_graphstate()
        # Saving increments the generation
        self.assertEqual(graph.timestamp, 5)

        # Assure that the saved state is valid
        self.assertEqual(state.timestamp, 4)

        # Ensure that the guards reflect the expected state
        self.assertEqual(graph.tracing_context.guards_context.dynamo_guards, guards)
        self.assertEqual(graph.guards, guards)

        # Mess around with the state
        graph.tracing_context.guards_context.dynamo_guards = set()
        self.assertEqual(graph.guards, set())

        # Restore the state
        graph.restore_graphstate(state)

        # Make sure it restored correctly
        self.assertEqual(graph.timestamp, 4)
        self.assertEqual(graph.guards, guards)
        self.assertEqual(graph.tracing_context.guards_context.dynamo_guards, guards)

    def test_call_parent_non_class_methods_from_child(self):
        class A:
            def add(self, x):
                return x + 10

            def mul(self, x):
                return x * 0.1

        class B(A):
            def add(self, x):
                return x + 20

            def mul(self, x):
                return x * 0.2

        class C(B):
            def add(self, x):
                y = A.add(self, x)
                z = B.mul(self, y)
                return z + 30

        x = torch.rand(4)
        fn = C().add
        ref = fn(x)
        opt_fn = torch._dynamo.optimize("eager", nopython=True)(fn)
        res = opt_fn(x)
        self.assertTrue(same(ref, res))

    def test_builder_for_class_with_metaclass(self):
        class ExampleMeta(type):
            pass

        class MyClass(metaclass=ExampleMeta):
            pass

        def fn(x, y):
            if isinstance(y, MyClass):
                return x + 1
            else:
                return x - 1

        x = torch.rand([4, 4])
        y = MyClass()
        ref = fn(x, y)
        opt_fn = torch._dynamo.optimize("eager")(fn)
        res = opt_fn(x, y)
        self.assertTrue(same(ref, res))

    def test_tuple_from_tuple_iter(self):
        def inner_fn(*args):
            acc = torch.ones(10, 10)
            for arg in args:
                acc.add_(arg)

            return acc

        @torch._dynamo.optimize("eager")
        def fn(inputs, params):
            y = tuple(inputs) + tuple(params)
            return inner_fn(*y)

        inputs = [torch.randn(10, 10) for _ in range(3)]

        fn(inputs, iter(tuple(inputs)))

    def test_torch_package_working_with_trace(self):
        # from torch._dynamo.test_case import run_tests

        inputs = [torch.randn([2, 2]), torch.randn([2, 2])]

        optimized_model = torch._dynamo.optimize(backend="eager")(
            MyPickledModule(torch.randn([2, 2]))
        )
        from torch import package

        path = "/tmp/MyPickledModule.pt"
        package_name = "MyPickledModule"
        resource_name = "MyPickledModule.pkl"

        model = MyPickledModule(torch.randn([2, 2]))

        with package.PackageExporter(path) as exp:
            exp.extern("**")
            exp.save_pickle(package_name, resource_name, model)

        imp = package.PackageImporter(path)
        loaded_model = imp.load_pickle(package_name, resource_name)

        optimized_loaded_model = torch._dynamo.optimize("eager")(loaded_model)(*inputs)

    def test_shape_and_tuple_equality(self):
        def fn(x, y, t):
            z = x * y
            if x.size() == t:
                return z.cos()
            return z.sin()

        torch._dynamo.optimize("eager", nopython=True)(fn)(
            torch.randn([4, 4]), torch.randn([4, 4]), (4, 4)
        )

    def test_int_list(self):
        # if dynamic_shapes == True: unspec int list
        # if dynamic_shapes == False: spec int list
        def fn(x, y):
            return torch.sin(x + y[1] % 2)

        x = torch.randn(6)
        cnt = torch._dynamo.testing.CompileCounter()
        opt_fn = torch._dynamo.optimize(cnt)(fn)
        for i in range(10, 25, 3):
            y = [i, i + 1, i + 2]
            ref = fn(x, y)
            res = opt_fn(x, y)
            self.assertTrue(same(ref, res))
        self.assertEqual(cnt.frame_count, ifunspec(ifdyn(1, 5), 5))

    # specifically test for tensor.attribute -> torch.something()
    def test_real_imag_tensor_attribute(self):
        def fn(x, y):
            a = x.real
            b = x.imag
            return torch.mul(torch.add(a, y), b)

        x_real = torch.rand((4, 4))
        x_imag = torch.rand((4, 4))
        x = torch.complex(x_real, x_imag)
        y = torch.rand((4, 4))

        ref = fn(x, y)
        opt_fn = torch._dynamo.optimize("eager")(fn)
        res = opt_fn(x, y)
        self.assertTrue(same(ref, res))

    def test_T_tensor_attribute(self):
        def fn(x, y):
            a = x.T
            return torch.add(a, y)

        x = torch.rand((4, 4))
        y = torch.rand((4, 4))

        ref = fn(x, y)
        opt_fn = torch._dynamo.optimize("eager")(fn)
        res = opt_fn(x, y)
        self.assertTrue(same(ref, res))

    def test_recursive_tensor_attribute(self):
        def fn(x, y):
            a = x.real.T
            b = x.imag
            return torch.mul(torch.add(a, y), b)

        x_real = torch.rand((4, 4))
        x_imag = torch.rand((4, 4))
        x = torch.complex(x_real, x_imag)
        y = torch.rand((4, 4))

        ref = fn(x, y)
        opt_fn = torch._dynamo.optimize("eager")(fn)
        res = opt_fn(x, y)
        self.assertTrue(same(ref, res))

    def test_tagging_tensors_simple(self):
        def foo(x, y):
            return x * y, x, y

        a = torch.randn([3, 3])
        a.tag = "a"
        a.frog = "ribbity ribbit"
        b = torch.randn([3, 3])
        b.tag = "b"
        b.frog = "ribbit"

        exported = torch._dynamo.export(foo, a, b)
        out_graph = exported[0]

        nodes = list(out_graph.graph.nodes)
        placeholders = [node for node in nodes if node.op == "placeholder"]
        all_tags = []
        all_frogs = []
        for placeholder in placeholders:
            if "tensor_dict" in placeholder.meta:
                all_tags.append(placeholder.meta["tensor_dict"]["tag"])
                all_frogs.append(placeholder.meta["tensor_dict"]["frog"])

        self.assertEqual(all_tags, ["a", "b"])
        self.assertEqual(all_frogs, ["ribbity ribbit", "ribbit"])

    def test_tagging_tensors_mix_used_unused_structure(self):
        def pre_attention_state_ops(input, mems, state):
            lc_key = state[0]
            lc_val = state[1]
            bar = []
            for i in range(0, 4):
                bar2 = []
                for j in range(0, 3):
                    bar2.append(
                        lc_key + lc_val + torch.tensor([0.1, 0.25, 0.4, 0.5, 0.1])
                    )
                bar.append(bar2)

            return bar

        mems = torch.tensor([[[1.8364, 0.2724, -1.4917, -0.4367, 0.8640]]])
        state = [
            torch.tensor([[[1.0517, 0.3848, -0.6472, 0.0823, 0.9116]]]),
            torch.tensor([[[1.0517, 0.3848, -0.6472, 0.0823, 0.9116]]]),
        ]
        i = torch.tensor(
            [
                [0.0313, -0.1487, -0.3846, -0.5321],
                [-1.7073, 1.3331, -0.0890, -1.4935],
                [-0.8314, -0.1862, -0.5935, 1.5232],
            ]
        )

        mems.tag = "MEMS"
        i.tag = "FOO"
        state[0].tag = "STATE_0"
        state[1].tag = "HMMM"

        exported = torch._dynamo.export(pre_attention_state_ops, i, mems, state)
        out_graph = exported[0]

        nodes = list(out_graph.graph.nodes)
        placeholders = [node for node in nodes if node.op == "placeholder"]
        all_tags = []
        for placeholder in placeholders:
            if "tensor_dict" in placeholder.meta:
                all_tags.append(placeholder.meta["tensor_dict"]["tag"])

        self.assertEqual(all_tags, ["STATE_0", "HMMM"])

    def test_get_custom_tensor_attribute(self):
        def fn(x):
            return x.custom_attr * x

        x = torch.rand((2, 2))
        x.custom_attr = 3.14
        ref = fn(x)
        opt_fn = torch._dynamo.optimize("eager")(fn)
        res = opt_fn(x)
        self.assertTrue(same(ref, res))

    def test_set_custom_tensor_attribute(self):
        def fn(x):
            x.custom_attr = 3.14
            return x.custom_attr * x

        x = torch.rand((2, 2))
        ref = fn(x)
        opt_fn = torch._dynamo.optimize("eager")(fn)
        res = opt_fn(x)
        self.assertTrue(same(ref, res))

    def test_if_tensor_is_none(self):
        """
        Python 3.11 adds new jump instructions that check if
        TOS is None. We do not support these instructions.
        """

        def f(x, y):
            z = 1
            if x is None:
                z *= 2
            if y is not None:
                z *= 3
            return z

        opt_f = torch._dynamo.optimize("eager", nopython=True)(f)
        self.assertEqual(opt_f(None, torch.ones(2)), 6)

        if sys.version_info >= (3, 11):
            insts = bytecode_transformation.cleaned_instructions(f.__code__)
            for inst in insts:
                self.assertNotIn("_NONE", inst.opname)

    @skipIfNotPy311
    def test_py311_jump_offset(self):
        new_inst = bytecode_transformation.create_instruction
        load_global = bytecode_transformation.create_load_global
        consts = (None, 1, 2, 3, 4)

        def create_test_code(jump_opname, target_idx):
            targets = [
                new_inst("LOAD_CONST", argval=1),
                new_inst("LOAD_CONST", argval=3),
            ]
            jump_to_target_inst = new_inst(jump_opname, target=targets[target_idx])
            """
            pseudocode of generated bytecode:
            def test_py311_fn():
                goto target1
            target0:
                return 1
            target1:
                goto [target0/target2] (via fwd or bwd jump)
                return 2
            target2:
                return 3
                return 4
            """
            # test with LOAD_GLOBAL since it has a different instruction size
            insts = [
                new_inst("RESUME", arg=0),
                new_inst("JUMP_FORWARD", target=jump_to_target_inst),
                targets[0],
                load_global("print", False),
                new_inst("POP_TOP"),
                new_inst("RETURN_VALUE"),
                jump_to_target_inst,
                new_inst("LOAD_CONST", argval=2),
                load_global("print", False),
                new_inst("POP_TOP"),
                new_inst("RETURN_VALUE"),
                targets[1],
                new_inst("RETURN_VALUE"),
                new_inst("LOAD_CONST", argval=4),
                new_inst("RETURN_VALUE"),
            ]
            code_options = collections.OrderedDict(
                [
                    ("co_argcount", 0),
                    ("co_posonlyargcount", 0),
                    ("co_kwonlyargcount", 0),
                    ("co_nlocals", 0),
                    ("co_stacksize", 2),
                    ("co_flags", 3),
                    ("co_code", b""),
                    ("co_consts", consts),
                    ("co_names", ("print",)),
                    ("co_varnames", ()),
                    ("co_filename", __file__),
                    ("co_name", "test_py311_fn"),
                    ("co_qualname", "test_py311_fn"),
                    ("co_firstlineno", 1),
                    ("co_linetable", b""),
                    ("co_exceptiontable", b""),
                    ("co_freevars", ()),
                    ("co_cellvars", ()),
                ]
            )
            return bytecode_transformation.clean_and_assemble_instructions(
                insts,
                list(code_options.keys()),
                code_options,
            )

        # format: jump_opname, target_idx, expected forward jump, expected return value
        test_args = (
            ("JUMP_FORWARD", 0, False, 1),
            ("JUMP_FORWARD", 1, True, 3),
            ("JUMP_BACKWARD", 0, False, 1),
            ("JUMP_BACKWARD", 1, True, 3),
        )

        for test in test_args:
            insts, code = create_test_code(test[0], test[1])
            # check if offset of latest jump instruction is forward/backward
            for inst in reversed(insts):
                if inst.opname.startswith("JUMP"):
                    if test[2]:
                        self.assertIn("FORWARD", inst.opname)
                    else:
                        self.assertIn("BACKWARD", inst.opname)
                    break
            # run the code and check result

            def dummy_fn():
                pass

            dummy_fn.__code__ = code
            self.assertEqual(dummy_fn(), test[3])

            dummy_opt = torch._dynamo.optimize("eager")(dummy_fn)
            self.assertEqual(dummy_opt(), test[3])

    def test_exception_table_encode_varint(self):
        # these numbers have no real meaning to them
        nums = [
            0b111_101010_000000,
            0b1100_111000_010101_101010,
        ]
        b = bytecode_transformation.encode_exception_table_varint(
            nums[0]
        ) + bytecode_transformation.encode_exception_table_varint(nums[1])
        nums_new = []
        b_iter = iter(bytes(b))
        while True:
            try:
                nums_new.append(
                    bytecode_transformation.decode_exception_table_varint(b_iter)
                )
            except StopIteration:
                break
        self.assertEqual(nums, nums_new)

    @skipIfNotPy311
    def test_exception_table_parsing(self):
        def fn():
            try:
                with a():
                    b()
                c()
            except Exception:
                d()
            finally:
                e()
            f()

        tab = bytecode_transformation.parse_exception_table(
            fn.__code__.co_exceptiontable
        )
        b = bytecode_transformation.assemble_exception_table(tab)
        self.assertEqual(b, fn.__code__.co_exceptiontable)

    @skipIfNotPy311
    def test_exception_table_e2e(self):
        def fn():
            try:
                with a():
                    b()
                c()
            except Exception:
                d()
            finally:
                e()
            f()

        def nothing(*args):
            pass

        code = bytecode_transformation.transform_code_object(fn.__code__, nothing)
        self.assertEqual(code.co_exceptiontable, fn.__code__.co_exceptiontable)

    @skipIfNotPy311
    def test_exception_table_e2e_2(self):
        # last instructions of an exn_table entry is a large instruction
        # i.e., LOAD_GLOBAL a
        def fn():
            try:
                return a
            except Exception:
                pass

        def nothing(*args):
            pass

        code = bytecode_transformation.transform_code_object(fn.__code__, nothing)
        self.assertEqual(code.co_exceptiontable, fn.__code__.co_exceptiontable)

    @skipIfNotPy311
    def test_exception_table_entry_propagation(self):
        insts = []
        for _ in range(10):
            insts.append(bytecode_transformation.create_instruction("NOP"))
        insts[8].exn_tab_entry = bytecode_transformation.InstructionExnTabEntry(
            insts[0], insts[9], insts[0], 0, True
        )
        insts[0].exn_tab_entry = bytecode_transformation.InstructionExnTabEntry(
            insts[0], insts[0], insts[1], 0, True
        )
        insts[1].exn_tab_entry = bytecode_transformation.InstructionExnTabEntry(
            insts[0], insts[2], insts[2], 0, True
        )
        insts[5].exn_tab_entry = bytecode_transformation.InstructionExnTabEntry(
            insts[4], insts[6], insts[3], 0, True
        )
        insts[9].exn_tab_entry = bytecode_transformation.InstructionExnTabEntry(
            insts[9], insts[9], insts[4], 0, True
        )
        insts[7].exn_tab_entry = bytecode_transformation.InstructionExnTabEntry(
            insts[7], insts[9], insts[5], 0, True
        )
        bytecode_transformation.propagate_inst_exn_table_entries(insts)
        expected = [1, 2, 2, 0, 3, 3, 3, 5, 5, 4]
        for inst, exp in zip(insts, expected):
            self.assertIsNotNone(inst.exn_tab_entry)
            self.assertIs(inst.exn_tab_entry.target, insts[exp])

    @skipIfNotPy311
    def test_compute_exception_table_nested(self):
        insts = []
        for _ in range(20):
            insts.append(bytecode_transformation.create_instruction("NOP"))
        insts[10].exn_tab_entry = bytecode_transformation.InstructionExnTabEntry(
            insts[1], insts[10], insts[0], 0, True
        )
        insts[0].exn_tab_entry = bytecode_transformation.InstructionExnTabEntry(
            insts[1], insts[1], insts[1], 0, True
        )
        insts[1].exn_tab_entry = bytecode_transformation.InstructionExnTabEntry(
            insts[1], insts[3], insts[2], 0, True
        )
        insts[5].exn_tab_entry = bytecode_transformation.InstructionExnTabEntry(
            insts[5], insts[7], insts[3], 0, True
        )
        insts[9].exn_tab_entry = bytecode_transformation.InstructionExnTabEntry(
            insts[10], insts[10], insts[4], 0, True
        )
        insts[7].exn_tab_entry = bytecode_transformation.InstructionExnTabEntry(
            insts[8], insts[10], insts[5], 0, True
        )
        insts[14].exn_tab_entry = bytecode_transformation.InstructionExnTabEntry(
            insts[13], insts[17], insts[6], 0, True
        )
        insts[16].exn_tab_entry = bytecode_transformation.InstructionExnTabEntry(
            insts[15], insts[16], insts[7], 0, True
        )
        bytecode_transformation.update_offsets(insts)
        tab = bytecode_transformation.compute_exception_table(insts)
        expected = [
            (1, 1, 1),
            (2, 3, 2),
            (4, 4, 0),
            (5, 7, 3),
            (8, 9, 5),
            (10, 10, 4),
            (13, 14, 6),
            (15, 16, 7),
            (17, 17, 6),
        ]
        self.assertEquals(len(tab), len(expected))
        for entry, exp in zip(tab, expected):
            self.assertEquals(entry.start, exp[0] * 2)
            self.assertEquals(entry.end, exp[1] * 2)
            self.assertEquals(entry.target, exp[2] * 2)

    @skipIfNotPy311
    def test_remove_dead_code_with_exn_table_entries(self):
        create_instruction = bytecode_transformation.create_instruction
        target1 = create_instruction("NOP")
        target2 = create_instruction("NOP")
        target3 = create_instruction("NOP")
        exn_start = create_instruction("NOP")
        exn_end = create_instruction("NOP")
        insts = [
            create_instruction("JUMP_FORWARD", target=target1),
            exn_start,  # dead
            target1,
            create_instruction("JUMP_FORWARD", target=target3),
            exn_end,  # dead
            target2,
            target3,
        ]
        exn_start.exn_tab_entry = bytecode_transformation.InstructionExnTabEntry(
            exn_start, exn_end, target2, 0, True
        )
        bytecode_transformation.propagate_inst_exn_table_entries(insts)
        insts = bytecode_analysis.remove_dead_code(insts)
        self.assertEquals(len(insts), 5)
        self.assertNotIn(exn_start, insts)
        self.assertNotIn(exn_end, insts)
        self.assertIn(target2, insts)
        self.assertIn(target3, insts)
        bytecode_transformation.update_offsets(insts)
        tab = bytecode_transformation.compute_exception_table(insts)
        self.assertEquals(len(tab), 1)
        self.assertEquals(tab[0].start, 2)
        self.assertEquals(tab[0].end, 4)
        self.assertEquals(tab[0].target, 6)

    def test_unhandled_exception_in_dynamo(self):
        # traceback.format_exc() approximates an unhandled exception
        def f(a):
            a += 1
            raise RuntimeError("smoge")
            return a

        opt_fn = torch._dynamo.optimize("eager")(f)
        try:
            opt_fn(torch.ones(2))
        except RuntimeError as e:
            self.assertIn("smoge", traceback.format_exc())

    def test_unhandled_exception_in_dynamo2(self):
        # segfaults in python 3.11 if shadow frame is freed improperly
        from torch.testing import make_tensor

        def fn():
            # test that the errors are the same for dense and sparse versions
            def test1(*, is_sparse):
                # shapes must be compatible for matrix multiplication
                a = make_tensor((2, 3), dtype=torch.float32, device="cpu")
                if is_sparse:
                    a_sparse = a.to_sparse_csr()
                    return torch.addmm(a, a_sparse, a)
                else:
                    return torch.addmm(a, a, a)

            try:
                test1(is_sparse=False)
            except RuntimeError as msg:
                try:
                    test1(is_sparse=True)
                except RuntimeError as msg2:
                    raise RuntimeError("smoge")

        opt_fn = torch._dynamo.optimize("eager")(fn)
        try:
            opt_fn()
        except RuntimeError:
            self.assertIn("smoge", traceback.format_exc())

    def test_variable_access_in_exception(self):
        def fn():
            x = torch.ones(3, 3)
            try:
                raise RuntimeError("bad")
            except RuntimeError:
                x += 1
            return x

        opt_fn = torch._dynamo.optimize("eager")(fn)
        torch.allclose(opt_fn(), torch.tensor([3.0]))

    def test_ordered_dict_alias_reconstruct(self):
        od = collections.OrderedDict

        def fn():
            d1 = dict()
            d1["a"] = 1
            d2 = od(d1)
            d2["b"] = 2
            torch._dynamo.graph_break()
            if isinstance(d2, od):
                return d2["a"] + d2["b"]
            else:
                return 0

        dis.dis(fn)
        self.assertEqual(torch._dynamo.optimize("eager")(fn)(), 3)

    @torch._dynamo.config.patch(dynamic_shapes=True)
    def test_raise_guard_full_constraint(self):
        y = torch.randn([3, 3, 3])

        def my_dyn_fn(x):
            if x.shape[0] == 3:
                return x.sin()
            return x.cos()

        torch._dynamo.mark_dynamic(y, 0)
        with self.assertRaises(ConstraintViolationError):
            torch._dynamo.optimize("eager")(my_dyn_fn)(y)

    def test_mark_static(self):
        counter = CompileCounter()

        def my_dyn_fn(x):
            return x.cos()

        y = torch.randn([3])
        torch._dynamo.mark_static(y, 0)
        torch._dynamo.optimize(counter)(my_dyn_fn)(y)

        z = torch.randn([4])
        torch._dynamo.optimize(counter)(my_dyn_fn)(z)

        self.assertEqual(counter.frame_count, 2)

    @torch._dynamo.config.patch(dynamic_shapes=True)
    def test_no_raise_guard_partial_constraint(self):
        y = torch.randn([3, 3, 3])

        def my_dyn_fn(x):
            if x.shape[0] > 3:
                return x.sin()
            return x.cos()

        torch._dynamo.optimize("eager")(my_dyn_fn)(y)
        torch._dynamo.mark_dynamic(y, 0)
        torch._dynamo.reset()
        torch._dynamo.optimize("eager")(my_dyn_fn)(y)

    @torch._dynamo.config.patch(dynamic_shapes=True)
    def test_no_raise_guard_partial_constraint_across_break(self):
        y = torch.randn([3, 3, 3])

        def my_dyn_fn(x, y):
            z = x * y

            torch._dynamo.graph_break()
            if z.shape[0] > 2:
                return z.cos()

            return x.cos()

        torch._dynamo.optimize("eager")(my_dyn_fn)(y, y)
        torch._dynamo.mark_dynamic(y, 0)
        torch._dynamo.reset()
        torch._dynamo.optimize("eager")(my_dyn_fn)(y, y)

    # Sadly, this does not throw - we do not prop correctly across the graph break
    @unittest.expectedFailure
    @torch._dynamo.config.patch(dynamic_shapes=True)
    def test_raise_guard_partial_constraint_across_break(self):
        y = torch.randn([3, 3, 3])

        def my_dyn_fn(x, y):
            z = x * y

            torch._dynamo.graph_break()
            if z.shape[0] == 3:
                return z.cos()

            return x.cos()

        torch._dynamo.optimize("eager")(my_dyn_fn)(y, y)
        torch._dynamo.mark_dynamic(y, 0)
        torch._dynamo.reset()
        with self.assertRaisesRegex(
            Exception,
        ):
            torch._dynamo.optimize("eager")(my_dyn_fn)(y, y)

    @torch._dynamo.config.patch(dynamic_shapes=True)
    def test_raise_guard_partial_constraint_no_graph_break(self):
        y = torch.randn([3, 3, 3])

        def my_dyn_fn(x, y):
            z = x * y

            if z.shape[0] == 3:
                return z.cos()

            return x.cos()

        torch._dynamo.mark_dynamic(y, 0)
        with self.assertRaises(ConstraintViolationError):
            torch._dynamo.optimize("eager")(my_dyn_fn)(y, y)

    def test_cannot_trace_mark_dynamic(self):
        y = torch.randn([3, 3, 3])

        def my_dyn_fn(x):
            torch._dynamo.mark_dynamic(x, 0)
            return x * x

        with self.assertRaisesRegex(
            AssertionError, "Attempt to trace forbidden callable"
        ):
            torch._dynamo.optimize("eager")(my_dyn_fn)(y)

    def test_cannot_trace_mark_dynamic_safe_unreached(self):
        y = torch.randn([3, 3, 3])

        def my_dyn_fn(x):
            if x.shape[0] == 3:
                return x
            print("Running", torch._dynamo.mark_dynamic(x, 0))
            return x * x

        torch._dynamo.optimize("eager")(my_dyn_fn)(y)

    def test_anomaly_aot_autograd(self):
        @allow_in_graph
        def h(a):
            r = a.sum()
            # Trigger an exception in backwards
            r.register_hook(lambda x: x + x.item())
            return r

        @torch.compile(backend="aot_eager")
        def f(a):
            return h(a)

        with warnings.catch_warnings(record=True) as w, self.assertRaises(
            torch._dynamo.exc.BackendCompilerFailed
        ):
            f(torch.randn(2, 2, requires_grad=True))

        self.assertEqual(len(w), 1)
        self.assertIn("forward call that caused the error", str(w[0].message))

    @torch._dynamo.config.patch(dynamic_shapes=True)
    def test_py_guards_mark_dynamic(self):
        def my_dyn_fn(a):
            if a.shape[0] > 2:
                return a.cos()
            return a.sin()

        counter = CompileCounter()

        # Run with dynamic
        x0 = torch.randn([3, 3, 3])
        torch._dynamo.mark_dynamic(x0, 0)
        torch._dynamo.optimize(counter)(my_dyn_fn)(x0)
        self.assertEqual(counter.frame_count, 1)

        # Run without dynamic, no recompile
        x = torch.randn([3, 3, 3])
        torch._dynamo.optimize(counter)(my_dyn_fn)(x)
        self.assertEqual(counter.frame_count, 1)

        # Mark a new dim, 1, as dynamic
        x1 = torch.randn([3, 3, 3])
        torch._dynamo.mark_dynamic(x1, 1)
        torch._dynamo.optimize(counter)(my_dyn_fn)(x1)
        # Recompile triggered because we marked a new dym as dynamic
        self.assertEqual(counter.frame_count, 2)

        # Reset
        torch._dynamo.reset()
        # Reset counter
        counter = CompileCounter()

        # Run with dynamic 1
        torch._dynamo.optimize(counter)(my_dyn_fn)(x1)
        self.assertEqual(counter.frame_count, 1)

        # Run with dynamic 0, not subset
        torch._dynamo.optimize(counter)(my_dyn_fn)(x0)
        self.assertEqual(counter.frame_count, 2)

        # Run with dynamic 0, 1, 2, not subset
        x012 = torch.randn([3, 3, 3])
        torch._dynamo.mark_dynamic(x012, 0)
        torch._dynamo.mark_dynamic(x012, 1)
        torch._dynamo.mark_dynamic(x012, 2)
        torch._dynamo.optimize(counter)(my_dyn_fn)(x012)
        self.assertEqual(counter.frame_count, 3)

    def test_torch_compile_ctx_on_forward_and_training_step(self):
        class MyModel(torch.nn.Module):
            def forward(self):
                ...

            def training_step(self):
                self()

        model = MyModel()
        compiled_model = torch.compile(model)

        model.forward = compiled_model.dynamo_ctx(model.forward)
        model.training_step = compiled_model.dynamo_ctx(model.training_step)

        model.training_step()

    def test_torch_guards_stack_frame_register_inlining(self):
        x = torch.tensor([0.5, 0.5])
        y = torch.tensor([0.75, 0.75, 0.75, 0.75])
        z = torch.tensor([0.25, 0.25, 0.25, 0.25, 0.25, 0.25, 0.25, 0.25])

        def uwu_inline_me(x, y, z):
            r = torch.cat((x, x)) + y
            r2 = torch.cat((y, y)) + z
            return r, r2

        def fn(x, y, z):
            r, r2 = uwu_inline_me(x, y, z)
            return torch.mul(r, r), torch.mul(r2, r2)

        seen_frames = []
        import contextlib

        @contextlib.contextmanager
        def global_context_capture_fn(frame_summary):
            seen_frames.append(frame_summary)
            yield

        with mock.patch(
            "torch._guards.TracingContext.current_frame",
            side_effect=global_context_capture_fn,
        ):
            torch._dynamo.optimize("eager")(fn)(x, y, z)

        self.assertEqual(len(seen_frames), 1)
        self.assertEqual(seen_frames[0].name, "fn")
        self.assertEqual(seen_frames[0].line, "r, r2 = uwu_inline_me(x, y, z)")

    def test_torch_guards_stack_frame_register_inlining_deep(self):
        x = torch.tensor([0.5, 0.5])
        y = torch.tensor([0.75, 0.75, 0.75, 0.75])
        z = torch.tensor([0.25, 0.25, 0.25, 0.25, 0.25, 0.25, 0.25, 0.25])

        def uwu_inline_me_deep(x, y):
            return torch.cat((x, x)) + y

        def uwu_inline_me(x, y, z):
            r = uwu_inline_me_deep(x, y)
            r2 = uwu_inline_me_deep(y, z)
            return r, r2

        def fn(x, y, z):
            r, r2 = uwu_inline_me(x, y, z)
            return torch.mul(r, r), torch.mul(r2, r2)

        seen_frames = []
        import contextlib

        @contextlib.contextmanager
        def global_context_capture_fn(frame_summary):
            seen_frames.append(frame_summary)
            yield

        with mock.patch(
            "torch._guards.TracingContext.current_frame",
            side_effect=global_context_capture_fn,
        ):
            torch._dynamo.optimize("eager")(fn)(x, y, z)

        self.assertEqual(len(seen_frames), 3)
        self.assertEqual(seen_frames[0].name, "fn")
        self.assertEqual(seen_frames[1].name, "uwu_inline_me")
        self.assertEqual(seen_frames[2].line, "r2 = uwu_inline_me_deep(y, z)")

    def test_error_on_recompile(self):
        @torch._dynamo.optimize("eager")
        def fn(a, b):
            return a + b

        with unittest.mock.patch("torch._dynamo.config.error_on_recompile", True):
            with self.assertRaises(torch._dynamo.exc.RecompileError):
                fn(torch.rand(2, 3), torch.rand(2, 3))
                fn(torch.rand(2, 3), (1, 2, 3))

    def test_compile_profiler(self):
        class Model(torch.nn.Module):
            def forward(self, input):
                return input + input

        model = Model()
        with CompileProfiler() as prof:
            compiled = torch.compile(model, backend=prof)
            base_checker = (
                lambda: FileCheck()
                .check("Torchdynamo Profiler Report")
                .check("Graph Breaks")
                .check("No graph breaks detected.")
                .check("Recompilation")
            )
            input = torch.rand((2, 3, 4))
            _ = compiled(input)
            base_checker().check("No recompilation detected.").run(prof.report())

            new_shape_input = torch.rand((3, 3, 4))
            _ = compiled(new_shape_input)

            # Not an exhaustive test of dynamic shapes behavior, but some sanity
            if (
                not torch._dynamo.config.dynamic_shapes
                or torch._dynamo.config.assume_static_by_default
            ):
                base_checker().check("Recompile Reasons").check("'forward'").check(
                    "cache_size_limit to 1"
                ).run(prof.report())
            else:
                base_checker().check("No recompilation detected.").run(prof.report())

            # Ensure correct guard fail message is selected to show to user
            if not torch._dynamo.config.dynamic_shapes:
                new_shape_input = torch.rand((4, 3, 4))
                _ = compiled(new_shape_input)

                base_checker().check("Recompile Reasons").check("'forward'").check(
                    "tensor 'L['input']' size mismatch at index 0. expected 2, actual 3"
                ).check(
                    "tensor 'L['input']' size mismatch at index 0. expected 3, actual 4"
                ).run(
                    prof.report()
                )

    def test_guards_strip_function_call(self):
        from torch._dynamo.guards import strip_function_call

        test_case = [
            ("___odict_getitem(a, 1)", "a"),
            ("a.layers[slice(2)][0]._xyz", "a"),
            ("getattr(a.layers[slice(2)][0]._abc, '0')", "a"),
            ("getattr(getattr(a.x[3], '0'), '3')", "a"),
            ("a.layers[slice(None, -1, None)][0]._xyz", "a"),
            ("a.layers[func('offset', -1, None)][0]._xyz", "a"),
        ]
        # strip_function_call should extract the object from the string.
        for name, expect_obj in test_case:
            self.assertEqual(strip_function_call(name), expect_obj)

    def test_int_neg(self):
        def int_neg(a, b):
            x = a.shape[0]
            y = b.shape[0]
            return -x * -y * a * b

        torch._dynamo.testing.standard_test(self, int_neg, 2)

    def test_hash_getitem_slice(self):
        s = GetItemSource(LocalSource("foo"), slice(None, -1, None))
        s2 = GetItemSource(LocalSource("foo"), slice(None, -1, None))
        s3 = GetItemSource(LocalSource("foo"), slice(None, -1, 2))
        some_set = set()

        self.assertTrue(s not in some_set)
        self.assertTrue(s2 not in some_set)
        self.assertTrue(s3 not in some_set)

        some_set.add(s)

        self.assertTrue(s in some_set)
        # s and s2 should hash the  same
        self.assertTrue(s2 in some_set)
        # s3 should be different
        self.assertTrue(s3 not in some_set)

        self.assertTrue(s == s2)
        self.assertTrue(s != s3)

    def test_add_sizes(self):
        def func(x):
            y = x.size()
            return y + y

        eager_out = func(torch.ones(10, 10, 3))
        compile_out = torch._dynamo.optimize("eager")(func)(torch.ones(10, 10, 3))
        self.assertTrue(isinstance(compile_out, torch.Size))
        self.assertEqual(eager_out, compile_out)

<<<<<<< HEAD
    def test_builtin_hash(self):
        def func(*args):
            y = hash(args)
            return y

        eager_out = func("test_hash", 10)
        compile_out = torch._dynamo.optimize("eager")(func)("test_hash", 10)
        self.assertEqual(eager_out, compile_out)
=======
    @unittest.skipIf(not TEST_MULTIGPU, "need multiple GPU")
    def test_cuda_set_device(self):
        def fn():
            a = torch.ones(2, device="cuda")
            torch.cuda.set_device(1)
            return a + 1

        with torch.cuda.device(0):
            counter = CompileCounter()
            opt_fn = torch._dynamo.optimize(counter)(fn)
            res = opt_fn()
            self.assertEqual(res.device.type, "cuda")
            self.assertEqual(res.device.index, 0)
            self.assertEqual(counter.frame_count, 2)
>>>>>>> 23dbdd90

    def test_nested_function_resuming_with_correct_globals(self):
        # https://github.com/pytorch/pytorch/issues/99665
        try:
            from .utils import outer_func
        except ImportError:
            from utils import outer_func

        def gn(x, y):
            return x + y

        def fn(x, y):
            return outer_func(gn)(x, y)

        x = torch.rand([3])
        y = torch.rand([3])
        opt_fn = torch.compile(backend="eager")(fn)
        ref = fn(x, y)
        res = opt_fn(x, y)
        self.assertTrue(same(ref, res))

    @dataclasses.dataclass
    class CSETestCase:
        expr: str
        preface: typing.List[str] = dataclasses.field(default_factory=list)
        expected: typing.Optional[str] = None
        expected_py38: typing.Optional[str] = None

    def _is_py38(self) -> bool:
        return sys.version_info[:2] <= (3, 8)

    def _has_ast_unparse(self) -> bool:
        from torch._dynamo.guards import HAS_UNPARSE_FUNCTIONS

        return HAS_UNPARSE_FUNCTIONS

    def test_guards_cse_pass_single(self):
        if not self._has_ast_unparse():
            if IS_FBCODE:
                raise RuntimeError("Needs astunparse or Python-3.9+")
            raise unittest.SkipTest("Needs astunparse or Python-3.9+")
        from torch._dynamo.guards import PyExprCSEPass

        testcase = self.CSETestCase
        testcases = [
            # Nothing gets CSE-d, since the only repeated sub-expression is 'x'.
            # i.e. not a node type we are interested on.
            testcase(expr="x[0].a"),
            testcase(expr="x[1].a"),
            testcase(expr="x[2].a"),
            # 'a.b.c' gets CSE-d, since it's a sub-expression used more than 'PyExprCSEPass.USE_THRESHOLD'.
            testcase(
                expr="a.b.c[0].d.e",
                preface=["_var0 = a.b", "_var1 = _var0.c"],
                expected="_var1[0].d.e",
            ),
            testcase(expr="a.b.c[1].d.e", expected="_var1[1].d.e"),
            testcase(expr="a.b.c[2].d.e", expected="_var1[2].d.e"),
            # 'm.n[0]' gets CSE-d, since it is a sub-expression used more than 'PyExprCSEPass.USE_THRESHOLD'.
            testcase(
                expr="f(m.n[0], '0').x.y.z",
                preface=["_var2 = m.n", "_var3 = _var2[0]"],
                expected="f(_var3, '0').x.y.z",
            ),
            testcase(expr="f(m.n[0], '1').x.y.z", expected="f(_var3, '1').x.y.z"),
            testcase(expr="f(m.n[0], '2').x.y.z", expected="f(_var3, '2').x.y.z"),
            # The whole expressiong gets CSE-d, as well as all of its sub-expressions.
            testcase(
                expr="self.g(a, b).k",
                preface=["_var4 = self.g", "_var5 = _var4(a, b)", "_var6 = _var5.k"],
                expected="_var6",
            ),
            testcase(expr="self.g(a, b).k", expected="_var6"),
            testcase(expr="self.g(a, b).k", expected="_var6"),
        ]
        csepass = PyExprCSEPass()
        csepass.count([t.expr for t in testcases])

        for t in testcases:
            preface, expr = csepass.replace(t.expr)
            self.assertEqual(preface, t.preface)
            expected = t.expected if t.expected is not None else t.expr
            self.assertEqual(expr, expected)

    def test_guards_cse_pass_multiple(self):
        if not self._has_ast_unparse():
            raise unittest.SkipTest("Needs astunparse or Python-3.9+")
        from torch._dynamo.guards import PyExprCSEPass

        testcase = self.CSETestCase
        testcases = [
            testcase(
                expr="x[0].a < x[1].a * (3 - x[2].a)",
                expected="x[0].a < x[1].a * (3 - x[2].a)",
                expected_py38="(x[0].a < (x[1].a * (3 - x[2].a)))",
            ),
            testcase(
                expr="a.b.c[0].d.e + a.b.c[1].d.e * a.b.c[2].d.e > 0",
                preface=["_var0 = a.b", "_var1 = _var0.c"],
                expected="_var1[0].d.e + _var1[1].d.e * _var1[2].d.e > 0",
                expected_py38="((_var1[0].d.e + (_var1[1].d.e * _var1[2].d.e)) > 0)",
            ),
            testcase(
                expr="f(m.n[0], '0').x.y.z * f(m.n[0], '1').x.y.z * f(m.n[0], '2').x.y.z < 512",
                preface=["_var2 = m.n", "_var3 = _var2[0]"],
                expected="f(_var3, '0').x.y.z * f(_var3, '1').x.y.z * f(_var3, '2').x.y.z < 512",
                expected_py38="(((f(_var3, '0').x.y.z * f(_var3, '1').x.y.z) * f(_var3, '2').x.y.z) < 512)",
            ),
            testcase(
                expr="self.g(a, b).k + (1 - self.g(a, b).k) <= m[0].a + self.g(a, b).k",
                preface=["_var4 = self.g", "_var5 = _var4(a, b)", "_var6 = _var5.k"],
                expected="_var6 + (1 - _var6) <= m[0].a + _var6",
                expected_py38="((_var6 + (1 - _var6)) <= (m[0].a + _var6))",
            ),
        ]

        csepass = PyExprCSEPass()
        csepass.count([t.expr for t in testcases])

        for t in testcases:
            preface, expr = csepass.replace(t.expr)
            self.assertEqual(preface, t.preface)
            expected = t.expected_py38 if self._is_py38() else t.expected
            expected = expected if expected is not None else t.expr
            self.assertEqual(expr, expected)

    def test_guard_function_builder_with_cse(self):
        from torch._dynamo.guards import build_guard_function

        exprs = [
            "x[0].a < x[1].a * (3 - x[2].a)",
            "a.b.c[0].d.e + a.b.c[1].d.e * a.b.c[2].d.e > 0",
            "f(m.n[0], '0').x.y.z * f(m.n[0], '1').x.y.z * f(m.n[0], '2').x.y.z < 512",
            "self.g(a, b).k + (1 - self.g(a, b).k) <= m[0].a + self.g(a, b).k",
        ]

        _, pycode = build_guard_function(exprs, "")
        expected = """\
def ___make_guard_fn():
    def guard(L):
        if not (x[0].a < x[1].a * (3 - x[2].a)):
            return False
        _var0 = a.b
        _var1 = _var0.c
        if not (_var1[0].d.e + _var1[1].d.e * _var1[2].d.e > 0):
            return False
        _var2 = m.n
        _var3 = _var2[0]
        if not (f(_var3, '0').x.y.z * f(_var3, '1').x.y.z * f(_var3, '2').x.y.z < 512):
            return False
        _var4 = self.g
        _var5 = _var4(a, b)
        _var6 = _var5.k
        if not (_var6 + (1 - _var6) <= m[0].a + _var6):
            return False
        return True
    return guard
"""
        expected_38 = """\
def ___make_guard_fn():
    def guard(L):
        if not ((x[0].a < (x[1].a * (3 - x[2].a)))):
            return False
        _var0 = a.b
        _var1 = _var0.c
        if not (((_var1[0].d.e + (_var1[1].d.e * _var1[2].d.e)) > 0)):
            return False
        _var2 = m.n
        _var3 = _var2[0]
        if not ((((f(_var3, '0').x.y.z * f(_var3, '1').x.y.z) * f(_var3, '2').x.y.z) < 512)):
            return False
        _var4 = self.g
        _var5 = _var4(a, b)
        _var6 = _var5.k
        if not (((_var6 + (1 - _var6)) <= (m[0].a + _var6))):
            return False
        return True
    return guard
"""
        expected_38_no_astunparse = """\
def ___make_guard_fn():
    def guard(L):
        if not (x[0].a < x[1].a * (3 - x[2].a)):
            return False
        if not (a.b.c[0].d.e + a.b.c[1].d.e * a.b.c[2].d.e > 0):
            return False
        if not (f(m.n[0], '0').x.y.z * f(m.n[0], '1').x.y.z * f(m.n[0], '2').x.y.z < 512):
            return False
        if not (self.g(a, b).k + (1 - self.g(a, b).k) <= m[0].a + self.g(a, b).k):
            return False
        return True
    return guard
"""

        if self._is_py38():
            expected = (
                expected_38 if self._has_ast_unparse() else expected_38_no_astunparse
            )
        self.assertEqual(expected, pycode)


class TestTracer(JitTestCase):
    def test_jit_save(self):
        def fn():
            class Foo(torch.nn.Module):
                def __init__(self):
                    super().__init__()
                    self.a = 3

                @torch.jit.export
                def __getstate__(self):
                    return (3, self.training)

                @torch.jit.export
                def __setstate__(self, state):
                    self.a = state[0]
                    self.training = state[1]

                def forward(self, x):
                    return x + self.a

            f = Foo()

            return torch.jit.trace(f, (torch.rand(3, 4),))

        fn()
        opt_fn = torch._dynamo.optimize("eager")(fn)
        opt_fn()


if __name__ == "__main__":
    from torch._dynamo.test_case import run_tests

    run_tests()<|MERGE_RESOLUTION|>--- conflicted
+++ resolved
@@ -5175,7 +5175,6 @@
         self.assertTrue(isinstance(compile_out, torch.Size))
         self.assertEqual(eager_out, compile_out)
 
-<<<<<<< HEAD
     def test_builtin_hash(self):
         def func(*args):
             y = hash(args)
@@ -5184,7 +5183,7 @@
         eager_out = func("test_hash", 10)
         compile_out = torch._dynamo.optimize("eager")(func)("test_hash", 10)
         self.assertEqual(eager_out, compile_out)
-=======
+
     @unittest.skipIf(not TEST_MULTIGPU, "need multiple GPU")
     def test_cuda_set_device(self):
         def fn():
@@ -5199,7 +5198,6 @@
             self.assertEqual(res.device.type, "cuda")
             self.assertEqual(res.device.index, 0)
             self.assertEqual(counter.frame_count, 2)
->>>>>>> 23dbdd90
 
     def test_nested_function_resuming_with_correct_globals(self):
         # https://github.com/pytorch/pytorch/issues/99665
