--- conflicted
+++ resolved
@@ -15,11 +15,10 @@
 from torch._dynamo import config
 from torch._export import dynamic_dim
 from torch.fx.experimental.proxy_tensor import make_fx
-<<<<<<< HEAD
-from torch.fx.experimental.symbolic_shapes import is_concrete_int
-=======
-from torch.fx.experimental.symbolic_shapes import ConstraintViolationError
->>>>>>> ed4773b6
+from torch.fx.experimental.symbolic_shapes import (
+    ConstraintViolationError,
+    is_concrete_int,
+)
 from torch.testing._internal import common_utils
 
 
@@ -2259,22 +2258,39 @@
         res = gm(input_tensor, input_tensor2)
         self.assertTrue(torch._dynamo.utils.same(ref, res))
 
-<<<<<<< HEAD
+    @config.patch(dynamic_shapes=True)
+    def test_export_mark_dynamic_conflict_dynamic_dim(self):
+        y = torch.randn([3, 3, 3])
+
+        def my_dyn_fn(x):
+            if x.shape[0] > 3:
+                return x.sin()
+            return x.cos()
+
+        torch._dynamo.mark_dynamic(y, 0)
+        with self.assertRaisesRegex(
+            RuntimeError,
+            "Constraints violated",
+        ):
+            torch._dynamo.export(my_dyn_fn, y, constraints=[dynamic_dim(y, 0)])
+
+    @config.patch(dynamic_shapes=True)
+    def test_export_dynamic_dim_cleanup(self):
+        y = torch.randn([3, 3, 3])
+
+        def my_dyn_fn(x):
+            return x.cos()
+
+        constraints = [dynamic_dim(y, 0)]
+        torch._dynamo.export(my_dyn_fn, y, constraints=constraints)
+
     @config.patch(assume_static_by_default=True, dynamic_shapes=True)
     def test_propagate_assume_static_by_default(self):
         def f(x):
-=======
-    @config.patch(dynamic_shapes=True)
-    def test_export_mark_dynamic_conflict_dynamic_dim(self):
-        y = torch.randn([3, 3, 3])
-
-        def my_dyn_fn(x):
->>>>>>> ed4773b6
             if x.shape[0] > 3:
                 return x.sin()
             return x.cos()
 
-<<<<<<< HEAD
         gm, _ = torch._dynamo.export(
             f, torch.ones(6, 4), aten_graph=True, tracing_mode="symbolic"
         )
@@ -2289,24 +2305,6 @@
 
         # this should be captured as static, as export won't generate any symbols.
         self.assertEqual(gm(torch.ones(2, 4)), torch.ones(2, 4).sin())
-=======
-        torch._dynamo.mark_dynamic(y, 0)
-        with self.assertRaisesRegex(
-            RuntimeError,
-            "Constraints violated",
-        ):
-            torch._dynamo.export(my_dyn_fn, y, constraints=[dynamic_dim(y, 0)])
-
-    @config.patch(dynamic_shapes=True)
-    def test_export_dynamic_dim_cleanup(self):
-        y = torch.randn([3, 3, 3])
-
-        def my_dyn_fn(x):
-            return x.cos()
-
-        constraints = [dynamic_dim(y, 0)]
-        torch._dynamo.export(my_dyn_fn, y, constraints=constraints)
->>>>>>> ed4773b6
 
 
 common_utils.instantiate_parametrized_tests(ExportTests)
