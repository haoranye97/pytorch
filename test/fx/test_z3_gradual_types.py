# Owner(s): ["oncall: fx"]
import operator
import unittest
from torch.fx import GraphModule, symbolic_trace
from torch.fx.experimental.meta_tracer import symbolic_trace as meta_symbolic_trace
from torch.fx.experimental.migrate_gradual_types.constraint import BinConstraintT, DVar, TVar, T
from torch.fx.experimental.migrate_gradual_types.constraint_generator import ConstraintGenerator
from torch.fx.experimental.migrate_gradual_types.constraint_transformation import transform_constraint
from torch.fx.experimental.migrate_gradual_types.operation import op_precision, op_matching, op_consistency
from torch.fx.experimental.migrate_gradual_types.transform_to_z3 import transform_all_constraints,\
    evaluate_conditional_with_constraints
from torch.fx.experimental.migrate_gradual_types.z3_types import tensor_type, D, z3_dyn
from torch.fx.experimental.rewriter import RewritingTracer
from torch.fx.tensor_type import Dyn, TensorType
import torch


try:
    import z3  # type: ignore[import]
    HAS_Z3 = True
except ImportError:
    HAS_Z3 = False


try:
    from torchvision import models
    HAS_TORCHVISION = True
except ImportError:
    HAS_TORCHVISION = False
skipIfNoTorchVision = unittest.skipIf(not HAS_TORCHVISION, "no torchvision")


<<<<<<< HEAD
=======
class HFOperations(unittest.TestCase):

    def test_index_select(self):
        class BasicBlock(torch.nn.Module):
            def __init__(self):
                super(BasicBlock, self).__init__()

            def forward(self, x: TensorType([2050, 1024]), y: Dyn):
                index_select = x.index_select(0, y)
                return index_select
        symbolic_traced: torch.fx.GraphModule = symbolic_trace(BasicBlock())
        # print(symbolic_traced)
        b = BasicBlock().forward(torch.rand(2050, 1024), torch.ones(8).int())
        transformed = transform_all_constraints(symbolic_traced, counter=0)
        s = z3.Solver()
        s.add(transformed)
        self.assertEqual(s.check(), z3.sat)
        index_select = z3.Const(3, tensor_type)

        # the second dimension of the result should not be affected since
        # the index is 0
        self.assertEqual(s.model()[index_select].arg(1).arg(1), b.shape[1])

        replacement_vector = z3.Const(2, tensor_type)

        # we set the vector to Dyn
        s = z3.Solver()
        s.add(transformed)
        self.assertEqual(s.check(), z3.sat)
        index_select = z3.Const(3, tensor_type)
        s.add(replacement_vector == z3_dyn)
        self.assertEqual(s.check(), z3.sat)

        # this implies that the index at 0 should be dyn
        self.assertEqual(s.model()[index_select].arg(0).arg(0), 0)

    def test_get_attr(self):
        class BasicBlock(torch.nn.Module):
            def __init__(self):
                super(BasicBlock, self).__init__()

            def forward(self, x: TensorType([1, 2, 3])):
                getattr = x.device
                to = x.to(getattr)
                return to

        symbolic_traced: torch.fx.GraphModule = symbolic_trace(BasicBlock())
        b = BasicBlock().forward(torch.rand(1, 2, 3))
        transformed = transform_all_constraints(symbolic_traced, counter=0)
        s = z3.Solver()
        s.add(transformed)
        self.assertEqual(s.check(), z3.sat)
        attr_res = z3.Const(3, tensor_type)
        assert s.model()[attr_res].arg(0).arg(1) == b.shape[0]
        assert s.model()[attr_res].arg(1).arg(1) == b.shape[1]
        assert s.model()[attr_res].arg(2).arg(1) == b.shape[2]


    def test_expand(self):
        class BasicBlock(torch.nn.Module):
            def __init__(self):
                super(BasicBlock, self).__init__()

            def forward(self, x: TensorType([1, 4])):
                size = x.size()
                getitem = size[-1]
                expand = x.expand(getitem, 4)
                return expand

        b = BasicBlock().forward(torch.rand(1, 4))

        symbolic_traced: torch.fx.GraphModule = symbolic_trace(BasicBlock())
        transformed = transform_all_constraints(symbolic_traced, counter=0)

        s = z3.Solver()
        s.add(transformed)
        self.assertEquals(s.check(), z3.sat)
        expand_res = z3.Const(4, tensor_type)
        assert s.model()[expand_res].arg(0).arg(1) == b.shape[0]
        assert s.model()[expand_res].arg(1).arg(1) == b.shape[1]

        # change the annotation on the input to Dyn.
        # the last dimension should still be 4
        for n in symbolic_traced.graph.nodes:
            if n.op == 'placeholder':
                n.type = Dyn

        transformed = transform_all_constraints(symbolic_traced, counter=0)

        s = z3.Solver()
        s.add(transformed)
        self.assertEquals(s.check(), z3.sat)

        assert s.model()[expand_res].arg(1).arg(1) == b.shape[1]

    def test_getitem_tensor(self):
        class BasicBlock(torch.nn.Module):
            def __init__(self):
                super(BasicBlock, self).__init__()

            def forward(self, x: TensorType([4, 4])):
                getitem = x[(None, None, slice(None, None, None), slice(None, None, None))]
                return getitem

        B = BasicBlock()
        b = B.forward(torch.rand(4, 4))

        symbolic_traced: torch.fx.GraphModule = symbolic_trace(B)
        transformed = transform_all_constraints(symbolic_traced, counter=0)

        s = z3.Solver()
        s.add(transformed)
        self.assertEquals(s.check(), z3.sat)
        get_item_res = z3.Const(2, tensor_type)
        assert s.model()[get_item_res].arg(0).arg(1) == b.shape[0]
        assert s.model()[get_item_res].arg(1).arg(1) == b.shape[1]
        assert s.model()[get_item_res].arg(2).arg(1) == b.shape[2]
        assert s.model()[get_item_res].arg(3).arg(1) == b.shape[3]

        # change the annotation on the input to make sure it propagates
        # to the output
        for n in symbolic_traced.graph.nodes:
            if n.op == 'placeholder':
                n.type = TensorType([Dyn, 4])

        transformed = transform_all_constraints(symbolic_traced, counter=0)
        s = z3.Solver()
        s.add(transformed)
        self.assertEqual(s.check(), z3.sat)
        # dyn check
        assert s.model()[get_item_res].arg(2).arg(0) == 0


    def test_getitem_tensor2(self):
        class BasicBlock(torch.nn.Module):
            def __init__(self):
                super(BasicBlock, self).__init__()

            def forward(self, x: TensorType([4, 4])):
                getitem = x[(None, None)]
                return getitem

        B = BasicBlock()
        b = B.forward(torch.rand(4, 4))

        symbolic_traced: torch.fx.GraphModule = symbolic_trace(B)
        transformed = transform_all_constraints(symbolic_traced, counter=0)
        s = z3.Solver()
        s.add(transformed)
        self.assertEquals(s.check(), z3.sat)
        get_item_res = z3.Const(2, tensor_type)
        assert s.model()[get_item_res].arg(0).arg(1) == b.shape[0]
        assert s.model()[get_item_res].arg(1).arg(1) == b.shape[1]
        assert s.model()[get_item_res].arg(2).arg(1) == b.shape[2]
        assert s.model()[get_item_res].arg(3).arg(1) == b.shape[3]


    def test_getitem_tensor_3(self):
        class BasicBlock(torch.nn.Module):
            def __init__(self):
                super(BasicBlock, self).__init__()

            def forward(self, x: TensorType([4, 4])):
                getitem = x[(None, slice(None, None, None), None, slice(None, None, None))]
                return getitem

        B = BasicBlock()
        b = B.forward(torch.rand(4, 4))
        symbolic_traced: torch.fx.GraphModule = symbolic_trace(B)
        transformed = transform_all_constraints(symbolic_traced, counter=0)
        s = z3.Solver()
        s.add(transformed)
        self.assertEquals(s.check(), z3.sat)
        get_item_res = z3.Const(2, tensor_type)
        assert s.model()[get_item_res].arg(0).arg(1) == b.shape[0]
        assert s.model()[get_item_res].arg(1).arg(1) == b.shape[1]
        assert s.model()[get_item_res].arg(2).arg(1) == b.shape[2]
        assert s.model()[get_item_res].arg(3).arg(1) == b.shape[3]



    def test_layer_norm(self):

        class BasicBlock(torch.nn.Module):
            def __init__(self):
                super(BasicBlock, self).__init__()
                self.l = torch.nn.LayerNorm((1024,))

            def forward(self, x: Dyn):
                return self.l(x)

        ast_rewriter = RewritingTracer()
        graph = ast_rewriter.trace(BasicBlock())
        traced = GraphModule(ast_rewriter.root, graph, "gm")
        transformed = transform_all_constraints(traced, counter=0)

        s = z3.Solver()
        s.add(transformed)
        self.assertEquals(s.check(), z3.sat)

        # make the output a size 1 tensor which should result
        # in the migration of the input

        b = BasicBlock().forward(torch.rand(1024))
        input = z3.Const(1, tensor_type)
        output = z3.Const(2, tensor_type)
        s.add(output == tensor_type.tensor1(D(1, 1024)))
        s.check()
        self.assertEqual(s.model()[input], s.model()[output])
        # input shape = output shape
        self.assertEqual(b.shape[0], s.model()[input].arg(0).arg(1))

        # change annotation to the wrong shape
        for n in graph.nodes:
            if n.op == 'placeholder':
                n.type = TensorType([10, 10])

        traced = GraphModule(ast_rewriter.root, graph, "gm")
        transformed = transform_all_constraints(traced, counter=0)
        s = z3.Solver()
        s.add(transformed)
        self.assertEqual(s.check(), z3.unsat)

        # fix the annotation
        for n in graph.nodes:
            if n.op == 'placeholder':
                n.type = TensorType([10, 1024])

        traced = GraphModule(ast_rewriter.root, graph, "gm")
        transformed = transform_all_constraints(traced, counter=0)
        s = z3.Solver()
        s.add(transformed)
        s.check()
        b = BasicBlock().forward(torch.rand(10, 1024)).shape
        self.assertEqual(s.model()[output].arg(0).arg(1), b[0])
        self.assertEqual(s.model()[output].arg(1).arg(1), b[1])

    def test_ne_int_long_type_as(self):

        class BasicBlock(torch.nn.Module):
            def __init__(self):
                super(BasicBlock, self).__init__()

            def forward(self, x: TensorType([Dyn, Dyn]), y: TensorType([Dyn, Dyn])):
                ne_int = torch.ne(x, y).int()
                type_as = ne_int.type_as(y)
                long = type_as.long()
                return long

        symbolic_traced: torch.fx.GraphModule = symbolic_trace(BasicBlock())
        transformed = transform_all_constraints(symbolic_traced, counter=0)
        s = z3.Solver()
        s.add(transformed)
        self.assertEquals(s.check(), z3.sat)

        # migrate one of the parameters to a fully static shape so we can compare

        input = z3.Const(1, tensor_type)
        input_2 = z3.Const(2, tensor_type)
        s1, s2 = z3.Ints('s1 s2')

        output_long = z3.Const(8, tensor_type)
        s.add(input == tensor_type.tensor2(D(1, 2), D(1, 4)))
        s.add(input_2 == tensor_type.tensor2(D(1, s1), D(1, s2)))

        self.assertEquals(s.check(), z3.sat)
        actual_shape = BasicBlock().forward(torch.rand(2, 4), torch.rand(2, 4)).shape
        self.assertEqual(s.model()[output_long].arg(0).arg(1), actual_shape[0])
        self.assertEqual(s.model()[output_long].arg(1).arg(1), actual_shape[1])


    def test_ne(self):
        s1, s2 = z3.Ints('s1 s2')
        s11, s22 = z3.Ints('s11 s22')
        d1, d2 = D(s11, s1), D(0, s2)

        class BasicBlock(torch.nn.Module):
            def __init__(self):
                super(BasicBlock, self).__init__()

            def forward(self, x: Dyn, y: Dyn):
                return torch.ne(x, y)

        ast_rewriter = RewritingTracer()
        graph = ast_rewriter.trace(BasicBlock())
        traced = GraphModule(ast_rewriter.root, graph, "gm")

        transformed = transform_all_constraints(traced, counter=0)
        s = z3.Solver()
        s.add(transformed)
        self.assertEquals(s.check(), z3.sat)

        # change the annotations
        for n in graph.nodes:
            if n.name == 'x':
                n.type = TensorType([1, 2])
            if n.name == 'y':
                n.type = TensorType([2, Dyn])

        # resulting type should be TensorType([2, 2])
        transformed = transform_all_constraints(traced, counter=0)
        s = z3.Solver()
        s.add(transformed)
        self.assertEquals(s.check(), z3.sat)

        # force the second dimension to be Dyn
        # output should still be TensorType([2, 2])
        input = z3.Const(2, tensor_type)
        s.add(input == tensor_type.tensor2(d1, d2))
        self.assertEqual(s.check(), z3.sat)
        B = BasicBlock().forward(torch.rand(1, 2), torch.rand(2, 1))
        output = z3.Const(3, tensor_type)
        self.assertEqual(s.model()[output].arg(0).arg(1), B.shape[0])
        self.assertEqual(s.model()[output].arg(1).arg(1), B.shape[0])


    def test_cumsum(self):
        class BasicBlock(torch.nn.Module):
            def __init__(self):
                super(BasicBlock, self).__init__()

            def forward(self, x: TensorType([Dyn, 4, 3])):
                t = torch.cumsum(x, 3)
                return t

        symbolic_traced: torch.fx.GraphModule = meta_symbolic_trace(BasicBlock(), meta_args={})
        transformed = transform_all_constraints(symbolic_traced, counter=0)
        s = z3.Solver()
        s.add(transformed)

        # should be unsat since the index is not valid for this annotation
        self.assertEqual(s.check(), z3.unsat)

        # modify the annotation to Dyn which should give sat
        for n in symbolic_traced.graph.nodes:
            if n.op == 'placeholder':
                n.type = Dyn

        transformed = transform_all_constraints(symbolic_traced, counter=0)
        s = z3.Solver()
        s.add(transformed)
        self.assertEqual(s.check(), z3.sat)

        # # modify the annotation to the right tensor size
        for n in symbolic_traced.graph.nodes:
            if n.op == 'placeholder':
                n.type = TensorType([1, 2, 3, 4])

        # verify that the input is equal to the output
        B = BasicBlock().forward(torch.rand(1, 2, 3, 4))
        res_shape = B.shape
        transformed = transform_all_constraints(symbolic_traced, counter=0)
        s = z3.Solver()
        s.add(transformed)
        self.assertEqual(s.check(), z3.sat)

        # confirm the output matches the expected tensor
        result = z3.Const(2, tensor_type)
        self.assertEqual(s.model()[result].arg(0).arg(1), res_shape[0])
        self.assertEqual(s.model()[result].arg(1).arg(1), res_shape[1])
        self.assertEqual(s.model()[result].arg(2).arg(1), res_shape[2])
        self.assertEqual(s.model()[result].arg(3).arg(1), res_shape[3])

        # confirm the output is not dyn
        self.assertNotEqual(s.model()[result].arg(0).arg(0).as_long(), 0)
        self.assertNotEqual(s.model()[result].arg(1).arg(0).as_long(), 0)
        self.assertNotEqual(s.model()[result].arg(2).arg(0).as_long(), 0)
        self.assertNotEqual(s.model()[result].arg(3).arg(0).as_long(), 0)


    def test_cumsum_kwargs(self):
        class BasicBlock(torch.nn.Module):
            def __init__(self):
                super(BasicBlock, self).__init__()

            def forward(self, x: TensorType([Dyn, 4, 3])):
                t = torch.cumsum(x, dim=3)
                return t

        symbolic_traced: torch.fx.GraphModule = meta_symbolic_trace(BasicBlock(), meta_args={})
        transformed = transform_all_constraints(symbolic_traced, counter=0)
        s = z3.Solver()
        s.add(transformed)

        # should be unsat since the index is not valid for this annotation
        self.assertEqual(s.check(), z3.unsat)

        # modify the annotation to Dyn which should give sat
        for n in symbolic_traced.graph.nodes:
            if n.op == 'placeholder':
                n.type = Dyn

        transformed = transform_all_constraints(symbolic_traced, counter=0)
        s = z3.Solver()
        s.add(transformed)
        self.assertEqual(s.check(), z3.sat)


    def test_arange(self):
        class BasicBlock(torch.nn.Module):
            def __init__(self):
                super(BasicBlock, self).__init__()

            def forward(self, x: TensorType([2, 4])):
                size = x.size()
                getitem = size[-1]
                arange = torch.arange(getitem)
                return arange

        B = BasicBlock().forward(torch.rand(2, 4))

        symbolic_traced: torch.fx.GraphModule = meta_symbolic_trace(BasicBlock(), meta_args={})
        transformed = transform_all_constraints(symbolic_traced, counter=0)
        s = z3.Solver()
        s.add(transformed)
        self.assertEqual(s.check(), z3.sat)
        arange_result = z3.Const(5, tensor_type)
        self.assertNotEqual(s.model()[arange_result].arg(0).arg(0).as_long(), 0)
        self.assertEqual(s.model()[arange_result].arg(0).arg(1).as_long(), B.size()[0])

        # change the annotation to Dyn. This will migrate to an arbitirary type
        for n in symbolic_traced.graph.nodes:
            if n.op == 'placeholder':
                n.type = Dyn

        transformed = transform_all_constraints(symbolic_traced, counter=0)
        s = z3.Solver()
        s.add(transformed)
        self.assertEqual(s.check(), z3.sat)

        for n in symbolic_traced.graph.nodes:
            if n.op == 'placeholder':
                n.type = TensorType([Dyn, Dyn, Dyn, Dyn])

        transformed = transform_all_constraints(symbolic_traced, counter=0)
        s = z3.Solver()
        s.add(transformed)
        self.assertEqual(s.check(), z3.sat)

    def test_scalar_add(self):
        class BasicBlock(torch.nn.Module):
            def __init__(self):
                super(BasicBlock, self).__init__()

            def forward(self, x: TensorType([2, 4])):
                size = x.size()
                getitem = size[-1]
                arange = torch.arange(getitem)
                add = arange + 1
                return add

        symbolic_traced: torch.fx.GraphModule = meta_symbolic_trace(BasicBlock(), meta_args={})
        transformed = transform_all_constraints(symbolic_traced, counter=0)
        s = z3.Solver()
        s.add(transformed)
        self.assertEqual(s.check(), z3.sat)

        arange_result = z3.Const(5, tensor_type)
        add_result = z3.Const(6, tensor_type)
        self.assertEqual(s.model()[arange_result], s.model()[add_result])


    def test_regular_add_2(self):
        class BasicBlock(torch.nn.Module):
            def __init__(self):
                super(BasicBlock, self).__init__()

            def forward(self, x: TensorType([2, 4])):
                to = x.to()
                size = to.size()
                getitem = size[-1]
                add = getitem + 1
                return add

        b = BasicBlock().forward(torch.rand(2, 4))

        symbolic_traced: torch.fx.GraphModule = meta_symbolic_trace(BasicBlock(), meta_args={})
        transformed = transform_all_constraints(symbolic_traced, counter=0)
        s = z3.Solver()
        s.add(transformed)
        self.assertEqual(s.check(), z3.sat)
        res = z3.Int(5)
        self.assertEqual(s.model()[res], b)


    def test_regular_add_3(self):
        class BasicBlock(torch.nn.Module):
            def __init__(self):
                super(BasicBlock, self).__init__()

            def forward(self, x: TensorType([2, 4])):
                to = x.to()
                size = to.size()
                getitem = size[-1]
                add = 1 + getitem
                return add

        b = BasicBlock().forward(torch.rand(2, 4))

        symbolic_traced: torch.fx.GraphModule = meta_symbolic_trace(BasicBlock(), meta_args={})
        transformed = transform_all_constraints(symbolic_traced, counter=0)
        s = z3.Solver()
        s.add(transformed)
        self.assertEqual(s.check(), z3.sat)
        res = z3.Int(5)
        self.assertEqual(s.model()[res], b)

    def test_embedding(self):
        class BasicBlock(torch.nn.Module):
            def __init__(self):
                super(BasicBlock, self).__init__()
                self.embedding = torch.nn.Embedding(256008, 1024, padding_idx=1)

            def forward(self, x: TensorType([2, 4])):
                return self.embedding(x)

        B = BasicBlock().forward(torch.ones([2, 4], dtype=torch.long)).size()
        ast_rewriter = RewritingTracer()
        graph = ast_rewriter.trace(BasicBlock())
        traced = GraphModule(ast_rewriter.root, graph, "gm")

        transformed = transform_all_constraints(traced, counter=0)
        s = z3.Solver()
        s.add(transformed)
        self.assertEquals(s.check(), z3.sat)
        embedding_result = z3.Const(2, tensor_type)

        assert s.model()[embedding_result].arg(0).arg(1) == B[0]
        assert s.model()[embedding_result].arg(1).arg(1) == B[1]
        assert s.model()[embedding_result].arg(2).arg(1) == B[2]

        # change the type. This should still be satisfiable
        for n in traced.graph.nodes:
            if n.op == 'placeholder':
                n.type = TensorType([Dyn, Dyn])

        transformed = transform_all_constraints(traced, counter=0)
        s = z3.Solver()
        s.add(transformed)
        self.assertEquals(s.check(), z3.sat)
        assert s.model()[embedding_result].arg(0).arg(0) == 0
        assert s.model()[embedding_result].arg(1).arg(0) == 0
        assert s.model()[embedding_result].arg(2).arg(1) == B[2]

        # change the type to Dyn. Here, we will get an arbitirary migration
        for n in traced.graph.nodes:
            if n.op == 'placeholder':
                n.type = Dyn

        transformed = transform_all_constraints(traced, counter=0)
        s = z3.Solver()
        s.add(transformed)

        self.assertEquals(s.check(), z3.sat)


    def test_size_two_args(self):
        class BasicBlock(torch.nn.Module):
            def __init__(self):
                super(BasicBlock, self).__init__()

            def forward(self, x: TensorType([Dyn, 2, Dyn])):
                size = x.size(-1)
                return size

        ast_rewriter = RewritingTracer()
        graph = ast_rewriter.trace(BasicBlock())
        traced = GraphModule(ast_rewriter.root, graph, "gm")
        transformed = transform_all_constraints(traced, counter=0)
        s = z3.Solver()
        s.add(transformed)
        self.assertEqual(s.check(), z3.sat)

        d1, d2 = z3.Int(39), z3.Int(2)
        d4, d5 = z3.Int('input_d1'), z3.Int('input_d2')

        # migrate the third dimension
        s.add(d1 != 0)

        self.assertEqual(s.check(), z3.sat)
        input = z3.Const(1, tensor_type)
        s.add(input == tensor_type.tensor3(D(3, 39), D(1, 2), D(d4, d5)))

        # check if the item we got is the right one
        self.assertEqual(s.check(), z3.sat)
        self.assertEqual(s.model()[d5], s.model()[d2])
        self.assertEqual(s.model()[d1], s.model()[d4])


    def test_size_getitem(self):
        class BasicBlock(torch.nn.Module):
            def __init__(self):
                super(BasicBlock, self).__init__()

            def forward(self, x: Dyn):
                size = x.size()
                getitem = size[-1]
                return getitem


        ast_rewriter = RewritingTracer()
        graph = ast_rewriter.trace(BasicBlock())
        traced = GraphModule(ast_rewriter.root, graph, "gm")

        transformed = transform_all_constraints(traced, counter=0)
        s = z3.Solver()
        s.add(transformed)

        self.assertEquals(s.check(), z3.sat)

        # force the input to be of size 4

        s1, s2, s3, s4 = z3.Ints('x1 x2 x3 x4')
        s11, s22, s33, s44 = z3.Ints('x11 x22 x33 x44')
        d1, d2, d3, d4 = D(s11, s1), D(s22, s2), D(s33, s3), D(s44, s4),

        input = z3.Const(1, tensor_type)
        s.add(input == tensor_type.tensor4(d1, d2, d3, d4))

        # check if the model is still SAT
        self.assertEquals(s.check(), z3.sat)

        s1, s2 = z3.Int(23), z3.Int(3)

        # check that the item is correct
        self.assertEquals(s.model()[s1], s.model()[s2])

        # invalid index but should still be SAT because input will be Dyn
        class BasicBlock(torch.nn.Module):
            def __init__(self):
                super(BasicBlock, self).__init__()

            def forward(self, x: Dyn):
                size = x.size()
                getitem = size[-10]
                return getitem

        ast_rewriter = RewritingTracer()
        graph = ast_rewriter.trace(BasicBlock())
        traced = GraphModule(ast_rewriter.root, graph, "gm")

        transformed = transform_all_constraints(traced, counter=0)
        s = z3.Solver()
        s.add(transformed)

        self.assertEquals(s.check(), z3.sat)
        s.add(input != z3_dyn)
        self.assertEqual(s.check(), z3.unsat)

    def test_view_mul(self):
        class BasicBlock(torch.nn.Module):
            def __init__(self):
                super(BasicBlock, self).__init__()
                self.embed_tokens = torch.nn.Embedding(256008, 1024, padding_idx=1)

            def forward(self, x: TensorType([2, 4])):
                size = x.size()
                getitem = size[-1]
                view = x.view(-1, getitem)
                embed_tokens = self.embed_tokens(view)
                mul = embed_tokens * 32.0
                return mul


        # print(B)

        ast_rewriter = RewritingTracer()
        graph = ast_rewriter.trace(BasicBlock())
        traced = GraphModule(ast_rewriter.root, graph, "gm")

        # print(traced)

        transformed = transform_all_constraints(traced, counter=0)
        s = z3.Solver()
        s.add(transformed)
        self.assertEquals(s.check(), z3.sat)

        embedding_result = z3.Const(5, tensor_type)

        # note that the view output will be: tensor3(dim(0, 0), dim(1, 4), dim(1, 1024))
        # this is due to the reshape constraints. This can be lifted
        # but would require revising the type rules accordingly so we leave it for now
        assert (s.model()[embedding_result].arg(1).arg(1)) == 4
        assert (s.model()[embedding_result].arg(2).arg(1)) == 1024

        mul_result = z3.Const(12, tensor_type)
        assert s.model()[mul_result] == s.model()[embedding_result]
>>>>>>> 0b5b1000

    def test_gt(self):
        class BasicBlock(torch.nn.Module):
            def __init__(self):
                super(BasicBlock, self).__init__()

            def forward(self, x: TensorType([Dyn, 4])):
                size = x.size()
                getitem_1 = size[-1]
                gt = getitem_1 > 1
                return gt

        ast_rewriter = RewritingTracer()
        graph = ast_rewriter.trace(BasicBlock())
        traced = GraphModule(ast_rewriter.root, graph, "gm")

        transformed = transform_all_constraints(traced, counter=0)
        s = z3.Solver()
        s.add(transformed)
        self.assertEquals(s.check(), z3.sat)
        res = z3.Bool(4)
        self.assertEqual(s.model()[res], True)

    def test_view(self):
        class BasicBlock(torch.nn.Module):
            def __init__(self):
                super(BasicBlock, self).__init__()

            def forward(self, x: TensorType([2, 4])):
                view = x.view(-1, 8)
                return view

        ast_rewriter = RewritingTracer()
        graph = ast_rewriter.trace(BasicBlock())
        traced = GraphModule(ast_rewriter.root, graph, "gm")

        transformed = transform_all_constraints(traced, counter=0)
        s = z3.Solver()
        s.add(transformed)
        self.assertEquals(s.check(), z3.sat)

    def test_lt_tensor(self):
        class BasicBlock(torch.nn.Module):
            def __init__(self):
                super(BasicBlock, self).__init__()

            def forward(self, x: TensorType([2, 4]), y: Dyn):
                lt = x > y
                return lt

        ast_rewriter = RewritingTracer()
        graph = ast_rewriter.trace(BasicBlock())
        traced = GraphModule(ast_rewriter.root, graph, "gm")

        transformed = transform_all_constraints(traced, counter=0)
        s = z3.Solver()
        s.add(transformed)
        self.assertEquals(s.check(), z3.sat)


    def test_conditional(self):
        """
        This test case is for the HFmodels interface.
        A function takes a node and a graph and considers
        the conditional the node represents and its negation
        and solves each formula with the remaining sets of constraints
        Returns:

        """
        class BasicBlock(torch.nn.Module):
            def __init__(self):
                super(BasicBlock, self).__init__()
                self.embed_tokens = torch.nn.Embedding(256008, 1024, padding_idx=1)

            def forward(self, x: TensorType([Dyn, 4])):
                size = x.size()
                getitem = size[-1]
                view = x.view(-1, getitem)
                embed_tokens = self.embed_tokens(view)
                mul = embed_tokens * 32.0
                getitem_1 = size[-1]
                gt = getitem_1 > 1
                return gt

        ast_rewriter = RewritingTracer()
        graph = ast_rewriter.trace(BasicBlock())

        # The node we are considering is the gt node
        for n in graph.nodes:
            if n.target == operator.gt:
                node = n

        positive, negative = evaluate_conditional_with_constraints(ast_rewriter.root, graph, node)
        self.assertEqual(positive, z3.sat)
        self.assertEqual(negative, z3.unsat)

        # change the annotation to Dyn
        for n in graph.nodes:
            if n.op == 'placeholder':
                n.type = Dyn

        # here, both should be SAT since the input is Dyn
        positive, negative = evaluate_conditional_with_constraints(ast_rewriter.root, graph, node)

        self.assertEqual(positive, z3.sat)
        self.assertEqual(negative, z3.sat)


        # change the annotation to TensorType[Dyn, Dyn]
        for n in graph.nodes:
            if n.op == 'placeholder':
                n.type = TensorType([Dyn, Dyn])

        # here, both should be SAT as well
        positive, negative = evaluate_conditional_with_constraints(ast_rewriter.root, graph, node)

        self.assertEqual(positive, z3.sat)
        self.assertEqual(negative, z3.sat)


    def test_conditional_2(self):
        """
        This test case is for the HFmodels interface.
        A function takes a node and a graph and considers
        the conditional the node represents and its negation
        and solves each formula with the remaining sets of constraints
        Returns the opposite result of the above testcase

        """
        class BasicBlock(torch.nn.Module):
            def __init__(self):
                super(BasicBlock, self).__init__()
                self.embed_tokens = torch.nn.Embedding(256008, 1024, padding_idx=1)

            def forward(self, x: TensorType([Dyn, 4])):
                size = x.size()
                getitem = size[-1]
                view = x.view(-1, getitem)
                embed_tokens = self.embed_tokens(view)
                mul = embed_tokens * 32.0
                getitem_1 = size[-1]
                lt = getitem_1 < 1
                return lt

        ast_rewriter = RewritingTracer()
        graph = ast_rewriter.trace(BasicBlock())

        # The node we are considering is the gt node
        for n in graph.nodes:
            if n.target == operator.lt:
                node = n

        positive, negative = evaluate_conditional_with_constraints(ast_rewriter.root, graph, node)
        self.assertEqual(positive, z3.unsat)
        self.assertEqual(negative, z3.sat)


class ComposeOperationsGradualTypes(unittest.TestCase):

    def test_masked_fill(self):
        class BasicBlock(torch.nn.Module):
            def __init__(self):
                super(BasicBlock, self).__init__()

            def forward(self, x: TensorType([2, 4])):
                size = x.size()
                getitem = size[-1]
                arange = torch.arange(getitem)
                view = x.view(-1, getitem)
                lt = arange > view
                masked_fill = x.masked_fill_(lt, 0)
                return masked_fill

        B = BasicBlock().forward(torch.rand(2, 4))
        # print(B.shape)

        symbolic_traced: torch.fx.GraphModule = meta_symbolic_trace(BasicBlock(), meta_args={})
        # print(symbolic_traced)
        transformed = transform_all_constraints(symbolic_traced, counter=0)
        s = z3.Solver()
        s.add(transformed)
        self.assertEqual(s.check(), z3.sat)
        masked_fill_res = z3.Const(10, tensor_type)
        self.assertEqual(s.model()[masked_fill_res].arg(0).arg(1).as_long(), B.size()[0])
        self.assertEqual(s.model()[masked_fill_res].arg(1).arg(1).as_long(), B.size()[1])

        # change the annotation to Dyn. This will migrate to an arbitirary type
        for n in symbolic_traced.graph.nodes:
            if n.op == 'placeholder':
                n.type = Dyn

        transformed = transform_all_constraints(symbolic_traced, counter=0)
        s = z3.Solver()
        s.add(transformed)
        self.assertEqual(s.check(), z3.sat)

        for n in symbolic_traced.graph.nodes:
            if n.op == 'placeholder':
                n.type = TensorType([Dyn, Dyn, Dyn, Dyn])

        transformed = transform_all_constraints(symbolic_traced, counter=0)
        s = z3.Solver()
        s.add(transformed)
        self.assertEqual(s.check(), z3.sat)

    def test_add_reshape_1(self):
        class BasicBlock(torch.nn.Module):
            def __init__(self):
                super(BasicBlock, self).__init__()

            def forward(self, x: Dyn, y: Dyn):
                return torch.add(torch.reshape(x, (1, 2)), torch.reshape(y, (2, 2)))

        ast_rewriter = RewritingTracer()
        graph = ast_rewriter.trace(BasicBlock())
        traced = GraphModule(ast_rewriter.root, graph, "gm")

        transformed = transform_all_constraints(traced, counter=0)

        s = z3.Solver()
        s.add(transformed)
        self.assertEquals(s.check(), z3.sat)

    def test_add_reshape_2(self):
        class BasicBlock(torch.nn.Module):
            def __init__(self):
                super(BasicBlock, self).__init__()

            def forward(self, x: Dyn, y: Dyn):
                return torch.add(torch.reshape(x, (-1, 2)), torch.reshape(y, (2, 2, 2)))

        ast_rewriter = RewritingTracer()
        graph = ast_rewriter.trace(BasicBlock())
        traced = GraphModule(ast_rewriter.root, graph, "gm")

        transformed = transform_all_constraints(traced, counter=0)
        s = z3.Solver()
        s.add(transformed)
        self.assertEquals(s.check(), z3.sat)

    def test_conv_reshape_add_0(self):
        class BasicBlock(torch.nn.Module):
            def __init__(self, in_planes, out_planes, kernel_size, stride, padding, groups, dilation):
                super(BasicBlock, self).__init__()
                self.conv1 = torch.nn.Conv2d(in_channels=in_planes, out_channels=out_planes,
                                             kernel_size=kernel_size, stride=stride,
                                             padding=padding, groups=groups, bias=False, dilation=dilation)

            def forward(self, x: Dyn, y: Dyn):
                return torch.add(self.conv1(torch.reshape(x, (1, 2, 10, 20))), y)

        B = BasicBlock(2, 2, 2, 3, 2, 2, 2)
        ast_rewriter = RewritingTracer()
        graph = ast_rewriter.trace(B)
        traced = GraphModule(ast_rewriter.root, graph, "gm")
        new_transformed_c = transform_all_constraints(traced)
        solver = z3.Solver()
        solver.add(new_transformed_c)
        self.assertEquals(solver.check(), z3.sat)


    def test_conv_reshape_add_0_2(self):
        class BasicBlock(torch.nn.Module):
            def __init__(self, in_planes, out_planes, kernel_size, stride, padding, groups, dilation):
                super(BasicBlock, self).__init__()
                self.conv1 = torch.nn.Conv2d(in_channels=in_planes, out_channels=out_planes,
                                             kernel_size=kernel_size, stride=stride,
                                             padding=padding, groups=groups, bias=False, dilation=dilation)

            def forward(self, x: Dyn, y: TensorType([4, 1])):
                return torch.add(self.conv1(torch.reshape(x, (1, 2, 10, 20))), y)

        B = BasicBlock(2, 2, 2, 3, 2, 2, 2)

        #        4,1
        # 1, 2, 4, 8
        res = B.forward(torch.rand(20, 20), torch.rand(1, 2, 4, 8)).size()
        ast_rewriter = RewritingTracer()
        graph = ast_rewriter.trace(B)
        traced = GraphModule(ast_rewriter.root, graph, "gm")
        new_transformed_c = transform_all_constraints(traced)
        solver = z3.Solver()
        solver.add(new_transformed_c)
        self.assertEquals(solver.check(), z3.sat)


        conv_result = z3.Const(4, tensor_type)
        add_result = z3.Const(9, tensor_type)
        input_2 = z3.Const(2, tensor_type)

        s1, s2, s3, s4 = z3.Ints('x1 x2 x3 x4')
        s11, s22, s33, s44 = z3.Ints('x11 x22 x33 x44')
        d1, d2, d3, d4 = D(s11, s1), D(s22, s2), D(s33, s3), D(s44, s4),


        solver.add(conv_result == tensor_type.tensor4(d1, d2, d3, d4))
        solver.check()
        assert solver.model()[s1].as_long() == res[0]
        assert solver.model()[s2].as_long() == res[1]
        assert solver.model()[s3].as_long() == res[2]
        assert solver.model()[s4].as_long() == res[3]

        solver.add(input_2 == tensor_type.tensor2(D(1, 4), D(1, 1)))
        self.assertEquals(solver.check(), z3.sat)
        solver.add(add_result == tensor_type.tensor4(d1, d2, d3, d4))
        self.assertEquals(solver.check(), z3.sat)

        # first dimension could be anything because we have broadcasting
        assert solver.model()[s1] == res[0]
        assert solver.model()[s2] == res[1]
        assert solver.model()[s3] == res[2]
        assert solver.model()[s4] == res[3]

    def test_conv_reshape_add_0_3(self):
        class BasicBlock(torch.nn.Module):
            def __init__(self, in_planes, out_planes, kernel_size, stride, padding, groups, dilation):
                super(BasicBlock, self).__init__()
                self.conv1 = torch.nn.Conv2d(in_channels=in_planes, out_channels=out_planes,
                                             kernel_size=kernel_size, stride=stride,
                                             padding=padding, groups=groups, bias=False, dilation=dilation)

            def forward(self, x: Dyn, y: TensorType([11, 1])):
                return torch.add(self.conv1(torch.reshape(x, (1, 2, 10, 20))), y)

        B = BasicBlock(2, 2, 2, 3, 2, 2, 2)
        ast_rewriter = RewritingTracer()
        graph = ast_rewriter.trace(B)
        traced = GraphModule(ast_rewriter.root, graph, "gm")
        new_transformed_c = transform_all_constraints(traced)
        solver = z3.Solver()
        solver.add(new_transformed_c)
        self.assertEquals(solver.check(), z3.unsat)


    def test_conv_reshape_add_1(self):
        class BasicBlock(torch.nn.Module):
            def __init__(self, in_planes, out_planes, kernel_size, stride, padding, groups, dilation):
                super(BasicBlock, self).__init__()
                self.conv1 = torch.nn.Conv2d(in_channels=in_planes, out_channels=out_planes,
                                             kernel_size=kernel_size, stride=stride,
                                             padding=padding, groups=groups, bias=False, dilation=dilation)

            def forward(self, x: Dyn, y: TensorType([1, 2, 10, 20])):
                return torch.add(self.conv1(torch.reshape(x, (1, 2, 10, 20))), y)

        B = BasicBlock(2, 2, 2, 3, 2, 2, 2)
        ast_rewriter = RewritingTracer()
        graph = ast_rewriter.trace(B)
        traced = GraphModule(ast_rewriter.root, graph, "gm")
        new_transformed_c = transform_all_constraints(traced)
        solver = z3.Solver()
        solver.add(new_transformed_c)
        self.assertEquals(solver.check(), z3.unsat)


class GradualTypes(unittest.TestCase):
    def test_conv_reshape_unsat(self):

        class BasicBlock(torch.nn.Module):
            def __init__(self, in_planes, out_planes, kernel_size, stride, padding, groups, dilation):
                super(BasicBlock, self).__init__()
                self.conv1 = torch.nn.Conv2d(in_channels=in_planes, out_channels=out_planes,
                                             kernel_size=kernel_size, stride=stride,
                                             padding=padding, groups=groups, bias=False, dilation=dilation)

            def forward(self, x: Dyn):
                return self.conv1(torch.reshape(x, (1, 2, 10)))

        B = BasicBlock(2, 2, 2, 3, 2, 2, 2)
        ast_rewriter = RewritingTracer()
        graph = ast_rewriter.trace(B)
        traced = GraphModule(ast_rewriter.root, graph, "gm")
        new_transformed_c = transform_all_constraints(traced)
        solver = z3.Solver()
        solver.add(new_transformed_c)
        self.assertEquals(solver.check(), z3.unsat)

    def test_conv_reshape0(self):
        class BasicBlock(torch.nn.Module):
            def __init__(self, in_planes, out_planes, kernel_size, stride, padding, groups, dilation):
                super(BasicBlock, self).__init__()
                self.conv1 = torch.nn.Conv2d(in_channels=in_planes, out_channels=out_planes,
                                             kernel_size=kernel_size, stride=stride,
                                             padding=padding, groups=groups, bias=False, dilation=dilation)

            def forward(self, x: Dyn):
                return self.conv1(torch.reshape(x, (1, 2, 10, 20)))

        B = BasicBlock(2, 2, 2, 3, 2, 2, 2)
        res = B.forward(torch.rand(20, 20)).size()
        ast_rewriter = RewritingTracer()
        graph = ast_rewriter.trace(B)
        traced = GraphModule(ast_rewriter.root, graph, "gm")
        new_transformed_c = transform_all_constraints(traced)

        solver = z3.Solver()
        solver.add(new_transformed_c)
        self.assertEquals(solver.check(), z3.sat)
        conv_result = z3.Const(3, tensor_type)

        s1, s2, s3, s4 = z3.Ints('x1 x2 x3 x4')
        s11, s22, s33, s44 = z3.Ints('x11 x22 x33 x44')
        d1, d2, d3, d4 = D(s11, s1), D(s22, s2), D(s33, s3), D(s44, s4),

        solver.add(conv_result == tensor_type.tensor4(d1, d2, d3, d4))
        solver.check()
        # print(solver.model())
        # print(type(solver.model()[s1]))
        assert solver.model()[s1].as_long() == res[0]
        assert solver.model()[s2].as_long() == res[1]
        assert solver.model()[s3].as_long() == res[2]
        assert solver.model()[s4].as_long() == res[3]

        s1, s2, s3, s4 = z3.Ints('y1 y2 y3 y4')
        s11, s22, s33, s44 = z3.Ints('y11 y22 y33 y44')
        d1, d2, d3, d4 = D(s11, s1), D(s22, s2), D(s33, s3), D(s44, s4),

        input = z3.Const(1, tensor_type)
        solver.add(input == tensor_type.tensor4(d1, d2, d3, d4))

        # assert solver.check() == sat
        # solver.add(s11 == 1)
        # solver.add(s22 == 1)
        # solver.add(s33 == 1)
        # solver.add(s44 == 1)
        #
        # print(solver.check())
        # print(solver.model())


    def test_conv_reshape1(self):
        class BasicBlock(torch.nn.Module):
            def __init__(self, in_planes, out_planes, kernel_size, stride, padding, groups, dilation):
                super(BasicBlock, self).__init__()
                self.conv1 = torch.nn.Conv2d(in_channels=in_planes, out_channels=out_planes,
                                             kernel_size=kernel_size, stride=stride,
                                             padding=padding, groups=groups, bias=False, dilation=dilation)

            def forward(self, x: TensorType([20, 20])):
                return self.conv1(torch.reshape(x, (1, -1, 10, 20)))

        B = BasicBlock(2, 2, 2, 3, 2, 2, 2)
        res = B.forward(torch.rand(20, 20)).size()
        ast_rewriter = RewritingTracer()
        graph = ast_rewriter.trace(B)
        traced = GraphModule(ast_rewriter.root, graph, "gm")
        new_transformed_c = transform_all_constraints(traced)

        solver = z3.Solver()
        solver.add(new_transformed_c)
        self.assertEquals(solver.check(), z3.sat)
        conv_result = z3.Const(3, tensor_type)

        s1, s2, s3, s4 = z3.Ints('x1 x2 x3 x4')
        s11, s22, s33, s44 = z3.Ints('x11 x22 x33 x44')
        d1, d2, d3, d4 = D(s11, s1), D(s22, s2), D(s33, s3), D(s44, s4),

        solver.add(conv_result == tensor_type.tensor4(d1, d2, d3, d4))
        solver.check()
        # print(solver.model())
        assert solver.model()[s1].as_long() == res[0]
        assert solver.model()[s2].as_long() == res[1]
        assert solver.model()[s3].as_long() == res[2]
        assert solver.model()[s4].as_long() == res[3]


class TestSingleOperation(unittest.TestCase):
    def test_conv_dyn(self):

        s1, s2, s3, s4 = z3.Ints('s1 s2 s3 s4')
        e1, e2, e3, e4 = z3.Ints('e1 e2 e3 e4')
        s11, s22, s33, s44 = z3.Ints('s11 s22 s33 s44')
        e11, e22, e33, e44 = z3.Ints('e11 e22 e33 e44')
        d1, d2, d3, d4 = D(s11, s1), D(s22, s2), D(s33, s3), D(s44, s4),
        b1, b2, b3, b4 = D(e11, e1), D(e22, e2), D(e33, e3), D(e44, e4)

        class BasicBlock(torch.nn.Module):
            def __init__(self, in_planes, out_planes, kernel_size, stride, padding, groups, dilation):
                super(BasicBlock, self).__init__()
                self.conv1 = torch.nn.Conv2d(in_channels=in_planes, out_channels=out_planes,
                                             kernel_size=kernel_size, stride=stride,
                                             padding=padding, groups=groups, bias=False, dilation=dilation)

            def forward(self, x: Dyn):
                return self.conv1(x)


        BasicBlock(2, 2, 2, 2, 2, 2, 2).forward(torch.rand(4, 2, 3, 4))

        ast_rewriter = RewritingTracer()
        graph = ast_rewriter.trace(BasicBlock(2, 2, 2, 2, 2, 2, 2))
        traced = GraphModule(ast_rewriter.root, graph, "gm")

        transformed = transform_all_constraints(traced)

        solver3 = z3.Solver()
        solver3.add(transformed)
        assert solver3.check() == z3.sat

        x = z3.Const(1, tensor_type)
        y = z3.Const(2, tensor_type)

        solver3.add(x == tensor_type.tensor4(d1, d2, d3, d4),
                    y == tensor_type.tensor4(b1, b2, b3, b4))

        assert solver3.check() == z3.sat
        assert solver3.model()[s1].as_long() == solver3.model()[e1].as_long()
        assert solver3.model()[s11].as_long() == solver3.model()[e11].as_long()

        solver3.add(s2 != 2)
        assert solver3.check() == z3.sat
        assert solver3.model()[s22].as_long() == 0

        solver3.add(s22 != 0)
        self.assertEquals(solver3.check(), z3.unsat)

        solver2 = z3.Solver()
        solver2.add(transformed)
        assert solver2.check() == z3.sat
        solver2.add(x == tensor_type.tensor3(d1, d2, d3))
        self.assertEquals(solver2.check(), z3.unsat)


    def test_add(self):
        s1, s2, s3, s4 = z3.Ints('s1 s2 s3 s4')
        s11, s22, s33, s44 = z3.Ints('s11 s22 s33 s44')
        d1, d2, d3, d4 = D(s11, s1), D(s22, s2), D(s33, s3), D(s44, s4),

        class BasicBlock(torch.nn.Module):
            def __init__(self):
                super(BasicBlock, self).__init__()

            def forward(self, x: Dyn, y: Dyn):
                return torch.add(x, y)

        ast_rewriter = RewritingTracer()
        graph = ast_rewriter.trace(BasicBlock())
        traced = GraphModule(ast_rewriter.root, graph, "gm")

        transformed = transform_all_constraints(traced, counter=0)

        s = z3.Solver()
        s.add(transformed)
        self.assertEquals(s.check(), z3.sat)

        # make the tensor be of size 1
        x = z3.Const(1, tensor_type)
        s.add(x == tensor_type.tensor1(D(1, s11)))
        self.assertEquals(s.check(), z3.sat)

        y = z3.Const(2, tensor_type)
        s.add(y == tensor_type.tensor1(D(1, s22)))
        self.assertEquals(s.check(), z3.sat)

        s.add(s11 == 1)  # tensor[1]
        s.add(s22 == 2)  # tensor[2]
        self.assertEquals(s.check(), z3.sat)

        class BasicBlock2(torch.nn.Module):
            def __init__(self):
                super(BasicBlock2, self).__init__()

            def forward(self, x: TensorType((Dyn,)), y: Dyn):
                return torch.add(x, y)

        ast_rewriter = RewritingTracer()
        graph = ast_rewriter.trace(BasicBlock2())
        traced = GraphModule(ast_rewriter.root, graph, "gm")

        transformed = transform_all_constraints(traced)
        s = z3.Solver()
        s.add(transformed)
        self.assertEquals(s.check(), z3.sat)
        # make the tensor be of size 1
        x = z3.Const(1, tensor_type)
        s.add(x == tensor_type.tensor1(D(1, s11)))
        self.assertEquals(s.check(), z3.sat)
        y = z3.Const(2, tensor_type)
        s.add(y == tensor_type.tensor1(D(1, s22)))
        self.assertEquals(s.check(), z3.sat)
        s.add(s11 == 4)  # tensor[4]
        s.add(s22 == 5)  # tensor[5]
        self.assertEquals(s.check(), z3.unsat)

        class BasicBlock3(torch.nn.Module):
            def __init__(self):
                super(BasicBlock3, self).__init__()

            def forward(self, x: TensorType((Dyn,)), y: Dyn):
                return torch.add(x, y)

        ast_rewriter = RewritingTracer()
        graph = ast_rewriter.trace(BasicBlock3())
        traced = GraphModule(ast_rewriter.root, graph, "gm")

        transformed = transform_all_constraints(traced)
        s = z3.Solver()
        s.add(transformed)
        x = z3.Const(1, tensor_type)
        s.add(x == tensor_type.tensor2(d1, d2))
        self.assertEquals(s.check(), z3.unsat)

    def test_add_padding(self):
        s1, s2, s3, s4 = z3.Ints('s1 s2 s3 s4')

        class BasicBlock(torch.nn.Module):
            def __init__(self):
                super(BasicBlock, self).__init__()

            def forward(self, x: TensorType((Dyn,)), y: TensorType((Dyn, Dyn))):
                return torch.add(x, y)

        ast_rewriter = RewritingTracer()
        graph = ast_rewriter.trace(BasicBlock())
        traced = GraphModule(ast_rewriter.root, graph, "gm")

        transformed = transform_all_constraints(traced, counter=0)

        s = z3.Solver()
        s.add(transformed)
        self.assertEquals(s.check(), z3.sat)

        x = z3.Const(1, tensor_type)
        s.add(x == tensor_type.tensor1(D(1, s1)))

        self.assertEquals(s.check(), z3.sat)

        # print(s.model())

    def test_add_padding_2(self):
        s1, s2, s3, s4 = z3.Ints('s1 s2 s3 s4')

        class BasicBlock(torch.nn.Module):
            def __init__(self):
                super(BasicBlock, self).__init__()

            def forward(self, x: TensorType([Dyn, Dyn]), y: TensorType([Dyn])):
                return torch.add(x, y)

        ast_rewriter = RewritingTracer()
        graph = ast_rewriter.trace(BasicBlock())
        traced = GraphModule(ast_rewriter.root, graph, "gm")

        transformed = transform_all_constraints(traced, counter=0)

        s = z3.Solver()
        s.add(transformed)
        self.assertEquals(s.check(), z3.sat)
        # print(s.model())

        x = z3.Const(1, tensor_type)
        s.add(x == tensor_type.tensor2(D(1, s1), D(1, s2)))
        self.assertEquals(s.check(), z3.sat)

        y = z3.Const(2, tensor_type)
        s.add(y == tensor_type.tensor1(D(0, s3)))
        self.assertEquals(s.check(), z3.sat)

        add_result = z3.Const(3, tensor_type)
        broadcast_res1, broadcast_res2 = z3.Const(4, tensor_type), z3.Const(5, tensor_type)

        # print(s.model())

        assert s.model()[broadcast_res1].decl() == tensor_type.tensor2
        assert s.model()[broadcast_res2].decl() == tensor_type.tensor2
        assert s.model()[add_result].decl() == tensor_type.tensor2
        assert s.model()[y].decl() == tensor_type.tensor1

        # print(s.model())

        # prevent broadcasting for that dimension
        s.add(s2 > 1)

        assert s.check()

        # the second dimension of the result is a number, not Dyn.
        # however if the first input dimension had been 1, we would
        # have had dyn in the result, as seen in the next test case
        assert s.model()[add_result].arg(1).arg(0).as_long() != 0

    def test_add_padding_3(self):
        s1, s2, s3, s4 = z3.Ints('s1 s2 s3 s4')

        class BasicBlock(torch.nn.Module):
            def __init__(self):
                super(BasicBlock, self).__init__()

            def forward(self, x: TensorType([Dyn, 1]), y: TensorType([Dyn])):
                return torch.add(x, y)

        ast_rewriter = RewritingTracer()
        graph = ast_rewriter.trace(BasicBlock())
        traced = GraphModule(ast_rewriter.root, graph, "gm")

        transformed = transform_all_constraints(traced, counter=0)

        s = z3.Solver()
        s.add(transformed)
        # print(transformed)
        self.assertEquals(s.check(), z3.sat)

        x = z3.Const(1, tensor_type)
        y = z3.Const(2, tensor_type)

        s.add(s2 != 0)
        s.add(x == tensor_type.tensor2(D(0, s1), D(s2, 1)))
        s.add(y == tensor_type.tensor1(D(0, s3)))

        self.assertEquals(s.check(), z3.sat)

        # print(s.model())

        add_result = z3.Const(3, tensor_type)
        assert s.model()[add_result].arg(0).arg(0).as_long() == 0
        assert s.model()[add_result].arg(1).arg(0).as_long() == 0


    def test_add_padding_4(self):
        class BasicBlock(torch.nn.Module):
            def __init__(self):
                super(BasicBlock, self).__init__()

            def forward(self, x: TensorType([2, 1]), y: TensorType([3])):
                return torch.add(x, y)

        ast_rewriter = RewritingTracer()
        graph = ast_rewriter.trace(BasicBlock())
        traced = GraphModule(ast_rewriter.root, graph, "gm")

        transformed = transform_all_constraints(traced, counter=0)

        s = z3.Solver()
        s.add(transformed)

        self.assertEquals(s.check(), z3.sat)

        add_result = z3.Const(3, tensor_type)
        assert s.model()[add_result] == tensor_type.tensor2(D(1, 2), D(1, 3))

    def test_add_padding_5(self):
        class BasicBlock(torch.nn.Module):
            def __init__(self):
                super(BasicBlock, self).__init__()

            def forward(self, x: TensorType([2, 2]), y: TensorType([3])):
                return torch.add(x, y)

        ast_rewriter = RewritingTracer()
        graph = ast_rewriter.trace(BasicBlock())
        traced = GraphModule(ast_rewriter.root, graph, "gm")

        transformed = transform_all_constraints(traced, counter=0)

        s = z3.Solver()
        s.add(transformed)
        self.assertEquals(s.check(), z3.unsat)

    def test_add_size_3(self):

        class BasicBlock(torch.nn.Module):
            def __init__(self):
                super(BasicBlock, self).__init__()

            def forward(self, x: TensorType([Dyn, Dyn, Dyn]), y: TensorType([Dyn, Dyn, Dyn])):
                return torch.add(x, y)

        ast_rewriter = RewritingTracer()
        graph = ast_rewriter.trace(BasicBlock())
        traced = GraphModule(ast_rewriter.root, graph, "gm")

        transformed = transform_all_constraints(traced, counter=0)

        s = z3.Solver()
        s.add(transformed)
        self.assertEquals(s.check(), z3.sat)

        x = z3.Const(1, tensor_type)
        y = z3.Const(2, tensor_type)

        s1, s2, s3, s4, s5 = z3.Ints('s1 s2 s3 s4 s5')

        s.add(x == tensor_type.tensor3(D(1, s1), D(1, 1), D(1, s2)))
        s.add(y == tensor_type.tensor3(D(1, s3), D(1, s4), D(1, s5)))

        self.assertEquals(s.check(), z3.sat)
        s.add(s2 == 5)
        self.assertEquals(s.check(), z3.sat)
        s.add(s5 == 6)
        self.assertEquals(s.check(), z3.unsat)

    def test_add_padding_6(self):

        class BasicBlock(torch.nn.Module):
            def __init__(self):
                super(BasicBlock, self).__init__()

            def forward(self, x: TensorType([Dyn]), y: TensorType([Dyn, Dyn, Dyn])):
                return torch.add(x, y)

        ast_rewriter = RewritingTracer()
        graph = ast_rewriter.trace(BasicBlock())
        traced = GraphModule(ast_rewriter.root, graph, "gm")

        transformed = transform_all_constraints(traced, counter=0)
        s = z3.Solver()
        s.add(transformed)
        self.assertEquals(s.check(), z3.sat)

        x = z3.Const(1, tensor_type)
        y = z3.Const(2, tensor_type)

        s1, s2, s3, s4, s5 = z3.Ints('s1 s2 s3 s4 s5')

        s.add(x == tensor_type.tensor1(D(1, s1)))
        s.add(y == tensor_type.tensor3(D(1, s2), D(1, s3), D(1, s4)))

        self.assertEquals(s.check(), z3.sat)

        s.add(s1 == 4)
        s.add(s4 == 5)

        self.assertEquals(s.check(), z3.unsat)

    def test_add_padding_7(self):

        class BasicBlock(torch.nn.Module):
            def __init__(self):
                super(BasicBlock, self).__init__()

            def forward(self, x: TensorType([Dyn]), y: TensorType([Dyn, Dyn, Dyn, Dyn])):
                return torch.add(x, y)

        ast_rewriter = RewritingTracer()
        graph = ast_rewriter.trace(BasicBlock())
        traced = GraphModule(ast_rewriter.root, graph, "gm")

        transformed = transform_all_constraints(traced, counter=0)
        s = z3.Solver()
        s.add(transformed)
        self.assertEquals(s.check(), z3.sat)
        x = z3.Const(1, tensor_type)
        s1, s2, s3, s4, s5 = z3.Ints('s1 s2 s3 s4 s5')
        s.add(x == tensor_type.tensor2(D(s1, s2), D(s2, s3)))
        self.assertEquals(s.check(), z3.unsat)


    def test_add_padding_8(self):

        class BasicBlock(torch.nn.Module):
            def __init__(self):
                super(BasicBlock, self).__init__()

            def forward(self, x: TensorType([Dyn]), y: TensorType([Dyn, Dyn, Dyn, Dyn])):
                return torch.add(x, y)

        ast_rewriter = RewritingTracer()
        graph = ast_rewriter.trace(BasicBlock())
        traced = GraphModule(ast_rewriter.root, graph, "gm")

        transformed = transform_all_constraints(traced, counter=0)
        s = z3.Solver()
        s.add(transformed)
        self.assertEquals(s.check(), z3.sat)
        x = z3.Const(1, tensor_type)
        y = z3.Const(2, tensor_type)

        s1, s2, s3, s4, s5 = z3.Ints('s1 s2 s3 s4 s5')
        s.add(x == tensor_type.tensor1(D(s1, 1)))
        s.add(s1 >= 0)

        self.assertEquals(s.check(), z3.sat)

        s.add(y == tensor_type.tensor4(D(0, s2), D(0, s3), D(0, s4), D(0, s5)))
        self.assertEquals(s.check(), z3.sat)

    def test_add_padding_9(self):

        class BasicBlock(torch.nn.Module):
            def __init__(self):
                super(BasicBlock, self).__init__()

            def forward(self, x: Dyn, y: TensorType([Dyn, Dyn, Dyn, Dyn])):
                return torch.add(x, y)

        ast_rewriter = RewritingTracer()
        graph = ast_rewriter.trace(BasicBlock())
        traced = GraphModule(ast_rewriter.root, graph, "gm")

        transformed = transform_all_constraints(traced, counter=0)
        s = z3.Solver()
        s.add(transformed)

        self.assertEquals(s.check(), z3.sat)
        x = z3.Const(1, tensor_type)
        y = z3.Const(2, tensor_type)

        s1, s2, s3, s4, s5, s6, s7 = z3.Ints('s1 s2 s3 s4 s5 s6 s7')
        s.add(x == tensor_type.tensor1(D(s1, s7)))
        s.add(s1 == 1)
        self.assertEquals(s.check(), z3.sat)

        s.add(y == tensor_type.tensor4(D(0, s2), D(0, s3), D(0, s4), D(s6, s5)))
        self.assertEquals(s.check(), z3.sat)

        s.add(s6 == 1)

        self.assertEquals(s.check(), z3.sat)
        s.add(s5 != 1, s7 != 1)
        assert s.check()

        assert s.model()[s5].as_long() == s.model()[s7].as_long()

    def test_conv_static(self):
        s1, s2, s3, s4 = z3.Ints('s1 s2 s3 s4')
        e1, e2, e3, e4 = z3.Ints('e1 e2 e3 e4')
        s11, s22, s33, s44 = z3.Ints('s11 s22 s33 s44')
        e11, e22, e33, e44 = z3.Ints('e11 e22 e33 e44')
        d1, d2, d3, d4 = D(s11, s1), D(s22, s2), D(s33, s3), D(s44, s4),
        b1, b2, b3, b4 = D(e11, e1), D(e22, e2), D(e33, e3), D(e44, e4)

        class BasicBlock(torch.nn.Module):
            def __init__(self, in_planes, out_planes, kernel_size, stride, padding, groups, dilation):
                super(BasicBlock, self).__init__()
                self.conv1 = torch.nn.Conv2d(in_channels=in_planes, out_channels=out_planes,
                                             kernel_size=kernel_size, stride=stride,
                                             padding=padding, dilation=dilation)

            def forward(self, x: TensorType((1, 2, 10, 20))):
                return self.conv1(x)

        ast_rewriter = RewritingTracer()

        B = BasicBlock(2, 2, 2, 3, 2, 2, 2)
        res = B.forward(torch.rand(1, 2, 10, 20)).size()

        graph = ast_rewriter.trace(B)
        traced = GraphModule(ast_rewriter.root, graph, "gm")
        new_transformed_c = transform_all_constraints(traced)
        solver = z3.Solver()
        solver.add(new_transformed_c)
        self.assertEquals(solver.check(), z3.sat)

        x = z3.Const(1, tensor_type)
        y = z3.Const(2, tensor_type)

        solver.add(x == tensor_type.tensor4(d1, d2, d3, d4))
        solver.add(y == tensor_type.tensor4(b1, b2, b3, b4))
        self.assertEquals(solver.check(), z3.sat)
        # print(solver.model())
        assert solver.model()[e3].as_long() == res[2]
        assert solver.model()[e4].as_long() == res[3]

        B2 = BasicBlock(2, 4, 5, 2, 9, 2, 2)
        res2 = B2.forward(torch.rand(1, 2, 10, 20)).size()

        graph2 = ast_rewriter.trace(B2)
        traced2 = GraphModule(ast_rewriter.root, graph2, "gm")
        new_transformed_c = transform_all_constraints(traced2)
        solver = z3.Solver()
        solver.add(new_transformed_c)

        solver.add(x == tensor_type.tensor4(d1, d2, d3, d4))
        solver.add(y == tensor_type.tensor4(b1, b2, b3, b4))

        self.assertEquals(solver.check(), z3.sat)
        assert solver.model()[e3].as_long() == res2[2]
        assert solver.model()[e4].as_long() == res2[3]

    def test_reshape_dyn(self):
        s11, s22, s33, s44 = z3.Ints('s11 s22 s33 s44')

        class BasicBlock(torch.nn.Module):
            def __init__(self):
                super(BasicBlock, self).__init__()

            def forward(self, x: Dyn):
                return torch.reshape(x, (2, -1))

        ast_rewriter = RewritingTracer()
        graph = ast_rewriter.trace(BasicBlock())
        traced = GraphModule(ast_rewriter.root, graph, "gm")

        transformed = transform_all_constraints(traced)
        s = z3.Solver()
        s.add(transformed)
        self.assertEquals(s.check(), z3.sat)
        x = z3.Const(1, tensor_type)
        s.add(x == tensor_type.tensor1(D(1, s11)))
        self.assertEquals(s.check(), z3.sat)
        s.add(z3.Or([s11 == 2, s11 == 4, s11 == 9]))
        self.assertEquals(s.check(), z3.sat)
        s.add(s11 == 9)
        self.assertEquals(s.check(), z3.unsat)


    def test_reshape_annotated(self):
        s1, s2, s3, s4 = z3.Ints('s1 s2 s3 s4')
        s11, s22, s33, s44 = z3.Ints('s11 s22 s33 s44')
        d1, d2, d3, d4 = D(s11, s1), D(s22, s2), D(s33, s3), D(s44, s4),

        class BasicBlock(torch.nn.Module):
            def __init__(self):
                super(BasicBlock, self).__init__()

            def forward(self, x: TensorType([Dyn])):
                return torch.reshape(x, (2, -1))

        ast_rewriter = RewritingTracer()
        graph = ast_rewriter.trace(BasicBlock())
        traced = GraphModule(ast_rewriter.root, graph, "gm")
        transformed = transform_all_constraints(traced)
        s = z3.Solver()
        s.add(transformed)
        self.assertEquals(s.check(), z3.sat)
        x = z3.Const(1, tensor_type)
        s.add(x == tensor_type.tensor2(d1, d2))
        self.assertEquals(s.check(), z3.unsat)

    def test_reshape_static_target(self):
        s11, s22, s33, s44 = z3.Ints('s11 s22 s33 s44')

        class BasicBlock(torch.nn.Module):
            def __init__(self):
                super(BasicBlock, self).__init__()

            def forward(self, x: TensorType([Dyn])):
                return torch.reshape(x, (2, 3))

        ast_rewriter = RewritingTracer()
        graph = ast_rewriter.trace(BasicBlock())
        traced = GraphModule(ast_rewriter.root, graph, "gm")
        transformed = transform_all_constraints(traced)
        # print(transformed)
        s = z3.Solver()
        s.add(transformed)
        self.assertEquals(s.check(), z3.sat)
        x = z3.Const(1, tensor_type)
        s.add(x == tensor_type.tensor1(D(1, s11)))
        s.check()
        assert s.model()[s11].as_long() == 6
        s.add(s11 != 6)
        self.assertEquals(s.check(), z3.unsat)

    def test_reshape_static_target2(self):
        s11, s22, s33, s44 = z3.Ints('s11 s22 s33 s44')

        class BasicBlock(torch.nn.Module):
            def __init__(self):
                super(BasicBlock, self).__init__()

            def forward(self, x: Dyn):
                return torch.reshape(x, (2, 3, 1, 1))

        ast_rewriter = RewritingTracer()
        graph = ast_rewriter.trace(BasicBlock())
        traced = GraphModule(ast_rewriter.root, graph, "gm")
        transformed = transform_all_constraints(traced)
        s = z3.Solver()
        s.add(transformed)
        self.assertEquals(s.check(), z3.sat)
        x = z3.Const(1, tensor_type)
        s.add(x == tensor_type.tensor1(D(1, s11)))
        s.check()
        assert s.model()[s11].as_long() == 6
        s.add(s11 != 6)
        self.assertEquals(s.check(), z3.unsat)


    def test_conv2D_maxpool2d_flatten(self):
        class BasicBlock(torch.nn.Module):
            def __init__(self):
                super(BasicBlock, self).__init__()

                self.conv1 = torch.nn.Conv2d(3, 6, 5)
                self.pool = torch.nn.MaxPool2d(2, 2)
                self.conv2 = torch.nn.Conv2d(6, 16, 5)
                self.fc1 = torch.nn.Linear(5, 120)
                self.pool2 = torch.nn.AdaptiveAvgPool2d((6, 7))

            def forward(self, x : TensorType((4, 3, 32, 32))):
                out = self.conv1(x)
                out = self.pool(out)
                out = self.conv2(out)
                out = self.pool(out)
                out = self.fc1(out)
                out = self.pool2(out)
                out = torch.flatten(out, 1)
                return out

        B = BasicBlock()
        res = B.forward(torch.rand(4, 3, 32, 32)).shape
        ast_rewriter = RewritingTracer()
        graph = ast_rewriter.trace(B)
        traced = GraphModule(ast_rewriter.root, graph, "gm")
        constraints = transform_all_constraints(traced, counter=0)
        solver = z3.Solver()
        solver.add(constraints)
        solver.check()
        input = z3.Const(1, tensor_type)
        solver.add(input == tensor_type.tensor4(D(1, 4), D(1, 3), D(1, 32), D(1, 32)))
        solver.check()
        output = z3.Const(48, tensor_type)
        assert solver.model()[output].arg(0).arg(1) == res[0]
        assert solver.model()[output].arg(1).arg(1) == res[1]

    def test_conv2D_maxpool2d_flatten_unsat(self):
        class BasicBlock(torch.nn.Module):
            def __init__(self):
                super(BasicBlock, self).__init__()

                self.conv1 = torch.nn.Conv2d(3, 6, 5)
                self.pool = torch.nn.MaxPool2d(2, 2)
                self.conv2 = torch.nn.Conv2d(6, 16, 5)
                self.fc1 = torch.nn.Linear(5, 120)
                self.pool2 = torch.nn.AdaptiveAvgPool2d((6, 7))

            def forward(self, x : TensorType((4, 3, 32, 32))):
                out = self.conv1(x)
                out = self.pool(out)
                out = self.conv2(out)
                out = self.pool(out)
                out = self.fc1(out)
                out = self.pool2(out)
                out = torch.flatten(out, 1)
                return out

        B = BasicBlock()
        ast_rewriter = RewritingTracer()
        graph = ast_rewriter.trace(B)
        traced = GraphModule(ast_rewriter.root, graph, "gm")
        constraints = transform_all_constraints(traced, counter=0)
        solver = z3.Solver()
        solver.add(constraints)
        solver.check()
        input = z3.Const(1, tensor_type)
        solver.add(input == tensor_type.tensor4(D(1, 4), D(1, 3), D(1, 32), D(1, 45)))
        self.assertEquals(solver.check(), z3.unsat)

    def test_conv2D_maxpool2d_flatten_dyn(self):
        class BasicBlock(torch.nn.Module):
            def __init__(self):
                super(BasicBlock, self).__init__()

                self.conv1 = torch.nn.Conv2d(3, 6, 5)
                self.pool = torch.nn.MaxPool2d(2, 2)
                self.conv2 = torch.nn.Conv2d(6, 16, 5)
                self.fc1 = torch.nn.Linear(5, 120)
                self.pool2 = torch.nn.AdaptiveAvgPool2d((6, 7))

            def forward(self, x : TensorType((Dyn, 3, 32, 32))):
                out = self.conv1(x)
                out = self.pool(out)
                out = self.conv2(out)
                out = self.pool(out)
                out = self.fc1(out)
                out = self.pool2(out)
                out = torch.flatten(out, 1)
                return out

        B = BasicBlock()
        ast_rewriter = RewritingTracer()
        graph = ast_rewriter.trace(B)
        traced = GraphModule(ast_rewriter.root, graph, "gm")
        constraints = transform_all_constraints(traced, counter=0)
        solver = z3.Solver()
        solver.add(constraints)
        self.assertEquals(solver.check(), z3.sat)

    def test_type_check_flatten(self):
        s1, s2, s3, s4 = z3.Ints('s1 s2 s3 s4')

        class M(torch.nn.Module):
            def forward(self, x: TensorType([2, 3, 4, 5])):
                return torch.flatten(x, start_dim=1, end_dim=3)

        module = M()
        symbolic_traced: torch.fx.GraphModule = symbolic_trace(module)
        constraints = transform_all_constraints(symbolic_traced, counter=0)
        solver = z3.Solver()
        solver.add(constraints)
        self.assertEquals(solver.check(), z3.sat)
        flatten = z3.Const(2, tensor_type)

        res = M().forward(torch.rand(2, 3, 4, 5)).size()
        assert solver.model()[flatten].arg(0).arg(1) == res[0]
        assert solver.model()[flatten].arg(1).arg(1) == res[1]

        class M(torch.nn.Module):
            def forward(self, x: TensorType([2, 3, Dyn, 5])):
                return torch.flatten(x, start_dim=1, end_dim=3)

        module = M()
        symbolic_traced: torch.fx.GraphModule = symbolic_trace(module)
        constraints = transform_all_constraints(symbolic_traced, counter=0)
        solver = z3.Solver()
        solver.add(constraints)
        self.assertEquals(solver.check(), z3.sat)
        x = z3.Const(1, tensor_type)
        y = z3.Const(2, tensor_type)

        solver.add(x == tensor_type.tensor4(D(1, 2), D(1, 3), D(0, s1), D(1, 5)))
        self.assertEquals(solver.check(), z3.sat)
        assert solver.model()[y].arg(1).arg(0) == 0


        class M(torch.nn.Module):
            def forward(self, x: TensorType([2, 3, Dyn])):
                return torch.flatten(x, 10, 0)

        module = M()
        # print(module.forward(torch.rand(2,3,5)).shape)
        symbolic_traced: torch.fx.GraphModule = symbolic_trace(module)
        constraints = transform_all_constraints(symbolic_traced, counter=0)
        solver = z3.Solver()
        solver.add(constraints)
        self.assertEquals(solver.check(), z3.unsat)

class ConstraintGeneration(unittest.TestCase):

    def test_add_reshape(self):
        class BasicBlock(torch.nn.Module):
            def __init__(self):
                super(BasicBlock, self).__init__()

            def forward(self, x: Dyn, y: Dyn):
                return torch.add(torch.reshape(x, (1, 2)), torch.reshape(y, (2, 2)))

        ast_rewriter = RewritingTracer()
        graph = ast_rewriter.trace(BasicBlock())
        traced = GraphModule(ast_rewriter.root, graph, "gm")

        generator = ConstraintGenerator(traced)
        new_constraints, counter = generator.generate_constraints(0)
        assert len(new_constraints.conjucts) == 11


    def test_conv_reshape_add(self):
        class BasicBlock(torch.nn.Module):
            def __init__(self, in_planes, out_planes, kernel_size, stride, padding, groups, dilation):
                super(BasicBlock, self).__init__()
                self.conv1 = torch.nn.Conv2d(in_channels=in_planes, out_channels=out_planes,
                                             kernel_size=kernel_size, stride=stride,
                                             padding=padding, groups=groups, bias=False, dilation=dilation)

            def forward(self, x: Dyn, y: Dyn):
                return torch.add(self.conv1(torch.reshape(x, (1, 2, 10, 20))), y)

        B = BasicBlock(2, 2, 2, 3, 2, 2, 2)
        ast_rewriter = RewritingTracer()
        graph = ast_rewriter.trace(B)
        traced = GraphModule(ast_rewriter.root, graph, "gm")

        generator = ConstraintGenerator(traced)
        new_constraints, counter = generator.generate_constraints(0)
        assert len(new_constraints.conjucts) == 16


class TestInternalConstraints(unittest.TestCase):
    def test_precision(self):

        c1 = BinConstraintT(Dyn, TVar('x'), op_precision)
        transformed, _ = transform_constraint(c1, 0)
        assert transformed == T()

        c2 = BinConstraintT(TensorType([1, Dyn, 3]), TVar('x'), op_precision)
        transformed, counter = transform_constraint(c2, 0)
        assert len(transformed.conjucts) == 7

    def test_matching(self):
        c1 = BinConstraintT(TVar('x'),
                            TensorType([DVar('a'), DVar('b'), DVar('c'), DVar('d')]), op_matching)
        transformed, _ = transform_constraint(c1, 0)
        assert len(transformed.disjuncts) == 2

    def test_consistency(self):
        c1 = BinConstraintT(TVar('x'),
                            TensorType([DVar('a'), DVar('b')]), op_consistency)
        transformed, count = transform_constraint(c1, 0)

        assert len(transformed.disjuncts) == 5
        transformed, count = transform_constraint(transformed, count)
        assert len(transformed.disjuncts) == 5

    # def test_apply_broadcasting(self):
    #     c1 = ApplyBroadcasting(TVar(1), TVar(2), TVar(3), TVar(4))
    #     transformed, count = transform_apply_broadcasting(c1, 5)
    #     assert len(transformed.conjucts) == 41

@skipIfNoTorchVision
class TestResNet(unittest.TestCase):

    def test_resnet50_unsat(self):
        traced = symbolic_trace(models.resnet50())
        for n in traced.graph.nodes:
            n.type = Dyn

        constraints = transform_all_constraints(traced, counter=0)
        solver = z3.Solver()
        solver.add(constraints)
        input = z3.Const(1, tensor_type)
        # input with 3 dimensions
        solver.add(input == tensor_type.tensor3(D(1, 1), D(1, 3), D(1, 224)))
        self.assertEquals(solver.check(), z3.unsat)



    def test_resnet50(self):
        traced = symbolic_trace(models.resnet50())
        for n in traced.graph.nodes:
            n.type = Dyn

        sample_input = torch.randn(1, 3, 224, 224)
        res = models.resnet50().forward(sample_input).size()
        constraints = transform_all_constraints(traced, counter=0)
        solver = z3.Solver()
        solver.add(constraints)
        self.assertEquals(solver.check(), z3.sat)
        linear = z3.Const(650, tensor_type)

        input = z3.Const(1, tensor_type)
        solver.add(input == tensor_type.tensor4(D(1, 1), D(1, 3), D(1, 224), D(1, 224)))
        self.assertEquals(solver.check(), z3.sat)
        assert solver.model()[linear] == tensor_type.tensor2(D(1, res[0]), D(1, res[1]))

    def test_resnet502(self):
        traced = symbolic_trace(models.resnet50())
        for n in traced.graph.nodes:
            n.type = Dyn

        constraints = transform_all_constraints(traced, counter=0)
        solver = z3.Solver()
        solver.add(constraints)
        linear = z3.Const(650, tensor_type)
        input = z3.Const(1, tensor_type)
        batch = z3.Int('b')
        solver.add(input == tensor_type.tensor4(D(1, batch), D(1, 3), D(1, 224), D(1, 224)))
        solver.add(batch > 4)
        solver.check()
        assert solver.model()[batch] == solver.model()[linear].arg(0).arg(1)

    def test_resnet503(self):
        traced = symbolic_trace(models.resnet50())
        for n in traced.graph.nodes:
            n.type = Dyn

        constraints = transform_all_constraints(traced, counter=0)
        solver = z3.Solver()
        solver.add(constraints)
        linear = z3.Const(650, tensor_type)
        input = z3.Const(1, tensor_type)
        batch, d1, d2 = z3.Ints('b d1 d2')
        solver.add(input == tensor_type.tensor4(D(1, batch), D(1, 3), D(1, 224), D(1, 224)))
        solver.add(linear == tensor_type.tensor2(D(1, d1), D(1, d2)))
        self.assertEquals(solver.check(), z3.sat)
        solver.add(batch != d1)
        self.assertEquals(solver.check(), z3.unsat)

@skipIfNoTorchVision
class TestAlexNet(unittest.TestCase):
    def test_alexnet1(self):

        alexnet = models.alexnet()
        symbolic_traced : torch.fx.GraphModule = symbolic_trace(alexnet)

        for n in symbolic_traced.graph.nodes:
            n.type = Dyn

        # print(symbolic_traced)

        res = alexnet.forward(torch.rand(10, 3, 227, 227)).size()
        constraints = transform_all_constraints(symbolic_traced, counter=0)
        solver = z3.Solver()
        solver.add(constraints)
        self.assertEquals(solver.check(), z3.sat)
        input = z3.Const(1, tensor_type)
        conv = z3.Const(2, tensor_type)
        solver.add(input == tensor_type.tensor4(D(1, 10), D(1, 3), D(1, 227), D(1, 227)))
        self.assertEquals(solver.check(), z3.sat)
        assert solver.model()[conv] == tensor_type.tensor4(D(1, 10), D(1, 64), D(1, 56), D(1, 56))

        relu = z3.Const(7, tensor_type)
        assert solver.model()[relu] == tensor_type.tensor4(D(1, 10), D(1, 64), D(1, 56), D(1, 56))

        maxpool = z3.Const(8, tensor_type)
        assert solver.model()[maxpool] == tensor_type.tensor4(D(1, 10), D(1, 64), D(1, 27), D(1, 27))

        maxpool2 = z3.Const(42, tensor_type)
        assert solver.model()[maxpool2] == tensor_type.tensor4(D(1, 10), D(1, 256), D(1, 6), D(1, 6))

        flatten = z3.Const(52, tensor_type)
        assert solver.model()[flatten] == tensor_type.tensor2(D(1, 10), D(1, 9216))

        linear = z3.Const(64, tensor_type)
        assert solver.model()[linear] == tensor_type.tensor2(D(1, 10), D(1, 4096))

        linear2 = z3.Const(109, tensor_type)
        assert solver.model()[linear2] == tensor_type.tensor2(D(1, res[0]), D(1, res[1]))


    def test_alexnet2(self):
        alexnet = models.alexnet()
        symbolic_traced : torch.fx.GraphModule = symbolic_trace(alexnet)

        for n in symbolic_traced.graph.nodes:
            if n.op == 'placeholder':
                n.type = TensorType([Dyn, 4, 227, 227])

        constraints = transform_all_constraints(symbolic_traced, counter=0)
        solver = z3.Solver()
        solver.add(constraints)
        self.assertEquals(solver.check(), z3.unsat)

    def test_alexnet3(self):
        alexnet = models.alexnet()
        symbolic_traced : torch.fx.GraphModule = symbolic_trace(alexnet)

        for n in symbolic_traced.graph.nodes:
            if n.op == 'placeholder':
                n.type = TensorType([Dyn, Dyn, 227, 227])

        constraints = transform_all_constraints(symbolic_traced, counter=0)
        solver = z3.Solver()
        solver.add(constraints)
        self.assertEquals(solver.check(), z3.sat)

    def test_alexnet4(self):
        alexnet = models.alexnet()
        symbolic_traced : torch.fx.GraphModule = symbolic_trace(alexnet)

        for n in symbolic_traced.graph.nodes:
            if n.op == 'placeholder':
                n.type = TensorType([Dyn, Dyn, 227])

        constraints = transform_all_constraints(symbolic_traced, counter=0)
        solver = z3.Solver()
        solver.add(constraints)
        self.assertEquals(solver.check(), z3.unsat)



if __name__ == '__main__':
    unittest.main()<|MERGE_RESOLUTION|>--- conflicted
+++ resolved
@@ -30,8 +30,6 @@
 skipIfNoTorchVision = unittest.skipIf(not HAS_TORCHVISION, "no torchvision")
 
 
-<<<<<<< HEAD
-=======
 class HFOperations(unittest.TestCase):
 
     def test_index_select(self):
@@ -719,7 +717,6 @@
 
         mul_result = z3.Const(12, tensor_type)
         assert s.model()[mul_result] == s.model()[embedding_result]
->>>>>>> 0b5b1000
 
     def test_gt(self):
         class BasicBlock(torch.nn.Module):
