# Owner(s): ["module: functorch"]

# Copyright (c) Facebook, Inc. and its affiliates.
# All rights reserved.
#
# This source code is licensed under the BSD-style license found in the
# LICENSE file in the root directory of this source tree.

import itertools
import unittest

from torch.testing._internal.common_utils import TestCase, run_tests, is_iterable_of_tensors, IS_MACOS, \
    IS_X86, parametrize, TEST_WITH_ASAN, noncontiguous_like
from torch.testing._internal.common_utils import skipIfRocm
import torch
from torch import Tensor
import functools
from torch.testing._internal.common_cuda import with_tf32_off, SM90OrLater
from torch.testing._internal.common_device_type import instantiate_device_type_tests
from torch.testing._internal.common_device_type import ops
from torch.testing._internal.common_device_type import \
    toleranceOverride, tol
from functorch_additional_op_db import additional_op_db
from torch.testing._internal.common_methods_invocations import op_db
from common_utils import (
    get_fallback_and_vmap_exhaustive,
    generate_vmap_inputs,
    decorate,
    xfail,
    skip,
    skipOps,
    tol1,
    tol2,
    opsToleranceOverride,
    check_vmap_fallback,
    is_batch_norm_training,
    is_valid_inplace_sample_input,
    loop,
    loop2,
    expectedFailureIf,
)
from torch.testing._internal.autograd_function_db import (
    autograd_function_db
)

from torch.testing._internal.opinfo.core import SampleInput
from torch.utils._pytree import tree_flatten, tree_unflatten, tree_map
from functorch import grad, vjp, vmap, jacrev, jacfwd
import torch.autograd.forward_ad as fwAD
from torch._functorch.eager_transforms import _as_tuple, jvp

aten = torch.ops.aten


# Version of autograd.grad with some differences:
#   - pytree inputs is allowed (but leaves of the pytree have to all
#     be tensors)
#   - if an input is not used as part of derivatives, we will return a
#     zero-filled tensor for the result
def _autograd_grad(
    outputs, inputs, grad_outputs=None, retain_graph=False, create_graph=True
):
    inputs, inputs_spec = tree_flatten(inputs)
    diff_inputs = tuple(inp for inp in inputs if inp.requires_grad)
    if grad_outputs is None:
        diff_outputs = tuple(out for out in outputs if out.requires_grad)
    else:
        diff_grad_outputs = [
            (out, go) for out, go in zip(outputs, grad_outputs) if out.requires_grad
        ]
        if len(diff_grad_outputs) == 0:
            diff_outputs, grad_outputs = (), ()
        else:
            diff_outputs, grad_outputs = zip(*diff_grad_outputs)
    grad_inputs = torch.autograd.grad(
        diff_outputs,
        diff_inputs,
        grad_outputs,
        retain_graph=retain_graph,
        create_graph=create_graph,
        allow_unused=True,
    )
    result = []
    grad_inputs_iter = iter(grad_inputs)
    for inp in inputs:
        if inp.requires_grad:
            grad_input = next(grad_inputs_iter)
            if grad_input is None:
                result.append(torch.zeros_like(inp))
            else:
                result.append(grad_input)
        else:
            result.append(torch.zeros_like(inp))
    return tree_unflatten(result, inputs_spec)


def diff_arg(arg, requires_grad=True):
    def is_differentiable_arg(arg):
        if requires_grad:
            return arg.requires_grad
        else:
            return arg.is_floating_point() or arg.is_complex()
    if is_iterable_of_tensors(arg):
        if all(is_differentiable_arg(a) for a in arg):
            return True
        if all(not is_differentiable_arg(a) for a in arg):
            return False
        raise RuntimeError("NYI: The test runner can't handle this")
    return isinstance(arg, Tensor) and is_differentiable_arg(arg)


# Given f, returns an f' such that:
# - f' takes only positional arguments
# - All arguments to f' are floating-point Tensors
# - All outputs of f' are floating-point Tensors
def normalize_op_input_output2(f, args, kwargs, output_process_fn_grad=None, requires_grad=True):
    flat_args, args_spec = tree_flatten(args)
    diff_argnums = tuple(i for i, arg in enumerate(flat_args) if diff_arg(arg, requires_grad=requires_grad))
    assert len(diff_argnums) > 0
    primals = tuple(flat_args[i] for i in diff_argnums)

    @functools.wraps(f)
    def wrapped(*primals):
        _args = list(flat_args)
        for num, arg in zip(diff_argnums, primals):
            _args[num] = arg
        _args = tree_unflatten(_args, args_spec)
        result = f(*_args, **kwargs)
        if output_process_fn_grad is not None:
            result = output_process_fn_grad(result)
        if isinstance(result, tuple):
            result = tuple(r for r in result if torch.is_floating_point(r))
            assert len(result) > 0
        return result
    return wrapped, primals


# TODO: consolidate with normalize_op_input_output2
def normalize_op_input_output3(f, args, kwargs, sample_args, output_process_fn_grad=None):
    flat_args, args_spec = tree_flatten(args)
    flat_sample_args, _ = tree_flatten(sample_args)
    diff_argnums = tuple(i for i, (arg, sample) in enumerate(zip(flat_args, flat_sample_args))
                         if diff_arg(sample, requires_grad=True))
    assert len(diff_argnums) > 0
    primals = tuple(flat_args[i] for i in diff_argnums)

    @functools.wraps(f)
    def wrapped(*primals):
        _args = list(flat_args)
        for num, arg in zip(diff_argnums, primals):
            _args[num] = arg
        _args = tree_unflatten(_args, args_spec)
        result = f(*_args, **kwargs)
        if output_process_fn_grad is not None:
            result = output_process_fn_grad(result)
        if isinstance(result, tuple):
            result = tuple(r for r in result if torch.is_floating_point(r))
            assert len(result) > 0
        return result
    return wrapped, primals


def normalize_op_input_output(f, sample, requires_grad=True):
    args = tuple([sample.input] + list(sample.args))
    return normalize_op_input_output2(
        f, args, sample.kwargs, sample.output_process_fn_grad, requires_grad=requires_grad
    )


def ref_vjp(f, *primals):
    result = f(*primals)

    def wrapped(cotangents):
        return _autograd_grad(_as_tuple(result), primals, _as_tuple(cotangents))

    return result, wrapped


def simulate_jvp(f, primals, tangents):
    primals_out, tangents_out = torch.autograd.functional.jvp(f, primals, tangents)
    return primals_out, tangents_out


def ref_jvp(f, primals, tangents):
    with fwAD.dual_level():
        duals = tuple(fwAD.make_dual(p, t) for p, t in zip(primals, tangents))
        result_duals = f(*duals)
        result_duals, spec = tree_flatten(result_duals)
        primals_out, tangents_out = zip(*(fwAD.unpack_dual(d) for d in result_duals))
        return tree_unflatten(primals_out, spec), tree_unflatten(tangents_out, spec)


def get_sample_cotangents(f, sample):
    fn, primals = normalize_op_input_output(f, sample)
    output = fn(*primals)
    return tree_map(torch.randn_like, output)


# returns a new function g(*args, *cotangents)
# that computes vjps and (*args, cotangents)
def get_vjp_fn_and_args_with_cotangents(f, sample, cotangents):
    args = tuple([sample.input] + list(sample.args))
    kwargs = sample.kwargs
    flat_args, args_spec = tree_flatten(args)
    flat_cotangents, cotangents_spec = tree_flatten(cotangents)

    @functools.wraps(f)
    def wrapped(*args):
        assert len(args) == len(flat_args) + len(flat_cotangents)
        actual_args = args[:len(flat_args)]
        cotangents = args[len(flat_args):]
        actual_args = tree_unflatten(actual_args, args_spec)
        cotangents = tree_unflatten(cotangents, cotangents_spec)

        fn, primals = normalize_op_input_output3(f, actual_args, kwargs,
                                                 flat_args,
                                                 sample.output_process_fn_grad)
        _, vjp_fn = vjp(fn, *primals)
        return vjp_fn(cotangents)

    return wrapped, tuple(flat_args + flat_cotangents)


# Returns a new function g(*args, *cotangents) that computes vjps and
# sample (*args, *cotangents)
def get_vjpfull_variant(f, sample):
    fn, primals = normalize_op_input_output(f, sample)
    return _get_vjpfull_variant(fn, primals)


def get_vjpfull_variant2(f, args, kwargs):
    fn, primals = normalize_op_input_output2(f, args, kwargs)
    return _get_vjpfull_variant(fn, primals)


def _get_vjpfull_variant(fn, primals):
    result = fn(*primals)
    cotangents = _as_tuple(
        tree_map(lambda x: torch.randn_like(x, requires_grad=True), result))
    num_primals = len(primals)
    args = (*primals, *cotangents)

    @functools.wraps(fn)
    def wrapped(*args):
        primals = args[:num_primals]
        cotangents = args[num_primals:]
        result, vjp_fn = vjp(fn, *primals)
        if isinstance(result, torch.Tensor):
            assert len(cotangents) == 1
            cotangents = cotangents[0]
        return vjp_fn(cotangents)

    return wrapped, args


def get_jvp_variant(f, sample):
    # We want this higher-order variant of jvp, so that it can
    # be used to wrap vmap
    fn, primals = normalize_op_input_output(f, sample, requires_grad=False)
    tangents = _as_tuple(
        tree_map(lambda x: torch.randn_like(x), primals))

    @functools.wraps(f)
    def wrapped(*args):
        tangents = args
        primals_out, tangents_out = jvp(fn, primals, tangents)

        if isinstance(primals_out, torch.Tensor):
            return (primals_out, tangents_out)
        else:
            flat_primals_out, _ = tree_flatten(primals_out)
            flat_tangents_out, _ = tree_flatten(tangents_out)
            return tuple(flat_primals_out + flat_tangents_out)

    return wrapped, tangents


def get_jvp_variant_primals_tangents2(f, args, kwargs, output_process_fn_grad=None,
                                      requires_grad=False):
    fn, primals = normalize_op_input_output2(f, args, kwargs, output_process_fn_grad,
                                             requires_grad)
    tangents = _as_tuple(
        tree_map(lambda x: torch.randn_like(x), primals))
    return _get_jvp_variant(fn, primals, tangents)


def get_jvp_variant_primals_tangents(f, sample):
    # We want this higher-order variant of jvp, so that it can
    # be used to wrap vmap
    fn, primals = normalize_op_input_output(f, sample, requires_grad=False)
    tangents = _as_tuple(
        tree_map(lambda x: torch.randn_like(x), primals))
    return _get_jvp_variant(fn, primals, tangents)


def _get_jvp_variant(fn, primals, tangents):
    @functools.wraps(fn)
    def wrapped(*args):
        primals_in = args[:len(primals)]
        tangents_in = args[len(primals):]
        primals_out, tangents_out = jvp(fn, primals_in, tangents_in)

        if isinstance(primals_out, torch.Tensor):
            return (primals_out, tangents_out)
        else:
            flat_primals_out, _ = tree_flatten(primals_out)
            flat_tangents_out, _ = tree_flatten(tangents_out)
            return tuple(flat_primals_out + flat_tangents_out)

    return wrapped, primals + tangents


def is_inplace(op, variant):
    if hasattr(variant, "__wrapped__"):
        return variant.__wrapped__ is op.get_inplace()
    return variant is op.get_inplace()


vjp_fail = {
    xfail('tensor_split'),  # data_ptr composite compliance
    # https://github.com/pytorch/pytorch/issues/96560
    decorate('nn.functional.batch_norm', decorator=skipIfRocm),
    # https://github.com/pytorch/pytorch/issues/96560
    decorate('nn.functional.instance_norm', decorator=skipIfRocm),
    # https://github.com/pytorch/pytorch/issues/96560
    decorate('nn.functional.layer_norm', decorator=skipIfRocm),
    # https://github.com/pytorch/pytorch/issues/96560
    decorate('nn.functional.scaled_dot_product_attention', decorator=skipIfRocm),
}

aliasing_ops = {
    'T',
    'broadcast_to',
    'conj',
    'contiguous',
    'diagonal',  # linalg.diagonal is an alias
    'expand',
    'flatten',
    'imag',
    'mH',  # adjoint is an alias
    'mT',
    'movedim',  # moveaxis is an alias
    'narrow',
    'permute',
    'positive',
    # 'ravel', is composite implict autograd and may call clone
    'real',
    'reshape',
    'resolve_conj',
    'resolve_neg',
    'select',
    'squeeze',
    'transpose',  # swapdims and swapaxes are aliases
    'unflatten',
    'unfold',
    'unsqueeze',
    'view',
    'view_as',
    'view_as_complex',
    'view_as_real',
}

aliasing_ops_list_return = {
    'chunks',
    'dsplit',
    'hsplit',
    'split',
    'unbind',
    'vsplit',
    # 'tensor_split' not composite compliant, see vjp_fail
}


@unittest.skipIf(TEST_WITH_ASAN, "tests time out with asan, are probably redundant")
class TestOperators(TestCase):
    @with_tf32_off  # https://github.com/pytorch/pytorch/issues/86798
    @ops(op_db + additional_op_db + autograd_function_db, allowed_dtypes=(torch.float,))
    @skipOps('TestOperators', 'test_grad', vjp_fail.union({
        xfail('chalf', '', device_type='cpu'),  # RuntimeError: "sum_cpu" not implemented for 'ComplexHalf'
        xfail('sparse.sampled_addmm', ''),  # RuntimeError: Sparse CSR tensors do not have strides
        xfail('sparse.mm', 'reduce'),  # RuntimeError: Sparse CSR tensors do not have strides

        # Non-contiguous Bugs
        #
        # AssertionError: Tensor-likes are not close!
        xfail('_softmax_backward_data', device_type='cpu'),
        xfail('as_strided'),
        xfail('as_strided', 'partial_views'),

        # RuntimeError: !self.requires_grad() || self.is_contiguous()
        xfail('as_strided_scatter'),

        # RuntimeError: Tensor must have a last dimension with stride 1
        xfail('view_as_complex'),
        # query: last dimension must be contiguous
        # Fused attention kernels require last dim to be contiguous
        xfail('nn.functional.scaled_dot_product_attention', device_type='cuda'),
    }))
    @opsToleranceOverride('TestOperators', 'test_grad', (
        tol1('nn.functional.binary_cross_entropy_with_logits',
             {torch.float32: tol(atol=1e-04, rtol=1e-04)}),
        tol1('masked.cumprod',
             {torch.float32: tol(atol=1e-05, rtol=1e-05)}),
        tol1('svd_lowrank',
             {torch.float32: tol(atol=3e-04, rtol=3e-04)}, device_type='cuda'),
        tol1('linalg.tensorsolve',
             {torch.float32: tol(atol=3e-04, rtol=3e-04)}, device_type='cuda'),
<<<<<<< HEAD
        tol1('nn.functional.multi_head_attention_forward',
             {torch.float32: tol(atol=8e-04, rtol=1e-03)}),
=======
        tol1('__rmatmul__',
             {torch.float32: tol(atol=3e-04, rtol=3e-04)}, device_type='cuda'),
        tol1('matmul',
             {torch.float32: tol(atol=3e-04, rtol=3e-04)}, device_type='cuda'),

>>>>>>> 5f36b07c
    ))
    def test_grad(self, device, dtype, op):
        if op.name in vjp_fail:
            self.skipTest("Skipped; Expected failures")
            return

        if not op.supports_autograd:
            self.skipTest("Skipped! Autograd not supported.")
            return

        samples = op.sample_inputs(device, dtype, requires_grad=True)

        if is_inplace(op, op.get_op()):
            self.skipTest("Skipped for redundancy. test_vjp handles in-place testing.")
            return

        for sample in samples:
            args = [sample.input] + list(sample.args)
            kwargs = sample.kwargs

            noncontig_sample = sample.noncontiguous()
            noncontig_args = [noncontig_sample.input] + list(noncontig_sample.args)
            noncontig_kwargs = noncontig_sample.kwargs

            diff_argnums = tuple(i for i, arg in enumerate(args) if diff_arg(arg))
            assert len(diff_argnums) > 0
            diff_args = tuple(args[i] for i in diff_argnums)

            def wrapped_fn(*args, **kwargs):
                result = op(*args, **kwargs)
                if sample.output_process_fn_grad is not None:
                    result = sample.output_process_fn_grad(result)

                def abs_if_complex(t):
                    if t.dtype.is_complex:
                        return t.abs()
                    return t

                # Reduce into single value for grad
                if isinstance(result, torch.Tensor):
                    return abs_if_complex(result.sum())
                result = sum([abs_if_complex(res.sum()) for res in result])
                return result

            result = grad(wrapped_fn, diff_argnums)(*args, **kwargs)
            result_noncontig = grad(wrapped_fn, diff_argnums)(*noncontig_args, **noncontig_kwargs)
            expected = _autograd_grad(_as_tuple(wrapped_fn(*args, **kwargs)), diff_args)

            self.assertEqual(result, expected)
            self.assertEqual(result_noncontig, expected)

    @ops(op_db + additional_op_db + autograd_function_db, allowed_dtypes=(torch.float,))
    @skipOps('TestOperators', 'test_jvp', set({
        # Composite ops that do bad things. Need to be fixed in PyTorch core.
        # RuntimeError: Cannot access data pointer of Tensor that doesn't have storage
        xfail('tensor_split'),

        # BUG: silent incorrectness: runs and produces numerical differences
        skip('nn.functional.max_unpool1d'),  # fails everywhere except on mac
        skip('nn.functional.max_unpool2d'),  # fails everywhere except on windows
        skip('nn.functional.max_unpool3d'),  # fails everywhere except on mac
        xfail("native_batch_norm"),          # TODO: fails comparing None to tensor of 0s for saved_mean/var tangents
        xfail("_native_batch_norm_legit"),    # TODO: fails comparing None to tensor of 0s for saved_mean/var tangents

        xfail('nn.functional.scaled_dot_product_attention', device_type='cuda'),

        xfail('nn.functional.rrelu'),  # in-place test errors out with no formula implemented
        xfail('NumpyExpMarkDirtyAutogradFunction'),  # TODO: https://github.com/pytorch/pytorch/issues/91280

        # https://github.com/pytorch/pytorch/issues/96560
        decorate('nn.functional.batch_norm', decorator=skipIfRocm),
        # https://github.com/pytorch/pytorch/issues/96560
        decorate('nn.functional.instance_norm', decorator=skipIfRocm),
        # https://github.com/pytorch/pytorch/issues/96560
        decorate('nn.functional.layer_norm', decorator=skipIfRocm),

        # --- Non-Contiguous Failures! ---
        # This is expected to fail as the operator
        # expects last dim to have stride=1
        xfail('view_as_complex'),
        # BUG
        # AssertionError: Tensor-likes are not close!
        xfail('as_strided'),
        xfail('as_strided', 'partial_views'),
        xfail('as_strided_scatter'),
        decorate('linalg.det', 'singular',
                 decorator=expectedFailureIf(IS_MACOS and IS_X86)),
    }))
    @opsToleranceOverride('TestOperators', 'test_jvp', (
        tol1('nn.functional.conv_transpose3d',
             {torch.float32: tol(atol=1e-04, rtol=1.3e-06)}, device_type='cuda'),
        tol1('linalg.tensorsolve',
             {torch.float32: tol(atol=1e-04, rtol=1.3e-05)}, device_type='cuda'),
        tol1('nn.functional.binary_cross_entropy_with_logits',
             {torch.float32: tol(atol=4e-04, rtol=4e-04)}),
        tol1('nn.functional.batch_norm',
             {torch.float32: tol(atol=4e-05, rtol=5e-05)}),
        tol1('nn.functional.conv2d',
             {torch.float32: tol(atol=4e-05, rtol=5e-05)}),
        tol1('pca_lowrank',
             {torch.float32: tol(atol=5e-05, rtol=5e-05)}),
        tol1('nn.functional.multi_head_attention_forward',
             {torch.float32: tol(atol=6e-05, rtol=2e-05)}),
    ))
    def test_jvp(self, device, dtype, op):
        # TODO: get rid of vjp_decomp when we add decomposition support to
        # PyTorch's forward-mode ad. Currently the decomposition support only
        # works for functorch.jvp
        VJP_DECOMP = {
            'nn.functional.logsigmoid',
        }
        if op.name in VJP_DECOMP:
            fixme_ref_jvp_local = simulate_jvp
        else:
            fixme_ref_jvp_local = ref_jvp

        if not op.supports_forward_ad and op.name not in VJP_DECOMP:
            self.skipTest("Skipped! Forward AD not supported.")
            return

        samples = op.sample_inputs(device, dtype, requires_grad=True)

        outplace_variant = op if not is_inplace(op, op.get_op()) else None
        inplace_variant = op.inplace_variant if op.supports_inplace_autograd else None

        for sample in samples:
            if outplace_variant:
                self.jvp_opinfo_test(outplace_variant, sample,
                                     sample.output_process_fn_grad,
                                     clone_inputs=False,
                                     fixme_ref_jvp_local=fixme_ref_jvp_local)
            if is_valid_inplace_sample_input(sample, op, inplace_variant):
                self.jvp_opinfo_test(inplace_variant, sample,
                                     sample.output_process_fn_grad,
                                     clone_inputs=True,
                                     fixme_ref_jvp_local=fixme_ref_jvp_local)

    def jvp_opinfo_test(self, fn, sample, output_process_fn,
                        clone_inputs, fixme_ref_jvp_local):
        # NB: we used requires_grad=True to determine where the primals are,
        # but don't need that information otherwise
        args = (sample.input,) + sample.args
        kwargs = sample.kwargs
        contig_fn, primals = normalize_op_input_output2(
            fn, args, kwargs, output_process_fn, requires_grad=True)
        orig_primals = tree_map(lambda x: x.detach(), primals)
        orig_tangents = tree_map(lambda x: torch.randn_like(x), primals)

        noncontig_sample = sample.noncontiguous()
        noncontig_args = (noncontig_sample.input,) + noncontig_sample.args
        noncontig_kwargs = sample.kwargs
        noncontig_fn, primals = normalize_op_input_output2(
            fn, noncontig_args, noncontig_kwargs,
            output_process_fn, requires_grad=True)
        noncontig_primals = tree_map(lambda x: x.detach(), primals)
        noncontig_tangents = tree_map(lambda x: noncontiguous_like(x), orig_tangents)

        def maybe_clone_inputs():
            if clone_inputs:
                primals = tree_map(torch.clone, orig_primals)
                tangents = tree_map(torch.clone, orig_tangents)
                return primals, tangents
            return orig_primals, orig_tangents

        primals, tangents = maybe_clone_inputs()
        expected_primal_outs, expected_tangent_outs = \
            fixme_ref_jvp_local(contig_fn, primals, tangents)

        primals, tangents = maybe_clone_inputs()
        primal_outs, tangent_outs = jvp(contig_fn, primals, tangents)

        noncontig_primal_outs, noncontig_tangent_outs = jvp(noncontig_fn,
                                                            noncontig_primals,
                                                            noncontig_tangents)

        self.assertEqual(primal_outs, expected_primal_outs)
        self.assertEqual(tangent_outs, expected_tangent_outs)

        self.assertEqual(noncontig_primal_outs, expected_primal_outs)
        self.assertEqual(noncontig_tangent_outs, expected_tangent_outs)

    @ops(op_db + additional_op_db + autograd_function_db, allowed_dtypes=(torch.float,))
    @skipOps('TestOperators', 'test_vjp', vjp_fail.union({
        xfail('sparse.sampled_addmm', ''),
        xfail('sparse.mm', 'reduce'),

        # ---- Non-Contiguous Failures ----
        # This is expected to fail as the operator
        # expects last dim to have stride=1
        xfail('view_as_complex'),
        # RuntimeError: query: last dimension must be contiguous
        # The fused attention kernels require the last dim to be contiguous
        decorate('nn.functional.scaled_dot_product_attention', device_type="cuda",
                 decorator=expectedFailureIf(not SM90OrLater)),
        # BUG
        # AssertionError: Tensor-likes are not close!
        xfail('as_strided'),
        xfail('as_strided_scatter'),
        xfail('_softmax_backward_data', device_type='cpu'),
        xfail('as_strided', 'partial_views'),
    }))
    @opsToleranceOverride('TestOperators', 'test_vjp', (
        tol1('nn.functional.conv_transpose3d',
             {torch.float32: tol(atol=5e-05, rtol=9e-05)}, device_type='cuda'),
        tol1('nn.functional.binary_cross_entropy_with_logits',
             {torch.float32: tol(atol=1e-04, rtol=1e-04)}),
        tol1('nn.functional.multi_head_attention_forward',
             {torch.float32: tol(atol=2e-03, rtol=2e-04)}),
        tol1('__rmatmul__',
             {torch.float32: tol(atol=1e-05, rtol=1e-05)}),
        tol1('matmul',
             {torch.float32: tol(atol=1e-05, rtol=1e-05)}),
        tol2('linalg.pinv', 'hermitian',
             {torch.float32: tol(atol=1e-05, rtol=1e-05)}),
        tol1('linalg.tensorsolve',
             {torch.float32: tol(atol=1e-05, rtol=1e-05)}),
        tol1('linalg.multi_dot',
             {torch.float32: tol(atol=1e-04, rtol=1e-04)}),
        tol1('svd_lowrank',
             {torch.float32: tol(atol=1e-04, rtol=1e-04)}),
        tol1('pca_lowrank',
             {torch.float32: tol(atol=1e-04, rtol=1e-04)}),
    ))
    def test_vjp(self, device, dtype, op):
        if not op.supports_autograd:
            self.skipTest("Skipped! Autograd not supported.")
            return

        samples = op.sample_inputs(device, dtype, requires_grad=True)

        def _test(_op, inplace=False):
            for sample in samples:
                if inplace and not is_valid_inplace_sample_input(sample, op, op.inplace_variant):
                    continue
                fn, primals = normalize_op_input_output(_op, sample)
                result = fn(*primals)
                cotangents = tree_map(lambda x: torch.randn_like(x), result)

                noncontig_fn, noncontig_primals = normalize_op_input_output(_op, sample.noncontiguous())
                noncontig_cotangents = tree_map(lambda x: noncontiguous_like(x), cotangents)

                out, vjp_fn = vjp(fn, *primals)
                self.assertEqual(out, result)
                result_vjps = vjp_fn(cotangents)

                out_noncontig, vjp_fn = vjp(noncontig_fn, *noncontig_primals)
                self.assertEqual(out_noncontig, result)
                noncontig_result_vjps = vjp_fn(noncontig_cotangents)

                _, vjp_fn = ref_vjp(fn, *primals)
                expected_vjps = vjp_fn(cotangents)

                self.assertEqual(result_vjps, expected_vjps)
                self.assertEqual(noncontig_result_vjps, expected_vjps)

        _test(op)
        for a_op in op.aliases:
            _test(a_op)
        if op.inplace_variant:
            def f(inp, *args, **kwargs):
                return op.inplace_variant(inp.clone(), *args, **kwargs)
            _test(f, inplace=True)

    @ops(op_db + additional_op_db + autograd_function_db, allowed_dtypes=(torch.float,))
    @skipOps('TestOperators', 'test_vjpvjp', vjp_fail.union({
        skip('nn.functional.max_unpool1d'),  # silent incorrectness; Flaky
        skip('nn.functional.max_unpool2d'),  # silent incorrectness; Flaky
        xfail('nn.functional.ctc_loss'),  # Not Implemented
        xfail('native_layer_norm', ''),  # Expected a proper Tensor but got None for argument #1 'other'
        xfail('sparse.sampled_addmm', ''),  # sparse tensors have no strides
        xfail('sparse.mm', 'reduce'),  # sparse tensors have no strides
        skip('nn.functional.scaled_dot_product_attention', device_type='cuda'),
        # AssertionError: Tensor-likes are not close!
        # Mismatched elements: 1 / 15 (6.7%)
        # Greatest absolute difference: 24.0 at index (2, 4) (up to 1e-05 allowed)
        # Greatest relative difference: 1.7933241714393998e-06 at index (2, 4) (up to 1.3e-06 allowed)
        # The failure occurred for item [0]
        xfail('masked.prod')
    }))
    @opsToleranceOverride('TestOperators', 'test_vjpvjp', (
        tol1('nn.functional.conv_transpose3d',
             {torch.float32: tol(atol=5e-05, rtol=9e-05)}, device_type='cuda'),
        tol1('prod',
             {torch.float32: tol(atol=2e-05, rtol=1e-04)}),
        tol1('masked.cumprod',
             {torch.float32: tol(atol=5e-04, rtol=5e-04)}),
        tol1('cumprod',
             {torch.float32: tol(atol=5e-04, rtol=5e-04)}),
        tol1('linalg.vander',
             {torch.float32: tol(atol=5e-04, rtol=5e-04)}),
        tol2('linalg.det', 'singular',
             {torch.float32: tol(atol=2e-05, rtol=2e-05)}),
    ))
    def test_vjpvjp(self, device, dtype, op):
        if not op.supports_autograd:
            self.skipTest("Skipped! Autograd not supported.")
            return
        if not op.supports_gradgrad:
            self.skipTest("Skipped! Operation does not support gradgrad")
            return

        samples = op.sample_inputs(device, dtype, requires_grad=True)

        def test(_op, inplace=False):
            for sample in samples:
                if inplace and not is_valid_inplace_sample_input(sample, op, op.inplace_variant):
                    continue
                fn, args = get_vjpfull_variant(_op, sample)
                result = fn(*args)
                cotangents = tree_map(lambda x: torch.randn_like(x), result)

                # Compute vjp of vjp
                _, vjp_fn = vjp(fn, *args)
                result_vjps = vjp_fn(cotangents)

                # Compute ref_vjp of vjp. We could have done ref_vjp of ref_vjp,
                # but since we're confident that vjp works by itself, this is
                # an equivalent way to test that.
                _, vjp_fn = ref_vjp(fn, *args)
                expected_vjps = vjp_fn(cotangents)

                self.assertEqual(result_vjps, expected_vjps)

        test(op)
        if op.inplace_variant:
            def fn(inp, *args, **kwargs):
                return op.inplace_variant(inp.clone(), *args, **kwargs)
            test(fn, inplace=True)

    @with_tf32_off  # https://github.com/pytorch/pytorch/issues/86798
    @skipOps('TestOperators', 'test_vmapvjpvjp', vjp_fail.union({
        skip("atleast_1d"),  # Takes too long
        skip("atleast_2d"),  # Takes too long
        skip("atleast_3d"),  # Takes too long
        skip("ormqr"),  # Takes too long
        xfail("as_strided"),  # incorrect output
        xfail("as_strided", "partial_views"),  # incorrect output
        xfail("as_strided_scatter"),  # incorrect output
        skip("bernoulli"),  # calls random op
        xfail("bfloat16"),  # rank 4 tensor for channels_last
        xfail("cdouble"),  # rank 4 tensor for channels_last
        xfail("cfloat"),  # rank 4 tensor for channels_last
        xfail("chalf"),  # rank 4 tensor for channels_last
        xfail("double"),  # rank 4 tensor for channels_last
        xfail("float"),  # rank 4 tensor for channels_last
        xfail("half"),  # rank 4 tensor for channels_last
        xfail("NumpyCubeNotComposableAutogradFunction"),  # Not composable autograd.Function
        # It looks like you're either (1) calling .item() on a Tensor or
        # (2) attempting to use a Tensor in some data-dependent control flow or
        # (3) encountering this error in PyTorch internals.
        xfail("index_reduce"),
        xfail("linalg.householder_product"),  # vmap: inplace into a regular tensor
        xfail("nanquantile", device_type='cpu'),  # vmap not implemented for at::equal.
        xfail("native_layer_norm"),  # vmap: inplace into a regular tensor
        # got a batched tensor as input while the running_mean or running_var,
        # which will be updated in place, were not batched.
        xfail("nn.functional.batch_norm"),
        xfail("nn.functional.binary_cross_entropy"),  # vmap: inplace into a regular tensor
        xfail("nn.functional.ctc_loss"),  # derivate not implemented for _ctc_loss_backward
        skip("nn.functional.dropout"),  # calls random op
        skip("nn.functional.dropout2d"),  # calls random op
        skip("nn.functional.dropout3d"),  # calls random op
        skip("nn.functional.alpha_dropout"),  # calls random op
        skip("nn.functional.feature_alpha_dropout", "with_train"),  # calls random op
        skip("nn.functional.fractional_max_pool2d"),  # calls random op
        skip("nn.functional.fractional_max_pool3d"),  # calls random op
        xfail('nn.functional.scaled_dot_product_attention'),  # randomness
        xfail('nn.functional.multi_head_attention_forward'),  # randomness
        # It looks like you're either (1) calling .item() on a Tensor or
        # (2) attempting to use a Tensor in some data-dependent control flow or
        # (3) encountering this error in PyTorch internals.
        xfail("nn.functional.gaussian_nll_loss"),
        # got a batched tensor as input while the running_mean or running_var,
        # which will be updated in place, were not batched.
        xfail("nn.functional.instance_norm"),
        xfail("nn.functional.layer_norm"),  # vmap: inplace into a regular tensor
        # RuntimeError: NYI: querying is_contiguous inside of vmap
        # for memory_format other than torch.contiguous_formats
        xfail("nn.functional.max_pool2d"),
        # RuntimeError: NYI: Tensor.clone(memory_format) inside vmap is only
        # supported with memory_format torch.preserve_format or
        # torch.contiguous_format (got ChannelsLast)
        xfail("nn.functional.max_unpool2d"),
        # RuntimeError: NYI: Tensor.clone(memory_format) inside vmap is only
        # supported with memory_format torch.preserve_format
        # or torch.contiguous_format (got ChannelsLast)s
        xfail("nn.functional.max_unpool2d", "grad"),
        xfail("nn.functional.rrelu"),  # RuntimeError: vmap: we do not yet support aten::rrelu_with_noise.
        xfail("normal"),  # calls random op
        xfail("normal", "number_mean"),  # calls random op
        xfail("pca_lowrank"),  # calls random op
        # https://github.com/pytorch/pytorch/issues/96560
        decorate('linalg.pinv', 'hermitian', decorator=skipIfRocm),
        xfail("quantile", device_type='cpu'),  # Batching rule not implemented for `at::equal`
        xfail("scatter_reduce", "prod"),  # vmap (looks like you are calling item/data-dependent)
        xfail("sparse.sampled_addmm"),  # RuntimeError: Sparse CSR tensors do not have strides
        xfail("sparse.mm", "reduce"),  # RuntimeError: Sparse CSR tensors do not have strides
        xfail("svd_lowrank"),  # calls random op
        xfail("take"),  # vmap: inplace into a regular tensor
        xfail("to"),  # rank 4 tensor for channels_last
        xfail("view_as_complex"),  # RuntimeError: Tensor must have a last dimension with stride 1
        # got a batched tensor as input while the running_mean or running_var,
        # which will be updated in place, were not batched.
        xfail("nn.functional.batch_norm", 'without_cudnn'),
        # view doesn't work on sparse
        xfail("to_sparse"),
        xfail("native_batch_norm"),
        xfail("_native_batch_norm_legit"),
    }))
    @ops(op_db + additional_op_db + autograd_function_db, allowed_dtypes=(torch.float,))
    @toleranceOverride({torch.float32: tol(atol=1e-04, rtol=1e-04)})
    @opsToleranceOverride('TestOperators', 'test_vmapvjpvjp', (
        tol1('linalg.svd',
             {torch.float32: tol(atol=1e-03, rtol=5e-04)}),
        tol1('linalg.lu_factor',
             {torch.float32: tol(atol=2e-03, rtol=2e-02)}),
        tol1('svd',
             {torch.float32: tol(atol=1e-03, rtol=5e-04)}),
        tol1('matrix_exp',
             {torch.float32: tol(atol=1e-03, rtol=5e-04)}),
    ))
    @skipOps('TestOperators', 'test_vmapvjpvjp', {
        xfail('as_strided', 'partial_views'),
    })
    def test_vmapvjpvjp(self, device, dtype, op):
        # Since, we test `vjpvjp` independently,
        # for this test, we just verify that vmap
        # of `vjpvjp` is correct.
        if not op.supports_autograd:
            self.skipTest("Skipped! Autograd not supported.")
            return
        if not op.supports_gradgrad:
            self.skipTest("Skipped! Operation does not support gradgrad")
            return

        samples = op.sample_inputs(device, dtype, requires_grad=True)

        # TODO: test in-place
        if is_inplace(op, op.get_op()):
            self.skipTest("Skipped! NYI: inplace-testing not supported.")
            return

        for sample in samples:
            fn, args = get_vjpfull_variant(op, sample)
            result = fn(*args)
            cotangents = tree_map(lambda x: torch.randn_like(x), result)
            cotangents, _ = tree_flatten(cotangents)
            num_args = len(args)

            args_and_cotangents = tuple(args) + tuple(cotangents)

            def vjp_of_vjp(*args_and_cotangents):
                args = args_and_cotangents[:num_args]
                cotangents = args_and_cotangents[num_args:]
                result, vjp_fn = vjp(fn, *args)
                result_vjps = vjp_fn(cotangents)
                result, _ = tree_flatten(result)
                result_vjps, _ = tree_flatten(result_vjps)
                return (*result, *result_vjps)

            is_batch_norm_and_training = is_batch_norm_training(op.name, sample.kwargs)
            generator = get_fallback_and_vmap_exhaustive(
                vjp_of_vjp, args_and_cotangents, {}, is_batch_norm_and_training=is_batch_norm_and_training)
            for loop_out, batched_out in generator:
                self.assertEqual(loop_out, batched_out)

    vmapvjp_fail = vjp_fail.union({
        # -------------------- ALLOWED FAILURES --------------------------------
        # The following are not bugs and are expected behavior
        xfail('masked_select'),  # Not possible due to dynamic shapes
        skip('bernoulli'),  # randomness
        skip('normal', ''),  # randomness
        skip('normal', 'number_mean'),  # randomness
        skip('nn.functional.rrelu'),  # randomness
        skip('nn.functional.feature_alpha_dropout', 'with_train'),  # randomness
        skip('nn.functional.feature_alpha_dropout', 'without_train'),  # randomness
        skip('nn.functional.dropout'),  # randomness
        skip('nn.functional.dropout2d'),  # randomness
        skip('nn.functional.dropout3d', ''),  # randomness
        skip('nn.functional.alpha_dropout'),  # randomness
        skip('nn.functional.scaled_dot_product_attention'),  # randomness
        skip('nn.functional.multi_head_attention_forward'),  # randomness
        xfail('as_strided'),  # as_strided is too wild for us to support, wontfix
        xfail('index_put', ''),  # not possible due to dynamic shapes; we support a subset
        xfail('masked_scatter'),  # dynamic
        xfail('nn.functional.fractional_max_pool2d'),  # random
        xfail('nn.functional.fractional_max_pool3d'),  # random
        xfail('pca_lowrank', ''),  # randomness
        xfail('svd_lowrank', ''),  # randomness
        xfail('to_sparse', ''),  # non-dense output
        skip('to'),  # RuntimeError: required rank 4 tensor to use channels_last format
        xfail('as_strided', 'partial_views'),
        xfail("NumpyCubeNotComposableAutogradFunction"),  # Not composable autograd.Function
        # ----------------------------------------------------------------------

        # ---------------------------- BUGS ------------------------------------
        # All of the following are bugs and need to be fixed
        skip('linalg.svdvals'),  # # really annoying thing where it passes correctness check but not has_batch_rule
        skip("native_batch_norm"),
        skip("_native_batch_norm_legit"),
        xfail('__getitem__', ''),  # dynamic error
        xfail('nanquantile', device_type='cpu'),  # checks q via a .item() call
        xfail('nn.functional.gaussian_nll_loss'),  # checks var for if any value < 0
        xfail('narrow'),  # .item() call
        xfail('quantile', device_type='cpu'),  # checks q via a .item() call
        xfail('view_as_complex'),  # Tensor must have a last dimension with stride 1

        # required rank 4 tensor to use channels_last format
        xfail('bfloat16'),
        xfail('double'),
        xfail('float'),
        xfail('half'),
        xfail('cdouble', ''),
        xfail('cfloat', ''),
        xfail('chalf', ''),

        xfail('scatter_reduce', 'prod'),  # item call

        # Batching rule not implemented for aten::_use_cudnn_ctc_loss.Tensor
        xfail('nn.functional.ctc_loss', device_type='cuda'),
        # NYI: querying is_contiguous inside of vmap for memory_format other than torch.contiguous_format
        xfail('nn.functional.max_unpool2d'),
        xfail('nn.functional.max_unpool2d', 'grad'),

        xfail('sparse.sampled_addmm', ''),
        xfail('sparse.mm', 'reduce'),
        xfail('as_strided_scatter', ''),  # calls as_strided
        xfail('index_reduce', ''),  # .item() call
        # ---------------------------------------------------------------------
    })

    @with_tf32_off  # https://github.com/pytorch/pytorch/issues/86798
    @ops(op_db + additional_op_db + autograd_function_db, allowed_dtypes=(torch.float,))
    @toleranceOverride({torch.float32: tol(atol=1e-04, rtol=1e-04)})
    @opsToleranceOverride('TestOperators', 'test_vmapvjp', (
        tol1('linalg.svd',
             {torch.float32: tol(atol=5e-04, rtol=1e-04)}, device_type="cuda"),
        tol1('svd',
             {torch.float32: tol(atol=5e-04, rtol=1e-04)}, device_type="cuda"),
        tol1('linalg.householder_product',
             {torch.float32: tol(atol=1e-04, rtol=1e-04)}),
        tol1('matrix_exp',
             {torch.float32: tol(atol=5e-04, rtol=1e-04)}, device_type="cuda"),
    ))
    @skipOps('TestOperators', 'test_vmapvjp', vmapvjp_fail.union({
        xfail('as_strided', 'partial_views'),
    }))
    def test_vmapvjp(self, device, dtype, op):
        if not op.supports_autograd:
            self.skipTest("Skipped! Autograd not supported.")
            return

        samples = op.sample_inputs(device, dtype, requires_grad=True)

        # TODO: test in-place
        if is_inplace(op, op.get_op()):
            self.skipTest("Skipped! NYI: inplace-testing not supported.")
            return
        for sample in samples:
            cotangents = get_sample_cotangents(op, sample)
            fn, args = get_vjp_fn_and_args_with_cotangents(op, sample, cotangents)
            is_batch_norm_and_training = is_batch_norm_training(op.name, sample.kwargs)
            generator = get_fallback_and_vmap_exhaustive(
                fn, args, {}, is_batch_norm_and_training=is_batch_norm_and_training)
            for loop_out, batched_out in generator:
                self.assertEqual(loop_out, batched_out)

    vmapjvpall_fail = {
        # -------------------- ALLOWED FAILURES --------------------------------
        # The following are expected (not a bug)
        skip('bernoulli', ''),  # randomness
        skip('nn.functional.dropout'),  # randomness
        skip('nn.functional.rrelu'),  # randomness
        skip('nn.functional.dropout2d', ''),
        skip('nn.functional.dropout3d', ''),
        skip('nn.functional.scaled_dot_product_attention'),  # randomness
        skip('nn.functional.multi_head_attention_forward'),  # randomness
        skip('nn.functional.alpha_dropout'),  # randomness
        skip('nn.functional.feature_alpha_dropout', 'without_train'),
        skip('nn.functional.feature_alpha_dropout', 'with_train'),
        xfail('nn.functional.fractional_max_pool2d'),  # Cannot access data pointer of Tensor that doesn't have storage
        xfail('nn.functional.fractional_max_pool3d'),  # Cannot access data pointer of Tensor that doesn't have storage
        # Not actually a problem: embedding with max_norm mutates the weight
        # and causes different runs to produce different results.
        # skip because this is flaky depending on what the max_norm is!
        skip('nn.functional.embedding', ''),
        skip('to'),  # RuntimeError: required rank 4 tensor to use channels_last format
        xfail('NumpyExpMarkDirtyAutogradFunction'),  # vmap: inplace into a regular tensor
        # ----------------------------------------------------------------------

        # ---------------------------- BUGS ------------------------------------
        # The following are bugs that we should fix
        xfail('masked.mean'),  # silent incorrectness (nan difference)
        xfail('as_strided', 'partial_views'),  # Tensor-likes are not close!

        xfail('nn.functional.soft_margin_loss', ''),  # soft_margin_loss_backward does not support forward-ad
        xfail('tensor_split'),  # data_ptr composite compliance
        xfail('quantile'),  # at::equal batching rule (cpu), also, in-place vmap (cuda)
        skip('as_strided'),  # Test runner cannot handle this
        # requires special handling, and does not yet have a batching rule. Feel free to file a github issue!
        xfail('as_strided_scatter'),
        xfail('nn.functional.gaussian_nll_loss'),  # .item or data-dependent control flow
        xfail('scatter'),  # forward-mode AD does not support at::scatter
        xfail('nanquantile'),  # at::equal batching rule (cpu), also, in-place vmap (cuda)
        xfail('view_as_complex'),  # Tensor must have a last dimension with stride 1

        skip('pca_lowrank', ''),  # randomness
        skip('svd_lowrank', ''),  # randomness

        xfail('double'),  # required rank 4 tensor to use channels_last format
        xfail('cdouble'),  # required rank 4 tensor to use channels_last format

        # potential silent incorrectness
        skip('nn.functional.max_unpool1d'),  # Flaky, seems to sometimes his max_unpool2d
        skip('nn.functional.max_unpool2d'),  # fails everywhere except on mac
        skip('nn.functional.max_unpool3d'),  # fails everywhere except on mac

        # erroring because running_mean and running_var aren't differentiable
        xfail('nn.functional.batch_norm'),
        xfail('nn.functional.batch_norm', 'without_cudnn'),
        xfail("native_batch_norm"),
        xfail("_native_batch_norm_legit"),

        # https://github.com/pytorch/pytorch/issues/96560
        decorate('nn.functional.batch_norm', decorator=skipIfRocm),
        # https://github.com/pytorch/pytorch/issues/96560
        decorate('nn.functional.instance_norm', decorator=skipIfRocm),
        # https://github.com/pytorch/pytorch/issues/96560
        decorate('nn.functional.layer_norm', decorator=skipIfRocm),
        # ----------------------------------------------------------------------
    }

    @with_tf32_off  # https://github.com/pytorch/pytorch/issues/86798
    @ops(op_db + additional_op_db + autograd_function_db, allowed_dtypes=(torch.float,))
    @toleranceOverride({torch.float32: tol(atol=1e-04, rtol=1e-04)})
    @opsToleranceOverride('TestOperators', 'test_vmapjvpall', (
        tol1('nn.functional.conv_transpose3d',
             {torch.float32: tol(atol=2e-04, rtol=9e-3)}, device_type='cuda'),
        tol1('linalg.householder_product',
             {torch.float32: tol(atol=2e-04, rtol=9e-3)}),
    ))
    @skipOps('TestOperators', 'test_vmapjvpall', vmapjvpall_fail.union({
        decorate('linalg.det', 'singular', decorator=expectedFailureIf(IS_MACOS and IS_X86)),
    }))
    # This is technically a superset of test_vmapjvp. We should either delete test_vmapjvp
    # or figure out if we can split vmapjvpall. It's useful to keep test_vmapjvp intact
    # because that coresponds to "batched forward-mode AD" testing in PyTorch core
    def test_vmapjvpall(self, device, dtype, op):
        if is_inplace(op, op.get_op()):
            # TODO: test in-place
            self.skipTest("Skipped! NYI: inplace-testing not supported.")
            return

        samples = op.sample_inputs(device, dtype, requires_grad=False)

        if not op.supports_forward_ad:
            self.skipTest("Skipped! Forward AD not supported.")
            return

        for sample in samples:
            arg_values = [sample.input] + list(sample.args)
            kwarg_values = sample.kwargs
            args = tuple(arg_values) + tuple(kwarg_values)
            fn, args = get_jvp_variant_primals_tangents(op, sample)
            is_batch_norm_and_training = is_batch_norm_training(op.name, kwarg_values)
            generator = get_fallback_and_vmap_exhaustive(
                fn, args, {}, is_batch_norm_and_training=is_batch_norm_and_training)
            for loop_out, batched_out in generator:
                self.assertEqual(loop_out, batched_out)

    @ops(op_db + additional_op_db + autograd_function_db, allowed_dtypes=(torch.float,))
    @skipOps('TestOperators', 'test_vmapjvpall_has_batch_rule', vmapjvpall_fail.union({
        skip('to'),  # RuntimeError: required rank 4 tensor to use channels_last format
        xfail('cdouble'),  # RuntimeError: required rank 4 tensor to use channels_last format
        xfail('lu'),
        xfail('cumprod'),
        xfail('masked_fill'),
        xfail('fill'),
        skip('masked.mean'),  # ???
        xfail('masked_scatter'),
        xfail('put'),
        xfail('take'),
        xfail('nn.functional.feature_alpha_dropout', 'without_train'),
        xfail('linalg.lu_factor', ''),
        xfail('nn.functional.dropout2d', ''),
        xfail('pca_lowrank', ''),
        xfail('svd_lowrank', ''),
        xfail('linalg.lu_factor_ex', ''),
        xfail('nn.functional.feature_alpha_dropout', 'with_train'),
        xfail('special.log_ndtr', ''),
        xfail('fft.ihfft2'),  # conj_physical fallback
        xfail('fft.ihfftn'),  # conj_physical fallback
        xfail('nn.functional.max_unpool3d', 'grad'),
        xfail('nn.functional.max_unpool2d', 'grad'),
        xfail('nn.functional.soft_margin_loss', ''),
        xfail('nn.functional.max_unpool1d', 'grad'),
        xfail('nn.functional.embedding', ''),
        xfail('scatter_reduce', "sum"),   # aten::scatter_reduce.two hit the vmap fallback
        xfail('scatter_reduce', "mean"),  # aten::scatter_reduce.two hit the vmap fallback
        xfail('scatter_reduce', "amin"),  # aten::scatter_reduce.two hit the vmap fallback
        xfail('scatter_reduce', "amax"),  # aten::scatter_reduce.two hit the vmap fallback
        xfail('lu_unpack'),
        xfail('nn.functional.glu'),
        xfail('nn.functional.bilinear'),  # trilinear doesn't have batching rule
        xfail('linalg.lu', ''),
        xfail('linalg.lu_solve', ''),
        xfail('nn.functional.dropout3d', ''),
        xfail('as_strided_scatter', ''),
        xfail('masked.cumprod', ''),
        xfail("_upsample_bilinear2d_aa"),  # hit vmap fallback, which is disabled
    }))
    @toleranceOverride({torch.float32: tol(atol=1e-04, rtol=1e-04)})
    def test_vmapjvpall_has_batch_rule(self, device, dtype, op):
        if is_inplace(op, op.get_op()):
            # TODO: test in-place
            self.skipTest("Skipped! NYI: inplace-testing not supported.")
            return

        samples = op.sample_inputs(device, dtype, requires_grad=False)

        if not op.supports_forward_ad:
            self.skipTest("Skipped! Forward AD not supported.")
            return

        def test():
            for sample in samples:
                arg_values = [sample.input] + list(sample.args)
                kwarg_values = sample.kwargs
                args = tuple(arg_values) + tuple(kwarg_values)
                fn, args = get_jvp_variant_primals_tangents(op, sample)
                is_batch_norm_and_training = is_batch_norm_training(op.name, kwarg_values)
                for loop_out, batched_out in get_fallback_and_vmap_exhaustive(
                        fn, args, {}, is_batch_norm_and_training=is_batch_norm_and_training, compute_loop_out=False):
                    pass
        check_vmap_fallback(self, test, op, dry_run=False)

    @ops(op_db + additional_op_db + autograd_function_db, allowed_dtypes=(torch.float,))
    @toleranceOverride({torch.float32: tol(atol=1e-04, rtol=1e-04)})
    @skipOps('TestOperators', 'test_vmapvjp_has_batch_rule', vmapvjp_fail.union({
        skip('to'),  # RuntimeError: required rank 4 tensor to use channels_last format
        xfail('view_as_complex'),
        xfail('cummax'),
        xfail('cummin'),
        xfail('fill'),
        xfail('narrow'),  # Batching rule not implemented for `narrow.Tensor` (and view op)
        xfail('special.log_ndtr'),
        xfail('linalg.householder_product'),
        xfail('lu'),
        xfail('lu_solve'),
        xfail('lu_unpack'),
        xfail('masked_fill'),
        xfail('masked_scatter'),
        xfail('masked_select'),
        xfail('nanquantile'),
        xfail('ormqr'),
        xfail('put'),
        xfail('scatter_reduce', "sum"),   # aten::scatter_reduce.two hit the vmap fallback
        xfail('scatter_reduce', "mean"),  # aten::scatter_reduce.two hit the vmap fallback
        xfail('scatter_reduce', "amin"),  # aten::scatter_reduce.two hit the vmap fallback
        xfail('scatter_reduce', "amax"),  # aten::scatter_reduce.two hit the vmap fallback
        xfail('quantile'),
        xfail('renorm'),
        xfail('take'),
        xfail('tensor_split'),
        xfail('to_sparse'),
        xfail('unfold'),
        xfail('unfold_copy'),
        xfail('nn.functional.dropout'),
        xfail('fft.ihfft2'),
        xfail('fft.ihfftn'),
        xfail('nn.functional.gaussian_nll_loss'),
        xfail('nn.functional.bilinear'),
        xfail('nn.functional.fractional_max_pool3d'),
        xfail('nn.functional.ctc_loss'),
        xfail('as_strided'),
        xfail('stft'),
        xfail('nn.functional.rrelu'),
        xfail('nn.functional.embedding_bag'),
        xfail('nn.functional.fractional_max_pool2d'),
        xfail('linalg.lu_factor', ''),
        xfail('nn.functional.feature_alpha_dropout', 'with_train'),
        xfail('pca_lowrank', ''),
        xfail('nn.functional.dropout2d', ''),
        xfail('nn.functional.feature_alpha_dropout', 'without_train'),
        xfail('svd_lowrank', ''),
        xfail('linalg.lu_factor_ex', ''),

        xfail('nn.functional.max_unpool2d', ''),
        xfail('nn.functional.multi_margin_loss', ''),
        xfail('nn.functional.multilabel_margin_loss', ''),
        xfail('nn.functional.pdist', ''),
        xfail('scatter_reduce', 'prod'),
        xfail('nn.functional.max_unpool1d', ''),
        xfail('nn.functional.max_unpool3d', ''),
        xfail('nn.functional.max_unpool3d', 'grad'),
        xfail('nn.functional.soft_margin_loss', ''),
        xfail('nn.functional.max_unpool1d', 'grad'),
        xfail('nn.functional.max_unpool2d', 'grad'),
        xfail('linalg.lu', ''),
        xfail('linalg.lu_solve', ''),
        xfail('cdouble', ''),
        xfail('cfloat', ''),
        xfail('chalf', ''),
        xfail('index_reduce', ''),
        xfail('nn.functional.dropout3d', ''),
        xfail('as_strided_scatter', ''),
        xfail('_segment_reduce', 'offsets'),
        xfail('_segment_reduce', 'lengths'),
        xfail('sparse.sampled_addmm', ''),
        xfail('sparse.mm', 'reduce'),
        xfail("native_batch_norm"),
        xfail("_native_batch_norm_legit"),
        xfail("native_dropout_backward"),
        xfail("_upsample_bilinear2d_aa"),  # hit vmap fallback, which is disabled
        xfail("index_fill"),  # aten::_unique hit the vmap fallback which is currently disabled
    }))
    def test_vmapvjp_has_batch_rule(self, device, dtype, op):
        if not op.supports_autograd:
            self.skipTest("Skipped! Autograd not supported.")
            return

        samples = op.sample_inputs(device, dtype, requires_grad=True)

        # TODO: test in-place
        if is_inplace(op, op.get_op()):
            self.skipTest("Skipped! NYI: inplace-testing not supported.")
            return

        def test():
            for sample in samples:
                cotangents = get_sample_cotangents(op, sample)
                fn, args = get_vjp_fn_and_args_with_cotangents(op, sample, cotangents)
                is_batch_norm_and_training = is_batch_norm_training(op.name, sample.kwargs)
                for loop_out, batched_out in get_fallback_and_vmap_exhaustive(
                        fn, args, {}, is_batch_norm_and_training=is_batch_norm_and_training, compute_loop_out=False):
                    pass
                for a_op in op.aliases:
                    fn, args = get_vjp_fn_and_args_with_cotangents(a_op, sample, cotangents)
                    for loop_out, batched_out in get_fallback_and_vmap_exhaustive(
                            fn, args, {}, is_batch_norm_and_training=is_batch_norm_and_training, compute_loop_out=False):
                        pass

        check_vmap_fallback(self, test, op, dry_run=False)

    @ops(op_db + additional_op_db + autograd_function_db, allowed_dtypes=(torch.float,))
    @skipOps('TestOperators', 'test_vjpvmap', vjp_fail.union({
        skip('bernoulli', ''),  # vjpvmap testing can't handle randomness
        skip('normal', ''),  # vjpvmap testing can't handle randomness
        skip('normal', 'number_mean'),  # vjpvmap testing can't handle randomness
        skip('nn.functional.rrelu'),  # randomness
        skip('nn.functional.feature_alpha_dropout', 'with_train'),  # randomness
        skip('nn.functional.feature_alpha_dropout', 'without_train'),  # randomness
        skip('nn.functional.scaled_dot_product_attention', device_type='cuda'),
        skip('nn.functional.multi_head_attention_forward'),  # randomness
        skip('nn.functional.alpha_dropout'),  # randomness
        skip('to'),  # RuntimeError: required rank 4 tensor to use channels_last format
        skip('to_sparse', ''),  # non-dense output
        skip('ormqr', ''),  # takes too long
        xfail("NumpyCubeNotComposableAutogradFunction"),  # Not composable autograd.Function

        # fallback path doesn't work
        # All of the following are bugs and need to be fixed
        xfail('__getitem__', ''),
        xfail('index_put', ''),
        xfail('view_as_complex'),
        xfail('nn.functional.gaussian_nll_loss'),
        xfail('masked_select'),
        xfail('narrow'),  # Batching rule not implemented for `narrow.Tensor` (and view op)
        skip('nn.functional.fractional_max_pool3d'),  # generator works on cpu, fails on cuda
        xfail('__rpow__'),  # https://github.com/pytorch/functorch/issues/617
        skip('nn.functional.fractional_max_pool2d'),  # generator works on cpu, fails on cuda
        xfail('column_stack', ''),
        xfail('nn.functional.dropout2d', ''),
        xfail('svd_lowrank', ''),
        xfail('pca_lowrank', ''),
        xfail('clamp'),
        # something weird happening with channels_last
        xfail('bfloat16'),
        xfail('double'),
        xfail('float'),
        xfail('half'),
        xfail('cdouble'),
        xfail('cfloat'),
        xfail('nn.functional.dropout3d', ''),
        xfail('as_strided_scatter', ''),
        xfail('sparse.sampled_addmm', ''),
        xfail('sparse.mm', 'reduce'),
        xfail("native_batch_norm"),
        xfail("_native_batch_norm_legit"),
        xfail('as_strided', 'partial_views'),
    }))
    def test_vjpvmap(self, device, dtype, op):
        # NB: there is no vjpvmap_has_batch_rule test because that is almost
        # certainly redundant with the vmap_has_batch_rule test in test_vmap.py

        # one-off skip
        if op.name == 'nn.functional.dropout':
            self.skipTest("Skipped!")

        if not op.supports_autograd:
            # If the op doesn't support autograd, vmap(op) won't either
            self.skipTest("Skipped! Autograd not supported.")
            return

        # TODO: test in-place
        if is_inplace(op, op.get_op()):
            self.skipTest("Skipped! NYI: inplace-testing not supported.")
            return

        samples = op.sample_inputs(device, dtype, requires_grad=True)
        batch_norm_fns = ("nn.functional.batch_norm", "nn.functional.instance_norm")  # instance norm calls batch norm
        is_batch_norm = op.name in batch_norm_fns

        for sample in samples:
            args = [sample.input] + list(sample.args)
            kwargs = sample.kwargs

            is_batch_norm_and_training = is_batch_norm and is_batch_norm_training(op.name, kwargs)
            generator = generate_vmap_inputs(args, kwargs,
                                             is_batch_norm_and_training=is_batch_norm_and_training)

            for batched_args, in_dims, kwargs in generator:
                vmapped_op = vmap(op, in_dims)
                fn, primals = normalize_op_input_output2(vmapped_op, batched_args, kwargs,
                                                         sample.output_process_fn_grad)
                result = fn(*primals)
                cotangents = tree_map(lambda x: torch.randn_like(x), result)

                _, vjp_fn = vjp(fn, *primals)
                result_vjps = vjp_fn(cotangents)

                _, vjp_fn = ref_vjp(fn, *primals)
                expected_vjps = vjp_fn(cotangents)

                self.assertEqual(result_vjps, expected_vjps)

    def _compare_jacobians_of_vjp(self, fn, cotangents_and_primals, argnums=None, atol_rtol=None):
        if argnums is None:
            argnums = tuple(range(len(cotangents_and_primals)))

        def get_vjp(cotangents, *primals):
            _, vjp_fn = vjp(fn, *primals)
            return vjp_fn(cotangents)

        jacobian_jvp = jacfwd(get_vjp, argnums)(*cotangents_and_primals)
        jacobian_vjp = jacrev(get_vjp, argnums)(*cotangents_and_primals)

        # For dtype changing operations, the jacobians have different dtype.
        jacobian_jvp = tree_map(lambda x: x.to(torch.float), jacobian_jvp)
        jacobian_vjp = tree_map(lambda x: x.to(torch.float), jacobian_vjp)

        if atol_rtol is not None:
            (atol, rtol) = atol_rtol
            self.assertEqual(jacobian_jvp, jacobian_vjp, atol=atol, rtol=rtol)
        else:
            self.assertEqual(jacobian_jvp, jacobian_vjp)

    @ops(op_db + additional_op_db + autograd_function_db, allowed_dtypes=(torch.float,))
    @skipOps('TestOperators', 'test_jvpvjp', vjp_fail.union({
        xfail('to_sparse', ''),  # NYI
        # RuntimeError: Trying to set a forward gradient that has a different size than that of the original Tensor,
        # this is not supported. Tensor is of size [5, 2, 3] while the given forward gradient is of size [1, 2, 3].
        xfail('normal', ''),
        xfail('cdist', ''),  # NYI: forward-AD for _cdist_forward
        xfail('cholesky', ''),  # NYI: forward-AD for cholesky
        xfail('nn.functional.embedding_bag', ''),  # NYI: forward-AD for _embedding_bag
        xfail('nn.functional.grid_sample', ''),  # NYI: forward AD for grid_sampler_2d
        xfail('grid_sampler_2d', ''),  # NYI: forward AD for grid_sampler_2d
        xfail('nn.functional.hardsigmoid', ''),  # NYI: forward AD for hardsigmoid_backward
        xfail('nn.functional.huber_loss', ''),  # NYI: forward AD for huber_loss_backward
        xfail('NumpyCubeNotComposableAutogradFunction'),  # not composable
        xfail('renorm', ''),  # NYI: forward AD for renorm
        xfail('ormqr', ''),  # NYI: forward AD for ormqr
        xfail('nn.functional.multilabel_margin_loss', ''),  # NYI: multilabel_margin_loss_forward
        xfail('nn.functional.soft_margin_loss', ''),  # NYI: forward-AD for soft_margin_loss_backward
        xfail('nn.functional.ctc_loss', ''),  # NYI: forward-AD for _ctc_loss
        xfail('nn.functional.pdist', ''),  # NYI: forward-AD with _pdist_forward
        skip('nn.functional.scaled_dot_product_attention', device_type='cuda'),
        xfail('nn.functional.multi_margin_loss', ''),  # NYI: forward AD with multi_margin_loss
        skip('linalg.householder_product', '', device_type='cuda'),  # flaky, I'm not sure why
        xfail('sparse.sampled_addmm', ''),  # Sparse tensors have no strides
        xfail('_segment_reduce', 'offsets'),  # NYI: forward-AD for _segment_reduce
        xfail('sparse.mm', 'reduce'),  # Sparse tensors have no strides
        xfail('index_reduce', ''),  # NYI: forward-AD for index_reduce
        xfail('_segment_reduce', 'lengths'),  # NYI: forward-AD for _segment_reduce
        xfail('native_dropout_backward'),  # NYI

    }))
    @opsToleranceOverride('TestOperators', 'test_jvpvjp', (
        tol1('masked.prod',
             {torch.float32: tol(atol=1e-04, rtol=1.3e-05)}),
        tol1('masked.cumprod',
             {torch.float32: tol(atol=1e-04, rtol=5e-04)}),
        tol1('cumprod',
             {torch.float32: tol(atol=1e-04, rtol=1.3e-05)}, device_type='cuda'),
        tol1('linalg.vander',
             {torch.float32: tol(atol=1e-04, rtol=1.3e-05)}, device_type='cuda'),
        tol1('nn.functional.group_norm',
             {torch.float32: tol(atol=1e-03, rtol=1e-03)}),
        tol2('linalg.pinv', 'hermitian',
             {torch.float32: tol(atol=5e-03, rtol=5e-03)}),
    ))
    def test_jvpvjp(self, device, dtype, op):
        if not op.supports_autograd:
            self.skipTest("Skipped! Autograd not supported.")
            return

        samples = op.sample_inputs(device, dtype, requires_grad=True)

        # TODO: test in-place
        if is_inplace(op, op.get_op()):
            self.skipTest("Skipped! NYI: inplace-testing not supported.")
            return

        for sample in samples:
            fn, primals = normalize_op_input_output(op, sample)
            result = fn(*primals)
            cotangents = tree_map(lambda x: torch.randn_like(x), result)

            primals_tangents = tree_map(lambda x: torch.randn_like(x), primals)
            cotangents_tangents = tree_map(lambda x: torch.randn_like(x), cotangents)

            def push_vjp(primals, cotangents):
                _, vjp_fn = vjp(fn, *primals)
                return vjp_fn(cotangents)

            result = jvp(push_vjp, (primals, cotangents), (primals_tangents, cotangents_tangents))
            self.assertEqual(len(result), 2)

            def tree_map2(fn, first, second):
                flat_first, spec_first = tree_flatten(first)
                flat_second, spec_second = tree_flatten(second)
                assert spec_first == spec_second
                flat_result = [fn(f, s) for f, s in zip(flat_first, flat_second)]
                return tree_unflatten(flat_result, spec_first)

            def reference(primals, cotangents, primals_tangents, cotangents_tangents):
                with fwAD.dual_level():
                    primal_duals = tree_map2(fwAD.make_dual, primals, primals_tangents)
                    _, vjp_fn = ref_vjp(fn, *primal_duals)

                    cotangent_duals = tree_map2(fwAD.make_dual, cotangents, cotangents_tangents)
                    result = vjp_fn(cotangent_duals)

                    flat_result, spec = tree_flatten(result)
                    primals_out, tangents_out = zip(*[fwAD.unpack_dual(r) for r in flat_result])
                    tangents_out = [t if t is not None else torch.zeros_like(p)
                                    for p, t in zip(primals_out, tangents_out)]
                    expected = (tree_unflatten(primals_out, spec), tree_unflatten(tangents_out, spec))
                return expected

            expected = reference(primals, cotangents, primals_tangents, cotangents_tangents)
            self.assertEqual(result, expected)

    @with_tf32_off  # https://github.com/pytorch/pytorch/issues/86798
    @skipOps('TestOperators', 'test_vmapjvpvjp', vjp_fail.union({
        # Following operatos take too long, hence skipped
        skip('atleast_1d'),
        skip('atleast_2d'),
        skip('atleast_3d'),
        skip('meshgrid', 'list_of_tensors'),
        skip('meshgrid', 'variadic_tensors'),
        skip('broadcast_tensors'),
        skip('linalg.lstsq'),
        skip('nn.functional.bilinear'),
        skip('native_layer_norm'),
        skip('ormqr'),

        # Not actually a problem
        xfail('NumpyCubeNotComposableAutogradFunction'),  # not composable
        xfail('NumpyExpMarkDirtyAutogradFunction'),  # vmap: inplace into a regular tensor

        # Potential bugs/errors
        xfail('as_strided'),  # AssertionError: Tensor-likes are not close!
        xfail('as_strided', 'partial_views'),  # AssertionError: Tensor-likes are not close!
        xfail('as_strided_scatter'),  # AssertionError: Tensor-likes are not close!
        xfail('bernoulli'),  # calls random op
        xfail('bfloat16'),  # required rank 4 tensor to use channels_last format
        xfail('cdist'),  # Forward AD not implemented and no decomposition
        xfail('cdouble'),  # required rank 4 tensor to use channels_last format
        xfail('cfloat'),  # required rank 4 tensor to use channels_last format
        xfail('chalf'),  # required rank 4 tensor to use channels_last format
        xfail('cholesky'),  # Forward AD not implemented and no decomposition
        xfail('ormqr'),  # Forward AD not implemented and no decomposition
        xfail('double'),  # required rank 4 tensor to use channels_last format
        xfail('float'),  # required rank 4 tensor to use channels_last format
        xfail('half'),  # required rank 4 tensor to use channels_last format
        xfail('index_reduce'),  # Forward AD not implemented and no decomposition
        xfail('mvlgamma', 'mvlgamma_p_1'),  # vmap: inplace into a regular tensor
        xfail('mvlgamma', 'mvlgamma_p_3'),  # vmap: inplace into a regular tensor
        xfail('mvlgamma', 'mvlgamma_p_5'),  # vmap: inplace into a regular tensor
        xfail('nanquantile'),  # Batching rule not implemented for aten::equal
        # RuntimeError: Batch norm got a batched tensor as input while the
        # running_mean or running_var, which will be updated in place,
        # were not batched.
        xfail('nn.functional.batch_norm'),
        xfail('nn.functional.batch_norm', 'without_cudnn'),
        xfail("nn.functional.ctc_loss"),  # ForwardAD not implemented and no decomposition
        xfail('nn.functional.dropout2d'),  # calls random op
        xfail('nn.functional.dropout3d'),  # calls random op
        xfail('nn.functional.dropout'),  # calls random op
        xfail('nn.functional.scaled_dot_product_attention'),  # randomness
        xfail('nn.functional.multi_head_attention_forward'),  # randomness
        xfail('nn.functional.embedding_bag'),  # Forward AD not implemented and no decomposition
        xfail('nn.functional.alpha_dropout'),  # calls randomn op
        xfail('nn.functional.feature_alpha_dropout', 'with_train'),  # calls random op
        xfail('nn.functional.fractional_max_pool2d'),  # calls random op
        xfail('nn.functional.fractional_max_pool3d'),  # calls random op
        xfail('nn.functional.gaussian_nll_loss'),  # data depenedant flow
        xfail('nn.functional.grid_sample'),  # Forward AD not implemented and no decomposition
        xfail('grid_sampler_2d'),  # Forward AD not implemented and no decomposition
        xfail('nn.functional.hardsigmoid'),  # Forward AD not implemented and no decomposition
        xfail('nn.functional.hinge_embedding_loss'),  # vmap: inplace into a regular tensor
        xfail('nn.functional.huber_loss'),  # Forward AD not implemented and no decomposition
        # RuntimeError: Batch norm got a batched tensor as input while the
        # running_mean or running_var, which will be updated in place,
        # were not batched.
        xfail('nn.functional.instance_norm'),
        # NYI: Tensor.clone(memory_format) inside vmap is only supported with
        # memory_format torch.preserve_format or torch.contiguous_format (got ChannelsLast)
        xfail('nn.functional.max_unpool2d'),
        xfail('nn.functional.max_unpool2d', 'grad'),
        xfail('nn.functional.multi_margin_loss'),  # Forward AD not implemented and no decomposition
        xfail('nn.functional.multilabel_margin_loss'),  # Forward AD not implemented and no decomposition
        xfail('nn.functional.pdist'),  # Forward AD not implemented and no decomposition
        xfail('nn.functional.rrelu'),  # vmap: we do not yet support aten::rrelu_with_noise.
        xfail('nn.functional.soft_margin_loss'),  # Forward AD not implemented and no decomposition
        xfail('normal'),  # calls random op
        xfail('normal', 'number_mean'),  # calls random op
        xfail('pca_lowrank'),  # calls random op
        xfail('quantile'),  # Batching rule not implemented for aten::equal
        xfail('renorm'),  # Forward AD not implemented and no decomposition
        xfail('scatter_reduce', 'prod'),  # Forward AD not implemented and no decomposition
        xfail('_segment_reduce', 'lengths'),  # Forward AD not implemented and no decomposition
        xfail('_segment_reduce', 'offsets'),  # Forward AD not implemented and no decomposition
        xfail('sparse.sampled_addmm'),  # RuntimeError: Sparse CSR tensors do not have strides
        xfail('sparse.mm', 'reduce'),  # RuntimeError: Sparse CSR tensors do not have strides
        xfail('svd_lowrank'),  # calls random op
        xfail('take'),  # vmap: inplace into regular tensor
        xfail('to'),  # RuntimeError: required rank 4 tensor to use channels_last format
        xfail('to_sparse'),  # Forward AD not implemented and no decomposition
        xfail('view_as_complex'),  # RuntimeError: Tensor must have a last dimension with stride 1
        # RuntimeError: Batch norm got a batched tensor as
        # input while the running_mean or running_var, which will be updated in
        # place, were not batched.
        xfail("native_batch_norm"),
        xfail("_native_batch_norm_legit"),
        xfail('native_dropout_backward'),
        decorate('linalg.svd', decorator=skipIfRocm),  # https://github.com/pytorch/pytorch/issues/97256
        decorate('svd', decorator=skipIfRocm),  # Flaky tensor-likes are not close error on ROCm, adjust tolerance?
    }))
    @ops(op_db + additional_op_db + autograd_function_db, allowed_dtypes=(torch.float,))
    @toleranceOverride({torch.float32: tol(atol=1e-04, rtol=1e-04)})
    @opsToleranceOverride('TestOperators', 'test_vmapjvpvjp', (
        tol1('linalg.svd',
             {torch.float32: tol(atol=5e-04, rtol=5e-04)}),
        tol1('linalg.householder_product',
             {torch.float32: tol(atol=5e-03, rtol=5e-03)}),
        tol1('linalg.multi_dot',
             {torch.float32: tol(atol=5e-04, rtol=5e-04)}),
        tol2('linalg.pinv', 'hermitian',
             {torch.float32: tol(atol=5e-04, rtol=5e-04)}),
        tol1('svd',
             {torch.float32: tol(atol=5e-04, rtol=5e-04)}),
        tol1('matrix_exp',
             {torch.float32: tol(atol=5e-04, rtol=5e-04)}),
    ))
    def test_vmapjvpvjp(self, device, dtype, op):
        # Since we test `jvpvjp` seperately,
        # in this we just check that vmap of `jvpvjp`
        # is correct.
        if not op.supports_autograd:
            self.skipTest("Skipped! Autograd not supported.")
            return

        samples = op.sample_inputs(device, dtype, requires_grad=True)

        # TODO: test in-place
        if is_inplace(op, op.get_op()):
            self.skipTest("Skipped! NYI: inplace-testing not supported.")
            return

        for sample in samples:
            fn, primals = normalize_op_input_output(op, sample)
            result = fn(*primals)
            cotangents = tree_map(lambda x: torch.randn_like(x), result)

            primals_tangents = tree_map(lambda x: torch.randn_like(x), primals)
            cotangents_tangents = tree_map(lambda x: torch.randn_like(x), cotangents)

            def push_vjp(primals, cotangents):
                _, vjp_fn = vjp(fn, *primals)
                return vjp_fn(cotangents)

            args, spec = tree_flatten(((primals, cotangents), (primals_tangents, cotangents_tangents)))

            def jvp_of_vjp(*args):
                (primals, tangents) = tree_unflatten(args, spec)
                primals_out, tangents_out = jvp(push_vjp, primals, tangents)

                flat_primals_out, _ = tree_flatten(primals_out)
                flat_tangents_out, _ = tree_flatten(tangents_out)
                return tuple(flat_primals_out + flat_tangents_out)

            is_batch_norm_and_training = is_batch_norm_training(op, sample.kwargs)
            generator = get_fallback_and_vmap_exhaustive(
                jvp_of_vjp, args, {}, is_batch_norm_and_training=is_batch_norm_and_training)
            for loop_out, batched_out in generator:
                self.assertEqual(loop_out, batched_out)

    def _make_extremal_inputs(self, shape, device):
        if shape is None:
            return (None,)
        return (
            torch.full(shape, -1000., device=device),
            torch.zeros(shape, device=device),
            torch.full(shape, 1000., device=device),
        )

    def _arg_and_kwarg_options(self, args_options, kwargs_options):
        return itertools.product(*args_options, kwargs_options)

    def test_extremal_numerics_nll_loss(self, device):
        N, C = 3, 4
        d1, d2, d3 = 5, 6, 7
        shapes = (
            ((N, C), (N,), (C,)),
            ((N, C), (N,), None),
            ((N, C, d1, d2, d3), (N, d1, d2, d3), (C,)),
            ((N, C, d1, d2, d3), (N, d1, d2, d3), None),
        )
        kwargs_options = ({'ignore_index': 0, 'reduction': 'mean'}, {'reduction': 'sum'}, {'reduction': 'none'}, {})
        for input_shape, target_shape, weight_shape in shapes:
            input_options = self._make_extremal_inputs(input_shape, device)
            for input, kwargs in self._arg_and_kwarg_options((input_options,), kwargs_options):
                if weight_shape is None:
                    weight = None
                else:
                    weight = torch.randn(weight_shape, device=device)
                target = torch.randint(0, C, target_shape, device=device)
                target[0] = 1  # since we're ignoring index 0, at least one element must be non-zero

                fn = functools.partial(torch.nn.functional.nll_loss, target=target, weight=weight, **kwargs)
                result = fn(input)
                cotangents = torch.randn_like(result, device=device)
                self._compare_jacobians_of_vjp(fn, (cotangents, input))

    def test_extremal_numerics_l1_loss(self, device):
        N, C, H, W = 3, 4, 5, 6
        shapes = ((N, C), (N, C, H), (N, C, H, W))
        kwargs_options = ({'reduction': 'sum'}, {'reduction': 'none'}, {})
        for shape in shapes:
            input_options = self._make_extremal_inputs(shape, device)
            target_options = self._make_extremal_inputs(shape, device)
            for input, target, kwargs in self._arg_and_kwarg_options((input_options, target_options), kwargs_options):
                result = torch.nn.functional.l1_loss(input, target)
                cotangents = torch.randn_like(result, device=device)
                self._compare_jacobians_of_vjp(torch.nn.functional.l1_loss, (cotangents, input, target))

    def test_extremal_numerics_mse_loss(self, device):
        N, C, H, W = 3, 4, 5, 6
        shapes = ((N, C), (N, C, H), (N, C, H, W))
        kwargs_options = ({'reduction': 'sum'}, {'reduction': 'none'}, {})
        for shape in shapes:
            input_options = self._make_extremal_inputs(shape, device)
            target_options = self._make_extremal_inputs(shape, device)
            for input, target, kwargs in self._arg_and_kwarg_options((input_options, target_options), kwargs_options):
                result = torch.nn.functional.mse_loss(input, target)
                cotangents = torch.randn_like(result, device=device)
                self._compare_jacobians_of_vjp(torch.nn.functional.mse_loss, (cotangents, input, target))

    def test_extremal_numerics_softmax(self, device):
        N, C, H, W = 3, 4, 5, 6
        shapes = ((N, C), (N, C, H), (N, C, H, W))
        kwargs_options = ({'dim': 1}, {})
        for shape in shapes:
            input_options = self._make_extremal_inputs(shape, device)
            for input, kwargs in self._arg_and_kwarg_options((input_options,), kwargs_options):
                result = torch.nn.functional.softmax(input)
                cotangents = torch.randn_like(result, device=device)
                self._compare_jacobians_of_vjp(torch.nn.functional.softmax, (cotangents, input))

    def test_extremal_numerics_log_softmax(self, device):
        N, C, H, W = 3, 4, 5, 6
        shapes = ((N, C), (N, C, H), (N, C, H, W))
        kwargs_options = ({'dim': 1}, {})
        for shape in shapes:
            input_options = self._make_extremal_inputs(shape, device)
            for input, kwargs in self._arg_and_kwarg_options((input_options,), kwargs_options):
                result = torch.nn.functional.log_softmax(input)
                cotangents = torch.randn_like(result, device=device)
                self._compare_jacobians_of_vjp(torch.nn.functional.log_softmax, (cotangents, input))

    def test_extremal_numerics_cross_entropy(self, device):
        N, C = 3, 4
        d1, d2, d3 = 5, 6, 7
        shapes = (
            ((N, C), (N,), (C,)),
            ((N, C), (N,), None),
            ((N, C), (N, C), (C,)),
            ((N, C), (N, C), None),
            ((C,), (), (C,)),
            ((C,), (), None),
            ((C,), (C,), (C,)),
            ((C,), (C,), None),
            ((N, C, d1, d2, d3), (N, d1, d2, d3), (C,)),
            ((N, C, d1, d2, d3), (N, d1, d2, d3), None),
            ((N, C, d1, d2, d3), (N, C, d1, d2, d3), (C,)),
            ((N, C, d1, d2, d3), (N, C, d1, d2, d3), None),
        )
        for input_shape, target_shape, weight_shape in shapes:
            input_options = self._make_extremal_inputs(input_shape, device)
            kwargs_options = [{'reduction': 'sum'}, {'reduction': 'none'}, {}]
            if input_shape != target_shape:
                kwargs_options.append({'ignore_index': 0, 'reduction': 'mean'})

            for input, kwargs in self._arg_and_kwarg_options((input_options,), kwargs_options):
                if weight_shape is None:
                    weight = None
                else:
                    weight = torch.randn(weight_shape, device=device)

                if input_shape == target_shape:
                    target = torch.rand(target_shape, device=device)
                elif len(target_shape) == 0:
                    target = torch.tensor(1, device=device)  # must be non-zero since ignore_index may be 0
                else:
                    target = torch.randint(0, C, target_shape, device=device)

                fn = functools.partial(torch.nn.functional.cross_entropy, target=target, weight=weight, **kwargs)
                result = fn(input)
                cotangents = torch.randn_like(result, device=device)
                self._compare_jacobians_of_vjp(fn, (cotangents, input), atol_rtol=(1e-4, 1e-5))

    def test_extremal_numerics_binary_cross_entropy(self, device):
        N, C, H, W = 3, 4, 5, 6
        shapes = ((N, C), (N, C, H), (N, C, H, W))
        for shape in shapes:
            weight_options = self._make_extremal_inputs(shape, device)
            kwargs_options = [{'reduction': 'sum'}, {'reduction': 'none'}, {}]

            for weight, kwargs in self._arg_and_kwarg_options((weight_options,), kwargs_options):
                input = torch.rand(shape, device=device)
                target = torch.rand(shape, device=device)
                fn = functools.partial(torch.nn.functional.binary_cross_entropy, target=target, weight=weight, **kwargs)
                result = fn(input)
                cotangents = torch.randn_like(result, device=device)
                self._compare_jacobians_of_vjp(fn, (cotangents, input), atol_rtol=(1e-4, 2e-5))

    def test_extremal_numerics_layer_norm(self, device):
        N, C, H, W = 3, 4, 5, 6
        shapes = ((N, C), (N, C, H), (N, C, H, W))
        for shape in shapes:
            input_options = self._make_extremal_inputs(shape, device)
            normalized_shape = shape[1:]
            weight_options = self._make_extremal_inputs(normalized_shape, device)
            bias_options = self._make_extremal_inputs(normalized_shape, device)

            for input, bias, weight in self._arg_and_kwarg_options((input_options, bias_options, weight_options), ()):
                def fn(input, weight, bias):
                    return torch.nn.functional.layer_norm(input, normalized_shape, weight=weight, bias=bias)
                result = fn(input, weight, bias)
                cotangents = torch.randn_like(result, device=device)
                self._compare_jacobians_of_vjp(fn, (cotangents, input, weight, bias))

    @with_tf32_off  # https://github.com/pytorch/pytorch/issues/86798
    @ops(op_db + additional_op_db + autograd_function_db, allowed_dtypes=(torch.float32, torch.double))
    @skipOps('TestOperators', 'test_vmap_autograd_grad', {
        # The size of tensor a (4) must match the size of tensor b (10) at non-singleton dimension 0
        xfail('masked_select'),
        xfail('nn.functional.max_unpool2d', 'grad'),  # contiguous call
        xfail('nn.functional.max_unpool2d'),  # contiguous call
        xfail('to_sparse'),  # dispatch key issue

        # https://github.com/pytorch/pytorch/issues/96560
        decorate('nn.functional.batch_norm', decorator=skipIfRocm),
        # https://github.com/pytorch/pytorch/issues/96560
        decorate('nn.functional.instance_norm', decorator=skipIfRocm),
        # https://github.com/pytorch/pytorch/issues/96560
        decorate('nn.functional.layer_norm', decorator=skipIfRocm),
        # https://github.com/pytorch/pytorch/issues/96560
        decorate('xlogy', decorator=skipIfRocm),

        # numerical inconsistencies, look like bugs
        skip('matrix_exp', dtypes=(torch.float32,), device_type='cuda'),  # fails on linux, passes on windows
        skip('ldexp', dtypes=(torch.float32,), device_type='cpu'),  # fails on all but mac
        skip('__rmatmul__'),  # flaky needs investigation
        skip('matmul'),  # flaky needs investigation
        skip('nn.functional.conv_transpose3d'),  # flaky needs investigation
        skip('nn.functional.conv_transpose2d'),  # flaky needs investigation
        skip('nn.functional.conv_transpose1d'),  # flaky needs investigation
        skip('nn.functional.layer_norm', dtypes=(torch.float32,), device_type='cpu'),  # fails on windows
        skip('linalg.lu_factor', dtypes=(torch.float32,), device_type='cuda'),  # fails on all but windows
        skip('linalg.lu_factor_ex', dtypes=(torch.float32,), device_type='cuda'),  # fails on all but windows
        skip('linalg.multi_dot', '', device_type='cpu'),
        skip('sparse.sampled_addmm', ''),
        skip('sparse.mm', 'reduce'),
        skip('native_layer_norm', '', device_type='cpu'),
    })
    @opsToleranceOverride('TestOperators', 'test_vmap_autograd_grad', (
        tol1('linalg.householder_product',
             {torch.float32: tol(atol=5e-04, rtol=9e-03)}, device_type='cuda'),
        tol1('linalg.householder_product',
             {torch.float32: tol(atol=1e-04, rtol=1e-04)}, device_type='cpu'),
        tol1('linalg.multi_dot',
             {torch.float32: tol(atol=2e-04, rtol=1e-04)}, device_type='cuda'),
        tol2('linalg.pinv', 'hermitian',
             {torch.float32: tol(atol=5e-06, rtol=5e-06)}),
    ))
    def test_vmap_autograd_grad(self, device, dtype, op):
        def is_differentiable(inp):
            return isinstance(inp, Tensor) and (inp.grad_fn is not None or inp.requires_grad)

        def get_flat_differentiable(pytree):
            flattened = tree_flatten(pytree)[0]
            return tuple(i for i in flattened if is_differentiable(i))

        def get_differentiable_linked(list1, list2):
            paired_list = zip(list1, list2)
            paired_list = tuple((first, second) for (first, second) in paired_list if is_differentiable(first))
            return zip(*paired_list)

        def filter_none(out):
            flattened = tree_flatten(out)[0]
            return tuple(o for o in flattened if o is not None)

        if not op.supports_autograd:
            self.skipTest("Skipped! Autograd not supported.")
            return

        sample_inputs = op.sample_inputs(device, dtype, requires_grad=True)

        for sample_input in sample_inputs:
            fn, primals = normalize_op_input_output(op, sample_input)
            out = fn(*primals)
            cotangents = tree_map(torch.randn_like, out)

            def compute_grad(cotangents):
                out_flattened = out
                cotangents_flattened = cotangents
                if not isinstance(out_flattened, torch.Tensor):
                    out_flattened = tree_flatten(out)[0]
                    cotangents_flattened = tree_flatten(cotangents)[0]
                    out_flattened, cotangents_flattened = get_differentiable_linked(out_flattened, cotangents_flattened)

                return filter_none(
                    torch.autograd.grad(out_flattened, get_flat_differentiable(primals), cotangents_flattened,
                                        retain_graph=True, allow_unused=True))

            is_batch_norm_and_training = is_batch_norm_training(op, sample_input.kwargs)
            generator = get_fallback_and_vmap_exhaustive(
                compute_grad, (cotangents,), {}, is_batch_norm_and_training=is_batch_norm_and_training)
            for loop_out, batched_out in generator:
                self.assertEqual(loop_out, batched_out)

    def test_vmapvmapjvp_linalg_solve(self):
        ops = [op for op in op_db if op.name == "linalg.solve"]
        assert len(ops) > 0

        # this specializes a lot of code from the get_fallback_and_vmap_exhaustive test. If we need this more
        # generally, this could go for a refactor

        B0 = 2
        B1 = 3

        # we want to check the case where A will be seen as contiguous by jvp but during the vmap calls will become
        # non-contiguous because vmap will expand. This will happen during both levels of vmap
        A = torch.randn(4, 4)
        k = torch.randn(4, 5, B1, B0)
        fn, args = get_jvp_variant_primals_tangents(torch.linalg.solve, SampleInput(A, args=(k,)))

        in_dims_all = (None, -1, None, -1)
        batched_out = vmap(vmap(fn, in_dims=in_dims_all), in_dims=in_dims_all)(*args)
        loop_out = loop2(fn, in_dims_all, in_dims_all, 0, 0, B0, B1, *args)
        self.assertEqual(loop_out, batched_out)

    @ops(filter(lambda op: op.name in aliasing_ops, op_db + additional_op_db), allowed_dtypes=(torch.float,))
    @parametrize("grad_op", ["jvp", "vjp"])
    def test_view_then_inplace(self, device, dtype, op, grad_op):
        for sample_input in op.sample_inputs(device, dtype):
            def f(x):
                op(sample_input.input, *sample_input.args, **sample_input.kwargs).copy_(x)
                return x

            without_grad = op(sample_input.input, *sample_input.args, **sample_input.kwargs)
            if grad_op == "jvp":
                with self.assertRaisesRegex(RuntimeError, "During a grad .* attempted to call in-place operation"):
                    jvp(f, (torch.randn_like(without_grad),), (torch.randn_like(without_grad),))
            else:
                assert grad_op == "vjp"
                with self.assertRaisesRegex(RuntimeError, "During a grad .* attempted to call in-place operation"):
                    vjp(f, torch.randn_like(without_grad))

    @ops(filter(lambda op: op.name in aliasing_ops_list_return, op_db + additional_op_db), allowed_dtypes=(torch.float,))
    @parametrize("grad_op", ["jvp", "vjp"])
    def test_view_then_inplace_list_return(self, device, dtype, op, grad_op):
        for sample_input in op.sample_inputs(device, dtype):
            def f(x):
                op(sample_input.input, *sample_input.args, **sample_input.kwargs)[0].copy_(x)
                return x

            without_grad = op(sample_input.input, *sample_input.args, **sample_input.kwargs)[0]
            with self.assertRaisesRegex(RuntimeError, "During a grad .* attempted to call in-place operation"):
                if grad_op == "jvp":
                    jvp(f, (torch.randn_like(without_grad),), (torch.randn_like(without_grad),))
                else:
                    assert grad_op == "vjp"
                    vjp(f, torch.randn_like(without_grad))

    @parametrize("grad_op", ["jvp", "vjp"])
    def test_view_then_inplace_special(self, grad_op):
        # some things in __getitem__ use at::index, which doesn't alias, so this tests a subset of them that do alias
        ops = [
            lambda x: x[0],
            lambda x: x[0, 0, 0],
            lambda x: x[:1],
            lambda x: x[:, :1],
            lambda x: x[:, :1, :],
        ]

        for op in ops:
            def f(x):
                op(captured).copy_(x)
                return x

            captured = torch.randn(4, 3, 3)
            without_grad = op(captured)
            if grad_op == "jvp":
                with self.assertRaisesRegex(RuntimeError, "During a grad .* attempted to call in-place operation"):
                    jvp(f, (torch.randn_like(without_grad),), (torch.randn_like(without_grad),))
            else:
                assert grad_op == "vjp"
                with self.assertRaisesRegex(RuntimeError, "During a grad .* attempted to call in-place operation"):
                    vjp(f, torch.randn_like(without_grad))

    @with_tf32_off  # https://github.com/pytorch/pytorch/issues/86798
    # NOTE: [three-transform testing]
    # We only test the autograd_function_db tests here.
    #
    # Usually testing the composition of two transforms is sufficient to convince
    # ourselves that an operator is correctly implemented. For the following cases,
    # we want to be extra sure, so we send those through some three-transform tests:
    # - autograd.Function. The mechanism is via PyDispatcher/HigherOrderOperator, not the
    #   regular PyTorch dispatcher, so it's good to exercise more caution.
    @ops(autograd_function_db, allowed_dtypes=(torch.float32,))
    @skipOps('TestOperators', 'test_vmapvjpvmap', {
        xfail('NumpyCubeNotComposableAutogradFunction'),  # Not composable
    })
    def test_vmapvjpvmap(self, device, dtype, op):
        samples = op.sample_inputs(device, dtype, requires_grad=True)
        B = 2
        for sample in samples:
            args = [sample.input] + list(sample.args)
            kwargs = sample.kwargs
            generator = generate_vmap_inputs(args, kwargs, batch_size=B)
            for batched_args, in_dims, kwargs in generator:
                inner_vmapped_op = vmap(op, in_dims)
                inner_mapped_op = functools.partial(loop, op, in_dims, 0, B)

                inner_vmapped_fn, primals = normalize_op_input_output2(
                    inner_vmapped_op, batched_args, kwargs, sample.output_process_fn_grad)
                inner_mapped_fn, _ = normalize_op_input_output2(
                    inner_mapped_op, batched_args, kwargs, sample.output_process_fn_grad)
                result = inner_mapped_fn(*primals)
                cotangents = tree_map(lambda x: torch.rand_like(x), result)

                def apply_vjp(fn):
                    def inner(primals, cotangents):
                        _, vjp_fn = vjp(fn, *primals)
                        return vjp_fn(cotangents)
                    return inner

                vjpvmap_fn = apply_vjp(inner_vmapped_fn)
                vjpmap_fn = apply_vjp(inner_mapped_fn)
                batched_args = (primals, cotangents)
                generator = generate_vmap_inputs(batched_args, {})

                for batched_args, in_dims, _ in generator:
                    # strategy: compare vmap(vjp(vmap(op)) vs map(vjp(map(op))
                    vmapvjpvmap_fn = vmap(vjpvmap_fn, in_dims)
                    mapvjpmap_fn = functools.partial(loop, vjpmap_fn, in_dims, 0, B)

                    result = vmapvjpvmap_fn(*batched_args)
                    expected = mapvjpmap_fn(*batched_args)
                    self.assertEqual(result, expected)

    # See NOTE: [three-transform testing]
    @ops(autograd_function_db, allowed_dtypes=(torch.float32,))
    @skipOps('TestOperators', 'test_vjpvmapvmap', {
        xfail('NumpyCubeNotComposableAutogradFunction'),  # Not composable
    })
    def test_vjpvmapvmap(self, device, dtype, op):
        samples = op.sample_inputs(device, dtype, requires_grad=True)
        B = 2
        for sample in samples:
            args = [sample.input] + list(sample.args)
            kwargs = sample.kwargs
            generator = generate_vmap_inputs(args, kwargs, batch_size=B)
            for batched_args, inner_in_dims, kwargs in generator:
                inner_vmapped_op = vmap(op, inner_in_dims)
                inner_mapped_op = functools.partial(loop, op, inner_in_dims, 0, B)
                generator = generate_vmap_inputs(batched_args, kwargs)
                for batched_args, in_dims, kwargs in generator:
                    # strategy: compare vjp(vmap(vmap(op)) vs vjp(map(map(op))
                    vmapped_op = vmap(inner_vmapped_op, in_dims)
                    mapped_op = functools.partial(loop, inner_mapped_op, in_dims, 0, B)

                    vmapped_fn, primals = normalize_op_input_output2(
                        vmapped_op, batched_args, kwargs, sample.output_process_fn_grad)
                    mapped_fn, _ = normalize_op_input_output2(
                        mapped_op, batched_args, kwargs, sample.output_process_fn_grad)

                    result = mapped_fn(*primals)
                    cotangents = tree_map(lambda x: torch.rand_like(x), result)

                    _, vjp_fn = vjp(mapped_fn, *primals)
                    expected_vjps = vjp_fn(cotangents)

                    _, vjp_fn = vjp(vmapped_fn, *primals)
                    result_vjps = vjp_fn(cotangents)

                    self.assertEqual(result_vjps, expected_vjps)

    # See NOTE: [three-transform testing]
    @ops(autograd_function_db, allowed_dtypes=(torch.float32,))
    @skipOps('TestOperators', 'test_vjpvjpvmap', {
        xfail('NumpyCubeNotComposableAutogradFunction'),  # Not composable
    })
    def test_vjpvjpvmap(self, device, dtype, op):
        samples = op.sample_inputs(device, dtype, requires_grad=True)
        B = 2
        for sample in samples:
            args = [sample.input] + list(sample.args)
            kwargs = sample.kwargs
            generator = generate_vmap_inputs(args, kwargs, batch_size=B)
            for batched_args, in_dims, kwargs in generator:
                inner_vmapped_op = vmap(op, in_dims)
                inner_mapped_op = functools.partial(loop, op, in_dims, 0, B)

                vjpmap_fn, args = get_vjpfull_variant2(inner_mapped_op, batched_args, kwargs)
                vjpvmap_fn, _ = get_vjpfull_variant2(inner_vmapped_op, batched_args, kwargs)

                vjpvjpvmap_fn, new_args = get_vjpfull_variant2(vjpvmap_fn, args, {})
                vjpvjpmap_fn, _ = get_vjpfull_variant2(vjpmap_fn, args, {})

                expected = vjpvjpmap_fn(*new_args)
                result = vjpvjpvmap_fn(*new_args)
                self.assertEqual(result, expected)

    # We're generally convinced that jvp x vmap works (vmap turns an operator
    # into another operator and we test jvp support for operators). So
    # we only test it on the things we're not sure about:
    # - the autograd.Function <> functorch interaction
    @ops(autograd_function_db, allowed_dtypes=(torch.float32,))
    @skipOps('TestOperators', 'test_jvpvmap', {
        xfail('NumpyCubeNotComposableAutogradFunction'),  # Not composable
    })
    def test_jvpvmap(self, device, dtype, op):
        samples = op.sample_inputs(device, dtype, requires_grad=True)
        B = 2
        for sample in samples:
            args = [sample.input] + list(sample.args)
            kwargs = sample.kwargs
            generator = generate_vmap_inputs(args, kwargs, batch_size=B)
            for batched_args, in_dims, kwargs in generator:
                inner_vmapped_op = vmap(op, in_dims)
                inner_mapped_op = functools.partial(loop, op, in_dims, 0, B)

                jvpvmap_op, primals = get_jvp_variant_primals_tangents2(
                    inner_vmapped_op, batched_args, kwargs,
                    sample.output_process_fn_grad)
                jvpmap_op, _ = get_jvp_variant_primals_tangents2(
                    inner_mapped_op, batched_args, kwargs,
                    sample.output_process_fn_grad)

                expected = jvpmap_op(*primals)
                result = jvpvmap_op(*primals)
                self.assertEqual(result, expected)

    # See NOTE: [three-transform testing]
    @ops(autograd_function_db, allowed_dtypes=(torch.float32,))
    @skipOps('TestOperators', 'test_jvpvmapvmap', {
        xfail('NumpyCubeNotComposableAutogradFunction'),  # Not composable
    })
    def test_jvpvmapvmap(self, device, dtype, op):
        samples = op.sample_inputs(device, dtype, requires_grad=True)
        B = 2
        for sample in samples:
            args = [sample.input] + list(sample.args)
            kwargs = sample.kwargs
            generator = generate_vmap_inputs(args, kwargs, batch_size=B)
            for batched_args, inner_in_dims, kwargs in generator:
                inner_vmapped_op = vmap(op, inner_in_dims)
                inner_mapped_op = functools.partial(loop, op, inner_in_dims, 0, B)
                generator = generate_vmap_inputs(batched_args, kwargs)
                for batched_args, in_dims, kwargs in generator:
                    # strategy: compare jvp(vmap(vmap(op)) vs jvp(map(map(op))
                    vmapped_op = vmap(inner_vmapped_op, in_dims)
                    mapped_op = functools.partial(loop, inner_mapped_op, in_dims, 0, B)

                    jvpvmapvmap_fn, primals = get_jvp_variant_primals_tangents2(
                        vmapped_op, batched_args, kwargs,
                        sample.output_process_fn_grad)
                    jvpmapmap_fn, _ = get_jvp_variant_primals_tangents2(
                        mapped_op, batched_args, kwargs,
                        sample.output_process_fn_grad)

                    expected = jvpmapmap_fn(*primals)
                    result = jvpvmapvmap_fn(*primals)
                    self.assertEqual(result, expected)

    # See NOTE: [three-transform testing]
    @with_tf32_off  # https://github.com/pytorch/pytorch/issues/86798
    @ops(autograd_function_db, allowed_dtypes=(torch.float32,))
    @skipOps('TestOperators', 'test_vmapjvpvmap', {
        xfail('NumpyCubeNotComposableAutogradFunction'),  # Not composable
    })
    def test_vmapjvpvmap(self, device, dtype, op):
        samples = op.sample_inputs(device, dtype, requires_grad=True)
        B = 2
        for sample in samples:
            args = [sample.input] + list(sample.args)
            kwargs = sample.kwargs
            generator = generate_vmap_inputs(args, kwargs, batch_size=B)
            for batched_args, in_dims, kwargs in generator:
                inner_vmapped_op = vmap(op, in_dims)
                inner_mapped_op = functools.partial(loop, op, in_dims, 0, B)

                jvpvmap_fn, primals = get_jvp_variant_primals_tangents2(
                    inner_vmapped_op, batched_args, kwargs,
                    sample.output_process_fn_grad)
                jvpmap_fn, _ = get_jvp_variant_primals_tangents2(
                    inner_mapped_op, batched_args, kwargs,
                    sample.output_process_fn_grad)

                generator = generate_vmap_inputs(primals, {})

                for batched_args, in_dims, _ in generator:
                    # strategy: compare vmap(jvp(vmap(op)) vs map(jvp(map(op))
                    vmapjvpvmap_fn = vmap(jvpvmap_fn, in_dims)
                    mapjvpmap_fn = functools.partial(loop, jvpmap_fn, in_dims, 0, B)

                    result = vmapjvpvmap_fn(*batched_args)
                    expected = mapjvpmap_fn(*batched_args)
                    self.assertEqual(result, expected)

    # See NOTE: [three-transform testing]
    @ops(autograd_function_db, allowed_dtypes=(torch.float32,))
    @skipOps('TestOperators', 'test_jvpjvpvmap', {
        xfail('NumpyCubeNotComposableAutogradFunction'),  # Not composable
    })
    def test_jvpjvpvmap(self, device, dtype, op):
        samples = op.sample_inputs(device, dtype, requires_grad=True)
        B = 2
        for sample in samples:
            args = [sample.input] + list(sample.args)
            kwargs = sample.kwargs
            generator = generate_vmap_inputs(args, kwargs, batch_size=B)
            for batched_args, in_dims, kwargs in generator:
                inner_vmapped_op = vmap(op, in_dims)
                inner_mapped_op = functools.partial(loop, op, in_dims, 0, B)

                jvpmap_fn, args = get_jvp_variant_primals_tangents2(
                    inner_mapped_op, batched_args, kwargs, sample.output_process_fn_grad)
                jvpvmap_fn, _ = get_jvp_variant_primals_tangents2(
                    inner_vmapped_op, batched_args, kwargs, sample.output_process_fn_grad)

                jvpjvpvmap_fn, new_args = get_jvp_variant_primals_tangents2(jvpvmap_fn, args, {})
                jvpjvpmap_fn, _ = get_jvp_variant_primals_tangents2(jvpmap_fn, args, {})

                expected = jvpjvpmap_fn(*new_args)
                result = jvpjvpvmap_fn(*new_args)
                self.assertEqual(result, expected)

    # See NOTE: [three-transform testing]
    @ops(autograd_function_db, allowed_dtypes=(torch.float32,))
    @skipOps('TestOperators', 'test_jvpvjpvmap', {
        xfail('NumpyCubeNotComposableAutogradFunction'),  # Not composable
    })
    def test_jvpvjpvmap(self, device, dtype, op):
        samples = op.sample_inputs(device, dtype, requires_grad=True)
        B = 2
        for sample in samples:
            args = [sample.input] + list(sample.args)
            kwargs = sample.kwargs
            generator = generate_vmap_inputs(args, kwargs, batch_size=B)
            for batched_args, in_dims, kwargs in generator:
                inner_vmapped_op = vmap(op, in_dims)
                inner_mapped_op = functools.partial(loop, op, in_dims, 0, B)

                vjpmap_fn, args = get_vjpfull_variant2(inner_mapped_op, batched_args, kwargs)
                vjpvmap_fn, _ = get_vjpfull_variant2(inner_vmapped_op, batched_args, kwargs)

                jvpvjpvmap_fn, new_args = get_jvp_variant_primals_tangents2(vjpvmap_fn, args, {})
                jvpvjpmap_fn, _ = get_jvp_variant_primals_tangents2(vjpmap_fn, args, {})

                expected = jvpvjpmap_fn(*new_args)
                result = jvpvjpvmap_fn(*new_args)
                self.assertEqual(result, expected)

    def test_data_write_errors_under_transform(self, device):
        t = torch.randn(3, 3, device=device)

        def fn(t):
            t.data = torch.randn(3, 3)
            return t.sum()

        msg = "mutating directly with `.data` inside functorch transform"
        with self.assertRaisesRegex(RuntimeError, msg):
            grad(fn)(t)

        with self.assertRaisesRegex(RuntimeError, msg):
            vjp(fn, t)

        with self.assertRaisesRegex(RuntimeError, msg):
            jvp(fn, (t,), (torch.randn_like(t),))

    def test_tensor_with_scalar_list(self, device):
        x = torch.randn((), device=device)

        def func_list_of_scalar(x):
            return torch.tensor([x], device=device)

        def func(x):
            return torch.tensor(x, device=device).view(1)

        actual_o, actual_fn = vjp(func_list_of_scalar, x)
        expected_o, expected_fn = vjp(func, x)

        self.assertEqual(actual_o, expected_o)
        self.assertEqual(expected_fn(torch.ones_like(expected_o)), actual_fn(torch.ones_like(actual_o)))


only_for = ("cpu", "cuda")
instantiate_device_type_tests(TestOperators, globals(), only_for=only_for)

if __name__ == '__main__':
    run_tests()<|MERGE_RESOLUTION|>--- conflicted
+++ resolved
@@ -405,16 +405,13 @@
              {torch.float32: tol(atol=3e-04, rtol=3e-04)}, device_type='cuda'),
         tol1('linalg.tensorsolve',
              {torch.float32: tol(atol=3e-04, rtol=3e-04)}, device_type='cuda'),
-<<<<<<< HEAD
         tol1('nn.functional.multi_head_attention_forward',
              {torch.float32: tol(atol=8e-04, rtol=1e-03)}),
-=======
         tol1('__rmatmul__',
              {torch.float32: tol(atol=3e-04, rtol=3e-04)}, device_type='cuda'),
         tol1('matmul',
              {torch.float32: tol(atol=3e-04, rtol=3e-04)}, device_type='cuda'),
 
->>>>>>> 5f36b07c
     ))
     def test_grad(self, device, dtype, op):
         if op.name in vjp_fail:
