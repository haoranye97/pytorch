# Owner(s): ["module: dynamo"]
import unittest

import torch
from torch.testing._internal.common_utils import run_tests, TestCase
from torch._dynamo.eval_frame import is_dynamo_supported
<<<<<<< HEAD
from torch._export import _export
from torch._export import dynamic_dim
=======
from torch._export import _export, export, dynamic_dim
>>>>>>> e72385af
from torch._export.constraints import constrain_as_value
from torch._export.passes import (
    AddRuntimeAssertionsForConstraintsPass,
    ConstPropPass,
    ReplaceBrokenOpsWithFunctionalOpsPass,
)
from functorch.experimental.control_flow import cond


def count_call_function(graph: torch.fx.Graph, target: torch.ops.OpOverload) -> int:
    count = 0
    for node in graph.nodes:
        if node.op == "call_function" and node.target == target:
            count += 1
    return count


@unittest.skipIf(not is_dynamo_supported(), "Dynamo not supported")
class TestPasses(TestCase):
    def test_replace_broken_ops(self) -> None:
        x = torch.randn([2, 3, 4, 5])
        model: torch.nn.Linear = torch.nn.Linear(5, 5)

        def f(inp: torch.Tensor) -> torch.Tensor:
            return model(inp)

        gm = export(f, (x,)).find_method("forward")

        new_gm = ReplaceBrokenOpsWithFunctionalOpsPass()(gm)
        self.assertIsNotNone(new_gm)
        new_gm = new_gm.graph_module

        count_after = 0
        for node in new_gm.graph.nodes:
            if node.target == torch.ops.aten.view.default:
                count_after += 1
        self.assertEqual(count_after, 0)
        self.assertTrue(torch.allclose(gm(x), f(x)))

    def test_const_prop_pass(self) -> None:
        class M(torch.nn.Module):
            def __init__(self):
                super().__init__()
                self.a = torch.nn.Parameter(torch.ones(1, 2, 3))

            def forward(self, x):
                b = self.a + self.a
                c = torch.cat([self.a, b])
                return (c + c) + x

        def count_additions(gm) -> int:
            return sum(
                (node.target == torch.ops.aten.add.Tensor) for node in gm.graph.nodes
            )

        gm = export(M(), (torch.zeros(2, 2, 3),)).find_method("forward")
        self.assertEqual(count_additions(gm), 3)

        new_gm = ConstPropPass()(gm)
        self.assertIsNotNone(new_gm)
        new_gm = new_gm.graph_module
        self.assertEqual(count_additions(new_gm), 1)

    def test_runtime_assert_one_dim(self) -> None:
        class M(torch.nn.Module):
            def __init__(self):
                super().__init__()

            def forward(self, x):
                return x.cos()

        x = torch.zeros(2, 2, 3)

<<<<<<< HEAD
        gm = _export(M(), (x,), constraints=[dynamic_dim(x, 1) >= 2, dynamic_dim(x, 1) <= 6])
=======
        gm = export(M(), (x,), constraints=[dynamic_dim(x, 1) >= 2, dynamic_dim(x, 1) <= 6]).find_method("forward")
>>>>>>> e72385af

        pass_result = AddRuntimeAssertionsForConstraintsPass()(gm)
        self.assertTrue(pass_result.modified)

        num_assert = count_call_function(pass_result.graph_module.graph, torch.ops.aten._assert_async.msg)
        num_scalar_tensor = count_call_function(pass_result.graph_module.graph, torch.ops.aten.scalar_tensor.default)

        self.assertEqual(num_assert, 3)
        self.assertEqual(num_scalar_tensor, 3)

        with self.assertRaisesRegex(RuntimeError, "Input #0"):
            pass_result.graph_module(torch.zeros(2, 7, 3))

        self.assertEqual(pass_result.graph_module(torch.ones(2, 4, 3)), M().forward(torch.ones(2, 4, 3)))

    def test_runtime_assert_multiple_dims(self) -> None:
        class M(torch.nn.Module):
            def __init__(self):
                super().__init__()

            def forward(self, x, y):
                return x.cos().sum() + y.sin().sum()

        x = torch.zeros(4, 2, 3)
        y = torch.zeros(5, 5, 5)

        constraints = [
            dynamic_dim(x, 1) >= 2,
            dynamic_dim(x, 1) <= 6,
            dynamic_dim(y, 0) >= 3,
            dynamic_dim(x, 0) >= 3
        ]

<<<<<<< HEAD
        gm = _export(M(), (x, y), constraints=constraints)
=======
        gm = export(M(), (x, y), constraints=constraints).find_method("forward")
>>>>>>> e72385af

        pass_result = AddRuntimeAssertionsForConstraintsPass()(gm)
        self.assertTrue(pass_result.modified)

        num_assert = count_call_function(pass_result.graph_module.graph, torch.ops.aten._assert_async.msg)
        num_scalar_tensor = count_call_function(pass_result.graph_module.graph, torch.ops.aten.scalar_tensor.default)

        self.assertEqual(num_assert, 6)
        self.assertEqual(num_scalar_tensor, 6)

        with self.assertRaisesRegex(RuntimeError, "Input #0"):
            pass_result.graph_module(torch.zeros(4, 7, 3), torch.ones(5, 5, 5))

        with self.assertRaisesRegex(RuntimeError, "Input #1"):
            pass_result.graph_module(torch.zeros(4, 2, 3), torch.ones(2, 5, 5))

    def test_runtime_assert_some_dims_not_specified(self) -> None:
        class M(torch.nn.Module):
            def __init__(self):
                super().__init__()

            def forward(self, x, y):
                return x.cos().sum() + y.sin().sum()

        x = torch.zeros(4, 2, 3)
        y = torch.zeros(5, 5, 5)

        constraints = [
            dynamic_dim(x, 1) >= 2,
            dynamic_dim(x, 1) <= 6,
            dynamic_dim(x, 0) >= 3
        ]

<<<<<<< HEAD
        gm = _export(M(), (x, y), constraints=constraints)
=======
        gm = export(M(), (x, y), constraints=constraints).find_method("forward")
>>>>>>> e72385af

        pass_result = AddRuntimeAssertionsForConstraintsPass()(gm)
        self.assertTrue(pass_result.modified)

        num_assert = count_call_function(pass_result.graph_module.graph, torch.ops.aten._assert_async.msg)
        num_scalar_tensor = count_call_function(pass_result.graph_module.graph, torch.ops.aten.scalar_tensor.default)

        # there are 3 asserts from y and 2 from dynamic x dims and 1 from static x dim
        self.assertEqual(num_assert, 6)
        self.assertEqual(num_scalar_tensor, 6)

        with self.assertRaisesRegex(RuntimeError, "Input #0"):
            pass_result.graph_module(torch.zeros(4, 7, 3), torch.ones(5, 5, 5))

        # y is specialized to 5
        with self.assertRaisesRegex(RuntimeError, "Input #1's dimension #0 size is specialized at 5"):
            pass_result.graph_module(torch.zeros(4, 2, 3), torch.ones(2, 5, 5))

        # Since we didn't insert the constraint for x[1] >= 2, it should work for case where x[1] == 1
        gm_result_for_1_size = pass_result.graph_module(torch.ones(3, 1, 3), torch.ones(5, 5, 5))
        eager_result_for_1_size = M().forward(torch.ones(3, 1, 3), torch.ones(5, 5, 5))

        self.assertEqual(gm_result_for_1_size, eager_result_for_1_size)

    def test_runtime_assert_some_inps_not_used(self) -> None:
        class M(torch.nn.Module):
            def __init__(self):
                super().__init__()

            def forward(self, x, y):
                return y.cos().sum()

        x = torch.zeros(4, 2, 3)
        y = torch.zeros(5, 5, 5)

        constraints = [
            dynamic_dim(y, 1) >= 3,
            dynamic_dim(y, 1) <= 6,
        ]

<<<<<<< HEAD
        gm = _export(M(), (x, y), constraints=constraints)
=======
        gm = export(M(), (x, y), constraints=constraints).find_method("forward")
>>>>>>> e72385af

        pass_result = AddRuntimeAssertionsForConstraintsPass()(gm)
        self.assertTrue(pass_result.modified)

        num_assert = count_call_function(pass_result.graph_module.graph, torch.ops.aten._assert_async.msg)
        num_scalar_tensor = count_call_function(pass_result.graph_module.graph, torch.ops.aten.scalar_tensor.default)

        # there are 4 asserts from y and 3 from x
        self.assertEqual(num_assert, 7)
        self.assertEqual(num_scalar_tensor, 7)

        with self.assertRaisesRegex(RuntimeError, "Input #0"):
            pass_result.graph_module(torch.zeros(4, 7, 3), torch.ones(5, 5, 5))

        # y is specialized to 5
        with self.assertRaisesRegex(RuntimeError, "Input #1's dimension #0 size is specialized at 5"):
            pass_result.graph_module(torch.zeros(4, 2, 3), torch.ones(2, 5, 5))

        # Since we didn't insert the constraint for x[1] >= 2, it should work for case where x[1] == 1
        gm_result_for_1_size = pass_result.graph_module(torch.zeros(4, 2, 3), torch.ones(5, 5, 5))
        eager_result_for_1_size = M().forward(torch.zeros(4, 2, 3), torch.ones(5, 5, 5))

        self.assertEqual(gm_result_for_1_size, eager_result_for_1_size)

<<<<<<< HEAD
=======

>>>>>>> e72385af
    def test_runtime_assert_inline_constraints_for_item(self) -> None:
        class M(torch.nn.Module):
            def __init__(self):
                super().__init__()

            def forward(self, x):
                b = x.item()
                constrain_as_value(b, min=2, max=5)
                return b

        x = torch.tensor([2])
        mod = M()
        gm = _export(mod, (x,))

        pass_result = AddRuntimeAssertionsForConstraintsPass()(gm)
        new_gm = pass_result.graph_module
        self.assertTrue(pass_result.modified)

        num_assert = count_call_function(new_gm.graph, torch.ops.aten._assert_async.msg)
        num_scalar_tensor = count_call_function(new_gm.graph, torch.ops.aten.scalar_tensor.default)
        # 1 constraint for shape of x, 2 constraints for b
        self.assertEqual(num_assert, 3)
        self.assertEqual(num_scalar_tensor, 3)

<<<<<<< HEAD
        with self.assertRaisesRegex(RuntimeError, r"^_local_scalar_dense_default.*\[2, 5\].$"):
=======
        with self.assertRaisesRegex(RuntimeError, r"_local_scalar_dense_default is outside of inline constraint \[2, 5\]."):
>>>>>>> e72385af
            new_gm(torch.tensor([6]))

        new_inp = torch.tensor([5])
        self.assertEqual(mod(new_inp), new_gm(new_inp))


    def test_runtime_assert_inline_constraints_for_nonzero(self) -> None:
        class M(torch.nn.Module):
            def __init__(self):
                super().__init__()

            def forward(self, x):
                b = x.nonzero()
                constrain_as_value(b.shape[0], min=3, max=5)
                return b

        x = torch.tensor([2, 1, 2, 3, 5, 0])

        mod = M()
        gm = _export(mod, (x,), constraints=[dynamic_dim(x, 0) >= 2])

        pass_result = AddRuntimeAssertionsForConstraintsPass()(gm)
        new_gm = pass_result.graph_module
        self.assertTrue(pass_result.modified)
        num_assert = count_call_function(new_gm.graph, torch.ops.aten._assert_async.msg)
        num_scalar_tensor = count_call_function(new_gm.graph, torch.ops.aten.scalar_tensor.default)

        # 2 constraints for b
        self.assertEqual(num_assert, 2)
        self.assertEqual(num_scalar_tensor, 2)

<<<<<<< HEAD
        with self.assertRaisesRegex(RuntimeError, r"^nonzero_default.shape\[0\].*\[3, 5\].$"):
            new_gm(torch.tensor([1, 1, 0, 0, 0]))

        with self.assertRaisesRegex(RuntimeError, r"^nonzero_default.shape\[0\].*\[3, 5\].$"):
=======
        new_gm.print_readable()
        with self.assertRaisesRegex(RuntimeError, r"nonzero_default.shape\[0\] is outside of inline constraint \[3, 5\]."):
            new_gm(torch.tensor([1, 1, 0, 0, 0]))

        with self.assertRaisesRegex(RuntimeError, r"nonzero_default.shape\[0\] is outside of inline constraint \[3, 5\]."):
>>>>>>> e72385af
            new_gm(torch.ones(6))

        new_inp = torch.tensor([1, 1, 1, 1])
        self.assertEqual(mod(new_inp), new_gm(new_inp))

<<<<<<< HEAD
=======
    # FIXME: support control flow operators for the pass
>>>>>>> e72385af
    @unittest.expectedFailure
    def test_runtime_assert_inline_constraints_for_cond(self) -> None:
        class M(torch.nn.Module):
            def __init__(self):
                super().__init__()

            def forward(self, pred, x, y):
                def true_fn(x, y):
                    b = x.item()
                    constrain_as_value(b, min=2, max=5)
                    return x

                def false_fn(x, y):
                    c = y.item()
                    constrain_as_value(c, min=2, max=5)
                    return y

                ret = cond(pred, true_fn, false_fn, [x, y])
                return ret

        x = torch.tensor([2])
        y = torch.tensor([5])
        mod = M()
        gm = _export(mod, (torch.tensor(True), x, y))

<<<<<<< HEAD
        pass_result = AddRuntimeAssertionsForConstraintsPass()(gm)
=======
        _ = AddRuntimeAssertionsForConstraintsPass()(gm)

>>>>>>> e72385af


if __name__ == '__main__':
    run_tests()<|MERGE_RESOLUTION|>--- conflicted
+++ resolved
@@ -4,12 +4,7 @@
 import torch
 from torch.testing._internal.common_utils import run_tests, TestCase
 from torch._dynamo.eval_frame import is_dynamo_supported
-<<<<<<< HEAD
-from torch._export import _export
-from torch._export import dynamic_dim
-=======
 from torch._export import _export, export, dynamic_dim
->>>>>>> e72385af
 from torch._export.constraints import constrain_as_value
 from torch._export.passes import (
     AddRuntimeAssertionsForConstraintsPass,
@@ -83,11 +78,7 @@
 
         x = torch.zeros(2, 2, 3)
 
-<<<<<<< HEAD
-        gm = _export(M(), (x,), constraints=[dynamic_dim(x, 1) >= 2, dynamic_dim(x, 1) <= 6])
-=======
         gm = export(M(), (x,), constraints=[dynamic_dim(x, 1) >= 2, dynamic_dim(x, 1) <= 6]).find_method("forward")
->>>>>>> e72385af
 
         pass_result = AddRuntimeAssertionsForConstraintsPass()(gm)
         self.assertTrue(pass_result.modified)
@@ -121,11 +112,7 @@
             dynamic_dim(x, 0) >= 3
         ]
 
-<<<<<<< HEAD
-        gm = _export(M(), (x, y), constraints=constraints)
-=======
         gm = export(M(), (x, y), constraints=constraints).find_method("forward")
->>>>>>> e72385af
 
         pass_result = AddRuntimeAssertionsForConstraintsPass()(gm)
         self.assertTrue(pass_result.modified)
@@ -159,11 +146,7 @@
             dynamic_dim(x, 0) >= 3
         ]
 
-<<<<<<< HEAD
-        gm = _export(M(), (x, y), constraints=constraints)
-=======
         gm = export(M(), (x, y), constraints=constraints).find_method("forward")
->>>>>>> e72385af
 
         pass_result = AddRuntimeAssertionsForConstraintsPass()(gm)
         self.assertTrue(pass_result.modified)
@@ -204,11 +187,7 @@
             dynamic_dim(y, 1) <= 6,
         ]
 
-<<<<<<< HEAD
-        gm = _export(M(), (x, y), constraints=constraints)
-=======
         gm = export(M(), (x, y), constraints=constraints).find_method("forward")
->>>>>>> e72385af
 
         pass_result = AddRuntimeAssertionsForConstraintsPass()(gm)
         self.assertTrue(pass_result.modified)
@@ -233,10 +212,6 @@
 
         self.assertEqual(gm_result_for_1_size, eager_result_for_1_size)
 
-<<<<<<< HEAD
-=======
-
->>>>>>> e72385af
     def test_runtime_assert_inline_constraints_for_item(self) -> None:
         class M(torch.nn.Module):
             def __init__(self):
@@ -261,11 +236,7 @@
         self.assertEqual(num_assert, 3)
         self.assertEqual(num_scalar_tensor, 3)
 
-<<<<<<< HEAD
         with self.assertRaisesRegex(RuntimeError, r"^_local_scalar_dense_default.*\[2, 5\].$"):
-=======
-        with self.assertRaisesRegex(RuntimeError, r"_local_scalar_dense_default is outside of inline constraint \[2, 5\]."):
->>>>>>> e72385af
             new_gm(torch.tensor([6]))
 
         new_inp = torch.tensor([5])
@@ -297,27 +268,15 @@
         self.assertEqual(num_assert, 2)
         self.assertEqual(num_scalar_tensor, 2)
 
-<<<<<<< HEAD
         with self.assertRaisesRegex(RuntimeError, r"^nonzero_default.shape\[0\].*\[3, 5\].$"):
             new_gm(torch.tensor([1, 1, 0, 0, 0]))
 
         with self.assertRaisesRegex(RuntimeError, r"^nonzero_default.shape\[0\].*\[3, 5\].$"):
-=======
-        new_gm.print_readable()
-        with self.assertRaisesRegex(RuntimeError, r"nonzero_default.shape\[0\] is outside of inline constraint \[3, 5\]."):
-            new_gm(torch.tensor([1, 1, 0, 0, 0]))
-
-        with self.assertRaisesRegex(RuntimeError, r"nonzero_default.shape\[0\] is outside of inline constraint \[3, 5\]."):
->>>>>>> e72385af
             new_gm(torch.ones(6))
 
         new_inp = torch.tensor([1, 1, 1, 1])
         self.assertEqual(mod(new_inp), new_gm(new_inp))
 
-<<<<<<< HEAD
-=======
-    # FIXME: support control flow operators for the pass
->>>>>>> e72385af
     @unittest.expectedFailure
     def test_runtime_assert_inline_constraints_for_cond(self) -> None:
         class M(torch.nn.Module):
@@ -343,12 +302,103 @@
         mod = M()
         gm = _export(mod, (torch.tensor(True), x, y))
 
-<<<<<<< HEAD
-        pass_result = AddRuntimeAssertionsForConstraintsPass()(gm)
-=======
+        pass_result = AddRuntimeAssertionsForConstraintsPass()(gm)
+
+
+    def test_runtime_assert_inline_constraints_for_item(self) -> None:
+        class M(torch.nn.Module):
+            def __init__(self):
+                super().__init__()
+
+            def forward(self, x):
+                b = x.item()
+                constrain_as_value(b, min=2, max=5)
+                return b
+
+        x = torch.tensor([2])
+        mod = M()
+        gm = _export(mod, (x,))
+
+        pass_result = AddRuntimeAssertionsForConstraintsPass()(gm)
+        new_gm = pass_result.graph_module
+        self.assertTrue(pass_result.modified)
+
+        num_assert = count_call_function(new_gm.graph, torch.ops.aten._assert_async.msg)
+        num_scalar_tensor = count_call_function(new_gm.graph, torch.ops.aten.scalar_tensor.default)
+        # 1 constraint for shape of x, 2 constraints for b
+        self.assertEqual(num_assert, 3)
+        self.assertEqual(num_scalar_tensor, 3)
+
+        with self.assertRaisesRegex(RuntimeError, r"_local_scalar_dense_default is outside of inline constraint \[2, 5\]."):
+            new_gm(torch.tensor([6]))
+
+        new_inp = torch.tensor([5])
+        self.assertEqual(mod(new_inp), new_gm(new_inp))
+
+
+    def test_runtime_assert_inline_constraints_for_nonzero(self) -> None:
+        class M(torch.nn.Module):
+            def __init__(self):
+                super().__init__()
+
+            def forward(self, x):
+                b = x.nonzero()
+                constrain_as_value(b.shape[0], min=3, max=5)
+                return b
+
+        x = torch.tensor([2, 1, 2, 3, 5, 0])
+
+        mod = M()
+        gm = _export(mod, (x,), constraints=[dynamic_dim(x, 0) >= 2])
+
+        pass_result = AddRuntimeAssertionsForConstraintsPass()(gm)
+        new_gm = pass_result.graph_module
+        self.assertTrue(pass_result.modified)
+        num_assert = count_call_function(new_gm.graph, torch.ops.aten._assert_async.msg)
+        num_scalar_tensor = count_call_function(new_gm.graph, torch.ops.aten.scalar_tensor.default)
+
+        # 2 constraints for b
+        self.assertEqual(num_assert, 2)
+        self.assertEqual(num_scalar_tensor, 2)
+
+        new_gm.print_readable()
+        with self.assertRaisesRegex(RuntimeError, r"nonzero_default.shape\[0\] is outside of inline constraint \[3, 5\]."):
+            new_gm(torch.tensor([1, 1, 0, 0, 0]))
+
+        with self.assertRaisesRegex(RuntimeError, r"nonzero_default.shape\[0\] is outside of inline constraint \[3, 5\]."):
+            new_gm(torch.ones(6))
+
+        new_inp = torch.tensor([1, 1, 1, 1])
+        self.assertEqual(mod(new_inp), new_gm(new_inp))
+
+    # FIXME: support control flow operators for the pass
+    @unittest.expectedFailure
+    def test_runtime_assert_inline_constraints_for_cond(self) -> None:
+        class M(torch.nn.Module):
+            def __init__(self):
+                super().__init__()
+
+            def forward(self, pred, x, y):
+                def true_fn(x, y):
+                    b = x.item()
+                    constrain_as_value(b, min=2, max=5)
+                    return x
+
+                def false_fn(x, y):
+                    c = y.item()
+                    constrain_as_value(c, min=2, max=5)
+                    return y
+
+                ret = cond(pred, true_fn, false_fn, [x, y])
+                return ret
+
+        x = torch.tensor([2])
+        y = torch.tensor([5])
+        mod = M()
+        gm = _export(mod, (torch.tensor(True), x, y))
+
         _ = AddRuntimeAssertionsForConstraintsPass()(gm)
 
->>>>>>> e72385af
 
 
 if __name__ == '__main__':
