--- conflicted
+++ resolved
@@ -331,12 +331,8 @@
     "round.decimals_3": {f16},
     "scatter_reduce.prod": {f16, f32, f64},
     "segment_reduce.lengths": {f16, f32, f64},
-<<<<<<< HEAD
-    "sgn": {f16, f32, f64},
+    "sparse.sampled_addmm": {f32, f64},
     "std_mean.unbiased": {f16},
-=======
-    "sparse.sampled_addmm": {f32, f64},
->>>>>>> 9a1c6fd5
     "stft": {f32, f64},
     "svd_lowrank": {f32, f64},
     "tensor_split": {b8, f16, f32, f64, i32, i64},
