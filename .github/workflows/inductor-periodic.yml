name: inductor-periodic

on:
  push:
    tags:
      - ciflow/inductor/*
  workflow_dispatch:
  schedule:
    # Run every 4 hours during the week and every 12 hours on the weekend
    - cron: 45 0,4,8,12,16,20 * * 1-5
    - cron: 45 4,12 * * 0,6

concurrency:
  group: ${{ github.workflow }}-${{ github.event.pull_request.number || github.ref_name }}-${{ github.ref_type == 'branch' && github.sha }}-${{ github.event_name == 'workflow_dispatch' }}
  cancel-in-progress: true

jobs:
  linux-bionic-cuda12_1-py3_10-gcc9-periodic-dynamo-benchmarks-build:
    name: cuda12.1-py3.10-gcc9-sm86-periodic-dynamo-benchmarks
    uses: ./.github/workflows/_linux-build.yml
    with:
<<<<<<< HEAD
      build-environment: linux-bionic-cuda12.1-py3.10-gcc7-sm86
      docker-image-name: pytorch-linux-bionic-cuda12.1-cudnn8-py3-gcc7-inductor-benchmarks
=======
      build-environment: linux-bionic-cuda12.1-py3.10-gcc9-sm86
      docker-image-name: pytorch-linux-bionic-cuda12.1-cudnn8-py3-gcc9
>>>>>>> 6fc0f8fb
      cuda-arch-list: '8.6'
      test-matrix: |
        { include: [
          { config: "dynamo_eager_torchbench", shard: 1, num_shards: 1, runner: "linux.g5.4xlarge.nvidia.gpu" },
          { config: "dynamo_eager_huggingface", shard: 1, num_shards: 1, runner: "linux.g5.4xlarge.nvidia.gpu" },
          { config: "dynamo_eager_timm", shard: 1, num_shards: 2, runner: "linux.g5.4xlarge.nvidia.gpu" },
          { config: "dynamo_eager_timm", shard: 2, num_shards: 2, runner: "linux.g5.4xlarge.nvidia.gpu" },
          { config: "aot_eager_torchbench", shard: 1, num_shards: 1, runner: "linux.g5.4xlarge.nvidia.gpu" },
          { config: "aot_eager_huggingface", shard: 1, num_shards: 1, runner: "linux.g5.4xlarge.nvidia.gpu" },
          { config: "aot_eager_timm", shard: 1, num_shards: 2, runner: "linux.g5.4xlarge.nvidia.gpu" },
          { config: "aot_eager_timm", shard: 2, num_shards: 2, runner: "linux.g5.4xlarge.nvidia.gpu" },
          { config: "dynamic_aot_eager_torchbench", shard: 1, num_shards: 1, runner: "linux.g5.4xlarge.nvidia.gpu" },
          { config: "dynamic_aot_eager_huggingface", shard: 1, num_shards: 1, runner: "linux.g5.4xlarge.nvidia.gpu" },
          { config: "dynamic_aot_eager_timm", shard: 1, num_shards: 2, runner: "linux.g5.4xlarge.nvidia.gpu" },
          { config: "dynamic_aot_eager_timm", shard: 2, num_shards: 2, runner: "linux.g5.4xlarge.nvidia.gpu" },
        ]}

  linux-bionic-cuda12_1-py3_10-gcc9-periodic-dynamo-benchmarks-test:
    name: cuda12.1-py3.10-gcc9-sm86-periodic-dynamo-benchmarks
    uses: ./.github/workflows/_linux-test.yml
    needs: linux-bionic-cuda12_1-py3_10-gcc9-periodic-dynamo-benchmarks-build
    with:
      build-environment: linux-bionic-cuda12.1-py3.10-gcc9-sm86
      docker-image: ${{ needs.linux-bionic-cuda12_1-py3_10-gcc9-periodic-dynamo-benchmarks-build.outputs.docker-image }}
      test-matrix: ${{ needs.linux-bionic-cuda12_1-py3_10-gcc9-periodic-dynamo-benchmarks-build.outputs.test-matrix }}<|MERGE_RESOLUTION|>--- conflicted
+++ resolved
@@ -19,13 +19,8 @@
     name: cuda12.1-py3.10-gcc9-sm86-periodic-dynamo-benchmarks
     uses: ./.github/workflows/_linux-build.yml
     with:
-<<<<<<< HEAD
       build-environment: linux-bionic-cuda12.1-py3.10-gcc7-sm86
-      docker-image-name: pytorch-linux-bionic-cuda12.1-cudnn8-py3-gcc7-inductor-benchmarks
-=======
-      build-environment: linux-bionic-cuda12.1-py3.10-gcc9-sm86
-      docker-image-name: pytorch-linux-bionic-cuda12.1-cudnn8-py3-gcc9
->>>>>>> 6fc0f8fb
+      docker-image-name: pytorch-linux-bionic-cuda12.1-cudnn8-py3-gcc9-inductor-benchmarks
       cuda-arch-list: '8.6'
       test-matrix: |
         { include: [
