# Defines derivative formulas and Python signatures of methods on Variable
#
# Note about possibly confusing nomenclature: An 'output gradient' is the
# gradient of an output of a forward function. Output gradients are used as
# the inputs to backward functions. `grads` is a vector of output gradients,
# and `grad == grads[0]`, in all the derivative formulas in this file.
# An 'input gradient' is the gradient of an input to a forward function.
# Input gradients are the outputs of backward functions, corresponding to the
# input names included in the derivative formulas defined in this file.
# Also, every time we talk computing "gradient" we actually mean computing
# the vector jacobian product using the given 'output gradient' as the vector.
#
# Each entry consists of:
#   - A 'name', which specifies the ATen name of the function you
#     are defining derivatives for, and an argument specification.
#   - One or more gradients entries, mapping differentiable input
#     names to a formula specifying how to compute its gradient.
#     Note that a single gradient entry can specify the gradient
#     formula for multiple input names, by specifying a key
#     "input1, input2" (see atan2 for an example).
#   - An argument can be flagged as 'non_differentiable'.
#   - Optional entry with key 'output_differentiability' and value a list of the
#     same length as the number of outputs from the forward function. The list
#     should contain only booleans, specifying whether each of the output Tensor
#     is differentiable.
#     If it is not specified for a function that returns multiple elements but
#     uses `grad` instead of `grads[idx]`, then all but the first output will
#     be marked as non-differentiable.
#     If None of the output is differentiable, you can also add the function
#     name to `gen_variable_type.py`'s `DONT_REQUIRE_DERIVATIVE` list.
#
# There are two cases for Tensor and TensorList arguments here:
#   - If that argument is differentiable, in the sense that a gradient with respect
#     to that argument could exist. You should either:
#       - Specify the formula for that gradient
#       - Specify not_implemented("function_name") as a formula to say that this is not
#         implement yet (but might be in the future and the user can request that on an issue)
#   - If that argument is not differentiable, because it is not a floating point dtype or the
#     function is not differentiable with respect to that argument  for
#     example. You should either:
#       - Do not specify any formula for this argument
#       - Specify explicitly that this argument is "non_differentiable". Note that in this case,
#         we trust you that this argument will never have requires_grad=True and it will be silently
#         ignored if it does.
#
# If a function has out-of-place and in-place variants, then the derivative
# definition for the in-place variant is optional. It will default to the
# definition for the out-of-place variant. Note that _out variants are never
# differentiable.
#
# Gradient expressions are standard C++ expressions operating on ATen
# variables.  In a gradient expression, the following variables are in
# scope:
#
#   - 'grad', the gradient of the output (often spelled grad_output
#     in Python) which we are going to left-multiply.
#
#     When a function returns multiple *differentiable* outputs,
#     you can refer to the gradients of each outputs using 'grads',
#     e.g., 'grads[0]', 'grads[1]'.
#
#     When a function returns multiple *differentiable* outputs that
#     are named, you can refer to the gradients of each outputs using
#     'grad_{name}', e.g., 'grad_x', 'grad_y'.
#
#     When a function returns *one* differentiable output (the
#     first output) and some more nondifferentiable outputs,
#     you MUST refer to the gradient of the differentiable output with
#     'grad' (this case is special-cased in our code generation).
#
#     Note that the number of differentibale outputs can be modified by the
#     'output_differentiability' entry (see above).
#
#     Across a differentiable function's derivatives set, it is not
#     permitted to mix the use of "grad", "grads", and
#     "grad_{name}". You must be consistent for that differentiable
#     function.
#
#   - Any of the input arguments, tensor or non-tensor, including
#     argument names that only appear in Declarations.yaml, e.g. 'output'.
#
#   - 'result', representing the result of evaluating the forward
#     expression for ATen native function declarations. If the forward
#     expression outputs a tuple, use 'resultX' instead to access the
#     X-th entry
#
#   - 'grad_input_mask', a std::array<bool, n>, specifies which input
#     gradients are actually needed.  For example, in the entry
#     `input0, input1: foo(grad_input_mask)`, `grad_input_mask` is a size
#     two array, where `grad_input_mask[0]` is true if `input0` requires
#     grad, and `grad_input_mask[1]` is true if `input1` requires grad.
#
#     (NB: if your function computes gradient for a list of tensors,
#     the `grad_input_mask` will only have a single entry for the list
#     specifying if either zero or at least one tensor from the list requires
#     grad.  If we want to support more fine-grained signalling,
#     we'll need some alternate variable which is not a std::array)
#
#   - 'retain_variables', a bool which is true if a user has specified
#     that saved variables should be retained in case the backwards is
#     run again later.  This allows an optimization where we can
#     destroy saved buffers if we know variables are not going to be retained,
#     e.g., it is used by _cudnn_rnn
#
# If you need a complex expression, e.g., with local variables,
# write a _backward function in torch/csrc/autograd/FunctionsManual.cpp
# and invoke it from here.  By the way, go read
# https://github.com/zdevito/ATen/issues/163; this describes an
# important hazard that occurs when porting backwards from Python to C++
#
# Double backwards gradient expressions can be somewhat confusing;
# the most important thing to remember is: (1) you need to define a
# derivative formula for every input, including inputs named things
# like 'grad_output', and (2) the gradient to multiply with is always
# called 'grad' (even though it really is a grad-grad).
#
# You can also add forward derivative definition by defining a formula for
# a returned value (in general "result" if the name is not specified). This
# formula works the same way as the backward one and advanced implementations
# should also be placed in the FunctionsManual file.
# This formula should compute a single Jacobian vector product using the (primal)
# value of the argument "foo_p", its forward grad "foo_t" and the result of the
# function as "result".
# Note that the forward derivative can be automatically generated in two cases:
#     - if your function is linear (NOT affine or multi-linear), then you can
#       specify so by just using the string "auto_linear" for the formula.
#     - if your function is applied element wise (and has a single input), you
#       can specify so by just using the string "auto_element_wise" for the formula.
#
# Note that to avoid unpacking overhead, functions taking TensorList as inputs
# will always have their forward grad formula called. This function is responsible
# to check if any computation is needed and should return an undefined Tensor when
# there is nothing to do. You can check "cat_forward" for a full example.
#
# NB: There are a number of gradient definitions in here which are bogus
# (implemented using zeros_like).  These gradients are (hopefully) not
# used by our frontend.  You MUST check the frontend code; search for
# OpName.apply to see if it's still using a legacy Python style API.
#
# Note: Returning views.
# The following cases exist:
#     - If a function returns no view, it can have arbitrary outputs.
#     - If a function return at least one Tensor that is a differentiable view
#       of one of its input:
#         - If there is only one differentiable output, this Tensor is marked as a
#           differentiable view. (alias or transpose for example)
#         - If there are more than one differentiable output, by default all the views are
#           marked as differentiable views and created with allow_rebase_history=false.
#           Meaning that any inplace operation on it will raise an error. (unbind for example)
#
#  Notes about undefined output gradients:
#     All backward functions must support all combinations of undefined output
#     gradient Tensors, where `grad[i].defined() == false`. Depending on the
#     number of input and output grads your derivative formula uses, code
#     generation may automatically add some level of undefined grad support,
#     according to these three cases:
#
#       * 1 input grad and 1 output grad:
#           Complete undefined grad support is automatically added, so you
#           shouldn't have to think about it, unless there is a bug in the code
#           generation.
#
#       * 1 input grad and multiple output grads:
#           Undefined grad support is automatically added ONLY in the case where
#           all output grads are undefined. You will have to add explicit support
#           for cases where a subset of output grads is undefined.
#
#       * multiple input grads:
#           No automatic support, so you will need to add it.
#
#     If your derivative formula uses more than one output grad, it is usually
#     preferable to add undefined grad support in the backward function itself
#     (if you're using one), rather than in the derivative formula in this file.
#
#     Undefined Tensors are created with the default constructor `at::Tensor()`.
#     It is an efficient way to represent a Tensor filled with zeros because
#     the Tensor holds no sizing information and no Storage data is allocated.
#     But consequentially, Tensor operations cannot be performed on them.
#     Therefore, your backward function should treat an undefined output grad as
#     a zero, and it needs to be a special case.
#
#     If all output grads are undefined, then it should be correct for the
#     backward function to return undefined input grads. Since we use the chain
#     rule, output grads equal to zero should result in input grads equal to zero,
#     unless there is some rare special case.
#
#     If a subset of output grads is undefined, then it may be acceptable for
#     the backward function to return undefined input grads--it depends on the
#     specific function, so you'll have to determine that yourself. If returning
#     an undefined Tensor is correct for a given input grad, it is also logically
#     correct to return a defined grad full of zeros, but that would not be
#     preferable since it would be less efficient.
#
# NB: The parameter names here MUST be consistent with the parameter names
# in Decalarations.yaml
- name: abs(Tensor self) -> Tensor
  self: grad * self.sgn()
  result: handle_r_to_c(result.scalar_type(), self_t.conj() * self_p.sgn())

- name: acos(Tensor self) -> Tensor
  self: grad * -((-self * self + 1).rsqrt()).conj()
  result: auto_element_wise

- name: add.Tensor(Tensor self, Tensor other, *, Scalar alpha=1) -> Tensor
  self: handle_r_to_c(self.scalar_type(), grad)
  other: handle_r_to_c(other.scalar_type(), maybe_multiply(grad, alpha.conj()))
  result: self_t + maybe_multiply(other_t, alpha)

- name: add.Scalar(Tensor self, Scalar other, Scalar alpha=1) -> Tensor
  self: handle_r_to_c(self.scalar_type(), grad)
  result: self_t

- name: addbmm(Tensor self, Tensor batch1, Tensor batch2, *, Scalar beta=1, Scalar alpha=1) -> Tensor
  self: maybe_multiply(grad, beta.conj())
  batch1: grad.unsqueeze(0).expand({ batch1.size(0), batch1.size(1), batch2.size(2) }).bmm(batch2.transpose(1, 2).conj()) * alpha.conj()
  batch2: batch1.transpose(1, 2).conj().bmm(grad.unsqueeze(0).expand({ batch1.size(0), batch1.size(1), batch2.size(2) })) * alpha.conj()
  result: maybe_multiply(self_t, beta) + maybe_multiply(batch1_t.bmm(batch2_p).sum(0), alpha) + maybe_multiply(batch1_p.bmm(batch2_t).sum(0), alpha)

- name: addcdiv(Tensor self, Tensor tensor1, Tensor tensor2, *, Scalar value=1) -> Tensor
  self: handle_r_to_c(self.scalar_type(), grad)
  tensor1: handle_r_to_c(tensor1.scalar_type(), grad * (value / tensor2).conj())
  tensor2: handle_r_to_c(tensor2.scalar_type(), -grad * (value * tensor1 / (tensor2 * tensor2)).conj())
  result: self_t + maybe_multiply(tensor1_t / tensor2_p, value) - maybe_multiply(tensor2_t * (tensor1_p / tensor2_p) / tensor2_p, value)

- name: addcmul(Tensor self, Tensor tensor1, Tensor tensor2, *, Scalar value=1) -> Tensor
  self: handle_r_to_c(self.scalar_type(), grad)
  tensor1: handle_r_to_c(tensor1.scalar_type(), grad * (tensor2 * value).conj())
  tensor2: handle_r_to_c(tensor2.scalar_type(), grad * (tensor1 * value).conj())
  result: self_t + maybe_multiply(tensor1_t * tensor2_p, value) + maybe_multiply(tensor2_t * tensor1_p, value)

- name: addmm(Tensor self, Tensor mat1, Tensor mat2, *, Scalar beta=1, Scalar alpha=1) -> Tensor
  self: maybe_multiply(grad, beta.conj())
  mat1: mm_mat1_backward(grad, mat2, mat1.sizes(), mat1.strides(), alpha)
  mat2: mm_mat2_backward(grad, mat1, mat2.sizes(), mat2.strides(), alpha)
  result: maybe_multiply(self_t, beta) + maybe_multiply(mat1_t.mm(mat2_p), alpha) + maybe_multiply(mat1_p.mm(mat2_t), alpha)

- name: _sparse_addmm(Tensor self, Tensor sparse, Tensor dense, *, Scalar beta=1, Scalar alpha=1) -> Tensor
  self: maybe_multiply(grad, beta)
  sparse: _sparse_addmm_sparse_backward(grad, sparse, dense, alpha)
  dense: mm_mat2_backward(grad, sparse, dense.sizes(), dense.strides(), alpha)

- name: addmv(Tensor self, Tensor mat, Tensor vec, *, Scalar beta=1, Scalar alpha=1) -> Tensor
  self: maybe_multiply(grad, beta.conj())
  mat: grad.ger(vec.conj()) * alpha.conj()
  vec: mat.t().conj().mv(grad) * alpha.conj()
  result: maybe_multiply(self_t, beta) + maybe_multiply(mat_t.mv(vec_p), alpha) + maybe_multiply(mat_p.mv(vec_t), alpha)

- name: addr(Tensor self, Tensor vec1, Tensor vec2, *, Scalar beta=1, Scalar alpha=1) -> Tensor
  self: maybe_multiply(grad, beta.conj())
  vec1: grad.mv(vec2.conj()) * alpha.conj()
  vec2: grad.t().mv(vec1.conj()) * alpha.conj()
  result: maybe_multiply(self_t, beta) + maybe_multiply(vec1_t.outer(vec2_p), alpha) + maybe_multiply(vec1_p.outer(vec2_t), alpha)

- name: affine_grid_generator(Tensor theta, int[] size, bool align_corners) -> Tensor
  theta: affine_grid_generator_backward(grad, size, align_corners)

- name: alias(Tensor(a) self) -> Tensor(a)
  self: grad
  result: self_t

- name: angle(Tensor self) -> Tensor
  self: angle_backward(grad, self)
  result: handle_r_to_c(result.scalar_type(), angle_backward(self_t, self_p))

# The four items below are necessary because TensorIterator doesn't work on
# Variables (codegen does not unwrap the input Tensor for all() and any() ).
- name: any(Tensor self) -> Tensor
  output_differentiability: [False]

- name: any.dim(Tensor self, int dim, bool keepdim=False) -> Tensor
  output_differentiability: [False]

- name: all(Tensor self) -> Tensor
  output_differentiability: [False]

- name: all.dim(Tensor self, int dim, bool keepdim=False) -> Tensor
  output_differentiability: [False]

- name: acosh(Tensor self) -> Tensor
  self: grad * (self.pow(2) - 1).rsqrt().conj()
  result: auto_element_wise

- name: acosh_(Tensor(a!) self) -> Tensor(a!)
  self: not_implemented("inplace version of acosh")

- name: asinh(Tensor self) -> Tensor
  self: grad * (self.pow(2) + 1).rsqrt().conj()
  result: auto_element_wise

- name: asinh_(Tensor(a!) self) -> Tensor(a!)
  self: not_implemented("inplace version of asinh")

- name: atanh(Tensor self) -> Tensor
  self: grad * 1 / (1 - self.pow(2)).conj()
  result: auto_element_wise

- name: atanh_(Tensor(a!) self) -> Tensor(a!)
  self: not_implemented("inplace version of atanh")

- name: as_strided(Tensor(a) self, int[] size, int[] stride, int? storage_offset=None) -> Tensor(a)
  self: as_strided_backward(grad, TensorGeometry(self), size, stride, storage_offset)

- name: asin(Tensor self) -> Tensor
  self: grad * (-self * self + 1).rsqrt().conj()
  result: auto_element_wise

- name: atan(Tensor self) -> Tensor
  self: grad / (self * self + 1).conj()
  result: auto_element_wise

- name: atan2(Tensor self, Tensor other) -> Tensor
  self, other: atan2_backward(grad, self, other, grad_input_mask)

- name: baddbmm(Tensor self, Tensor batch1, Tensor batch2, *, Scalar beta=1, Scalar alpha=1) -> Tensor
  self: maybe_multiply(grad, beta.conj())
  batch1: grad.bmm(batch2.transpose(1, 2).conj()) * alpha.conj()
  batch2: batch1.transpose(1, 2).conj().bmm(grad) * alpha.conj()
  result: maybe_multiply(self_t, beta) + maybe_multiply(batch1_t.bmm(batch2_p), alpha) + maybe_multiply(batch1_p.bmm(batch2_t), alpha)

- name: bernoulli(Tensor self, *, Generator? generator=None) -> Tensor
  self: zeros_like(grad)

- name: bernoulli_.Tensor(Tensor(a!) self, Tensor p, *, Generator? generator=None) -> Tensor(a!)
  self: zeros_like(grad)
  p: zeros_like(p)

- name: bernoulli_.float(Tensor(a!) self, float p=0.5, *, Generator? generator=None) -> Tensor(a!)
  self: zeros_like(grad)

- name: bmm(Tensor self, Tensor mat2) -> Tensor
  self: grad.bmm(mat2.transpose(1, 2).conj())
  mat2: self.transpose(1, 2).conj().bmm(grad)
  result: self_t.bmm(mat2_p) + self_p.bmm(mat2_t)

- name: cat(Tensor[] tensors, int dim=0) -> Tensor
  tensors: cat_tensors_backward(grad, to_args_sizes(tensors), to_args_scalartypes(tensors), dim)
  result: cat_jvp(tensors, dim)

- name: cauchy_(Tensor(a!) self, float median=0, float sigma=1, *, Generator? generator=None) -> Tensor(a!)
  self: zeros_like(grad)

- name: ceil(Tensor self) -> Tensor
  self: zeros_like(grad)
  result: auto_element_wise

- name: cholesky(Tensor self, bool upper=False) -> Tensor
  self: cholesky_backward(grad, upper, result)

- name: linalg_cholesky_ex(Tensor self, *, bool upper=False, bool check_errors=False) -> (Tensor L, Tensor info)
  self: cholesky_backward(grad, upper, L)
  L: cholesky_jvp(self_t, L, upper)

- name: cholesky_solve(Tensor self, Tensor input2, bool upper=False) -> Tensor
  self, input2: cholesky_solve_backward(grad, self, input2, result, upper)
  result: cholesky_solve_jvp(result, input2_p, input2_t, self_t, upper)

- name: cholesky_inverse(Tensor self, bool upper=False) -> Tensor
  self: cholesky_inverse_backward(grad, self, upper, result)

# For clamp, gradient is not defined at the boundaries. But empirically it's helpful
# to be able to get gradient on min and max, so we return the subgradient 1 for these cases.
- name: clamp.Tensor(Tensor self, Tensor? min=None, Tensor? max=None) -> Tensor
  self: clamp_backward(grad, self, min, max)
  min, max: clamp_backward_min_max(grad, self, min, max, grad_input_mask)

- name: clamp(Tensor self, Scalar? min=None, Scalar? max=None) -> Tensor
  self: clamp_backward(grad, self, min, max)
  result: auto_element_wise

- name: clamp_min(Tensor self, Scalar min) -> Tensor
  self: where(self >= min, grad, at::scalar_tensor(0., grad.options()))
  result: auto_element_wise

- name: clamp_min.Tensor(Tensor self, Tensor min) -> Tensor
  self: where(self >= min, grad, at::scalar_tensor(0., grad.options()))
  min: where(self < min, grad, at::scalar_tensor(0., grad.options()))
  result: where(self_p >= min_p, self_t, at::scalar_tensor(0., self_p.options())) + where(self_p < min_p, min_t, at::scalar_tensor(0., self_p.options()))

- name: clamp_max(Tensor self, Scalar max) -> Tensor
  self: where(self <= max, grad, at::scalar_tensor(0., grad.options()))
  result: auto_element_wise

- name: clamp_max.Tensor(Tensor self, Tensor max) -> Tensor
  self: where(self <= max, grad, at::scalar_tensor(0., grad.options()))
  max: where(self > max, grad, at::scalar_tensor(0., grad.options()))
  result: where(self_p <= max_p, self_t, at::scalar_tensor(0., self_p.options())) + where(self_p > max_p, max_t, at::scalar_tensor(0., self_p.options()))

- name: clone(Tensor self, *, MemoryFormat? memory_format=None) -> Tensor
  self: grad
  result: auto_linear

- name: _to_copy(Tensor self, *, ScalarType? dtype=None, Layout? layout=None, Device? device=None, bool? pin_memory=None, bool non_blocking=False, MemoryFormat? memory_format=None) -> Tensor
  self: grad.to(self.options(), /*non_blocking*/false, /*copy*/false)
  result: _to_copy(self_t, dtype, layout, device, pin_memory, non_blocking, memory_format)
  # The condition is: if dtype is not nullopt, then isDifferentiableType(*dtype)
  # (If dtype IS nullopt, we rely on the regular check that any input requires grad).
  output_differentiability: ["!dtype || isDifferentiableType(*dtype)"]

- name: _coalesce(Tensor self) -> Tensor
  self: grad

- name: complex(Tensor real, Tensor imag) -> Tensor
  real: at::real(grad)
  imag: at::imag(grad)
  result: at::complex(real_t, imag_t)

- name: polar(Tensor abs, Tensor angle) -> Tensor
  abs, angle: polar_backward(grad, result)

- name: _conj(Tensor(a) self) -> Tensor(a)
  self: grad.conj()
  result: self_t.conj()

- name: _neg_view(Tensor(a) self) -> Tensor(a)
  self: grad.neg()
  result: self_t.neg()

- name: _conj_physical(Tensor self) -> Tensor
  self: grad.conj_physical()
  result: self_t.conj_physical()

- name: conj_physical_(Tensor(a!) self) -> Tensor(a!)
  self: grad.conj_physical()
  result: self_t.conj_physical_()

- name: copysign.Tensor(Tensor self, Tensor other) -> Tensor
  self: copysign_tensor_self_backward(grad, self, result)
  other: zeros_like(other)
  result: copysign_tensor_self_backward(self_t, self_p, result)

- name: copysign.Scalar(Tensor self, Scalar other) -> Tensor
  self: copysign_tensor_self_backward(grad, self, result)
  result: auto_element_wise

- name: cos(Tensor self) -> Tensor
  self: grad * -self.sin().conj()
  result: auto_element_wise

- name: cosh(Tensor self) -> Tensor
  self: grad * self.sinh().conj()
  result: auto_element_wise

- name: count_nonzero.dim_IntList(Tensor self, int[] dim) -> Tensor
  output_differentiability: [False]

- name: count_nonzero(Tensor self, int? dim=None) -> Tensor
  output_differentiability: [False]

- name: cross(Tensor self, Tensor other, int? dim=None) -> Tensor
  self: other.conj().cross(grad, dim)
  other: grad.cross(self.conj(), dim)
  result: "at::cross(self_t, other_p, dim) + at::cross(self_p, other_t, dim)"

- name: logcumsumexp(Tensor self, int dim) -> Tensor
  self: logcumsumexp_backward(grad, self, result, dim)

- name: cumprod(Tensor self, int dim, *, ScalarType? dtype=None) -> Tensor
  self: cumprod_backward(grad.to(self.scalar_type()), self, dim, result)
  result: "cumprod_jvp(self_t, self_p, result, dim).to(dtype.has_value() ? *dtype : self_p.scalar_type())"

- name: cumsum(Tensor self, int dim, *, ScalarType? dtype=None) -> Tensor
  self: cumsum_backward(grad.to(self.scalar_type()), dim)
  result: auto_linear

- name: cummax(Tensor self, int dim) -> (Tensor values, Tensor indices)
  self: cummaxmin_backward(grad, self, indices, dim)
  values: self_t.gather(dim, indices)

- name: cummin(Tensor self, int dim) -> (Tensor values, Tensor indices)
  self: cummaxmin_backward(grad, self, indices, dim)
  values: self_t.gather(dim, indices)

- name: conv_tbc(Tensor self, Tensor weight, Tensor bias, int pad=0) -> Tensor
  self, weight, bias: "grad.defined() ? conv_tbc_backward(grad, self, weight, bias, pad) : std::tuple<Tensor, Tensor, Tensor>()"

- name: _ctc_loss(Tensor log_probs, Tensor targets, int[] input_lengths, int[] target_lengths, int blank=0, bool zero_infinity=False) -> (Tensor, Tensor)
  log_probs: _ctc_loss_backward(grad, log_probs, targets, input_lengths, target_lengths, result0, result1, blank, zero_infinity)

- name: deg2rad(Tensor self) -> Tensor
  self: deg2rad_backward(grad)
  result: auto_element_wise

- name: _det_lu_based_helper(Tensor self) -> (Tensor det, Tensor lu, Tensor pivs)
  self: _det_lu_based_helper_backward(grad, det, self, lu, pivs)
  output_differentiability: [True, False, False]

- name: diag(Tensor self, int diagonal=0) -> Tensor
  self: diag_backward(grad, self.sizes(), diagonal)

- name: diagonal(Tensor(a) self, int offset=0, int dim1=0, int dim2=1) -> Tensor(a)
  self: diagonal_backward(grad, self.sizes(), offset, dim1, dim2)
  result: auto_linear

- name: diagonal_backward(Tensor grad_output, int[] input_sizes, int offset, int dim1, int dim2) -> Tensor
  grad_output: grad.diagonal(offset, dim1, dim2)
  result: auto_linear

- name: dist(Tensor self, Tensor other, Scalar p=2) -> Tensor
  self: norm_backward(grad, self - other, p, result)
  other: -norm_backward(grad, self - other, p, result)

# The backward formula is done in this order to improve numerical stability
# of the higher order derivatives, see https://github.com/pytorch/pytorch/issues/43414
# Note that we don't use "result" because saving it would be BC-breaking when it is used in an inplace operation later
- name: div.Tensor(Tensor self, Tensor other) -> Tensor
  self: div_tensor_self_backward(grad, other, self.scalar_type())
  other: div_tensor_other_backward(grad, self, other)
  result: self_t / other_p - other_t * (self_p / other_p) / other_p

- name: div.Scalar(Tensor self, Scalar other) -> Tensor
  self: div_tensor_self_backward(grad, at::scalar_to_tensor(other), self.scalar_type())
  result: self_t / other

- name: div.Tensor_mode(Tensor self, Tensor other, *, str? rounding_mode) -> Tensor
  self: div_tensor_self_backward(grad, other, self.scalar_type(), rounding_mode)
  other: div_tensor_other_backward(grad, self, other, rounding_mode)
  result: "rounding_mode.has_value() ? result.new_zeros(result.sizes()) : self_t / other_p - other_t * (self_p / other_p) / other_p"

- name: div.Scalar_mode(Tensor self, Scalar other, *, str? rounding_mode) -> Tensor
  self: div_tensor_self_backward(grad, at::scalar_to_tensor(other), self.scalar_type(), rounding_mode)
  result: "rounding_mode.has_value() ? result.new_zeros(result.sizes()) : self_t / other"

- name: dot(Tensor self, Tensor tensor) -> Tensor
  self: grad * tensor.conj()
  tensor: grad * self.conj()
  result: at::dot(self_t, tensor_p) + at::dot(self_p, tensor_t)

- name: vdot(Tensor self, Tensor other) -> Tensor
  self: grad.conj() * other
  other: grad * self
  result: at::vdot(self_t, other_p) + at::vdot(self_p, other_t)

- name: _fused_dropout(Tensor self, float p, Generator? generator=None) -> (Tensor, Tensor)
  self: _fused_dropout_backward(grad, result1, p)

- name: eig(Tensor self, bool eigenvectors=False) -> (Tensor eigenvalues, Tensor eigenvectors)
  self: eig_backward(grads, self, eigenvectors, eigenvalues, eigenvectors_return)

- name: eq_.Scalar(Tensor(a!) self, Scalar other) -> Tensor(a!)
  self: zeros_like(self)

- name: eq_.Tensor(Tensor(a!) self, Tensor other) -> Tensor(a!)
  self: zeros_like(self)
  other: zeros_like(other)

- name: erf(Tensor self) -> Tensor
  self: 2.0 / sqrt(M_PI) * exp(-(self.pow(2))) * grad

- name: erfc(Tensor self) -> Tensor
  self: -2.0 / sqrt(M_PI) * exp(-(self.pow(2))) * grad

- name: special_erfcx(Tensor self) -> Tensor
  self: (2.0 * self * result - 2.0 / sqrt(M_PI)) * grad

- name: erfinv(Tensor self) -> Tensor
  self: 0.5 * sqrt(M_PI) * exp(self.erfinv().pow(2)) * grad

- name: exp(Tensor self) -> Tensor
  self: grad * result.conj()
  result: auto_element_wise

- name: exp2(Tensor self) -> Tensor
  self: grad * result * M_LN2
  result: auto_element_wise

- name: expm1(Tensor self) -> Tensor
  self: grad * (result + 1)
  result: auto_element_wise

- name: expand(Tensor(a) self, int[] size, *, bool implicit=False) -> Tensor(a)
  self: at::sum_to(grad, self.sizes())
  result: auto_linear

- name: exponential_(Tensor(a!) self, float lambd=1, *, Generator? generator=None) -> Tensor(a!)
  self: zeros_like(grad)

- name: fake_quantize_per_tensor_affine_cachemask(Tensor self, float scale, int zero_point, int quant_min, int quant_max) -> (Tensor output, Tensor mask)
  self: fake_quantize_per_tensor_affine_cachemask_backward(grad, mask)

- name: _fake_quantize_per_tensor_affine_cachemask_tensor_qparams(Tensor self, Tensor scale, Tensor zero_point, Tensor fake_quant_enabled, int quant_min, int quant_max) -> (Tensor output, Tensor mask)
  self: fake_quantize_per_tensor_affine_cachemask_backward(grad, mask)

- name: _fake_quantize_learnable_per_tensor_affine(Tensor self, Tensor scale, Tensor zero_point, int quant_min, int quant_max, float grad_factor=1.0) -> Tensor
  self, scale, zero_point: "grad.defined() ? _fake_quantize_learnable_per_tensor_affine_backward(grad, self, scale, zero_point, quant_min, quant_max, grad_factor) : std::tuple<Tensor, Tensor, Tensor>()"

- name: fake_quantize_per_channel_affine_cachemask(Tensor self, Tensor scale, Tensor zero_point, int axis, int quant_min, int quant_max) -> (Tensor output, Tensor mask)
  self: fake_quantize_per_channel_affine_cachemask_backward(grad, mask)

- name: _fake_quantize_learnable_per_channel_affine(Tensor self, Tensor scale, Tensor zero_point, int axis, int quant_min, int quant_max, float grad_factor=1.0) -> Tensor
  self, scale, zero_point: "grad.defined() ? _fake_quantize_learnable_per_channel_affine_backward(grad, self, scale, zero_point, axis, quant_min, quant_max, grad_factor) : std::tuple<Tensor, Tensor, Tensor>()"

- name: _fused_moving_avg_obs_fq_helper(Tensor self, Tensor observer_on, Tensor fake_quant_on, Tensor(a!) running_min, Tensor(b!) running_max, Tensor(c!) scale, Tensor(d!) zero_point, float averaging_const, int quant_min, int quant_max, int ch_axis, bool per_row_fake_quant=False, bool symmetric_quant=False) -> (Tensor output, Tensor mask)
  self: fake_quantize_per_tensor_affine_cachemask_backward(grad, mask)

- name: fill_.Scalar(Tensor(a!) self, Scalar value) -> Tensor(a!)
  self: zeros_like(grad)
  result: self_t.fill_(0)

- name: fill_.Tensor(Tensor(a!) self, Tensor value) -> Tensor(a!)
  self: zeros_like(grad)
  value: grad.sum()
  result: self_t.fill_(value_t)

- name: floor(Tensor self) -> Tensor
  self: zeros_like(grad)
  result: auto_element_wise

- name: fmod.Scalar(Tensor self, Scalar other) -> Tensor
  self: grad

- name: fmod.Tensor(Tensor self, Tensor other) -> Tensor
  self: grad
  other: 'not_implemented("fmod: other")'

- name: frac(Tensor self) -> Tensor
  self: grad
  result: self_t

- name: frexp.Tensor(Tensor self) -> (Tensor mantissa, Tensor exponent)
  self: grad / exponent.exp2()
  mantissa: self_t / exponent.exp2()

- name: gather(Tensor self, int dim, Tensor index, *, bool sparse_grad=False) -> Tensor
  self: gather_backward(grad, self, dim, index, sparse_grad)
  index: non_differentiable
  result: auto_linear

- name: ge_.Scalar(Tensor(a!) self, Scalar other) -> Tensor(a!)
  self: zeros_like(self)

- name: ge_.Tensor(Tensor(a!) self, Tensor other) -> Tensor(a!)
  self: zeros_like(self)
  other: zeros_like(other)

- name: geometric_(Tensor(a!) self, float p, *, Generator? generator=None) -> Tensor(a!)
  self: zeros_like(grad)

- name: geqrf(Tensor self) -> (Tensor a, Tensor tau)
  self: not_implemented("geqrf")

- name: indices(Tensor(a) self) -> Tensor(a)
  output_differentiability: [False]

- name: _indices(Tensor(a) self) -> Tensor(a)
  output_differentiability: [False]

- name: grid_sampler_2d(Tensor input, Tensor grid, int interpolation_mode, int padding_mode, bool align_corners) -> Tensor
  input, grid: "grad.defined() ? grid_sampler_2d_backward(grad, input, grid, interpolation_mode, padding_mode, align_corners) : std::tuple<Tensor, Tensor>()"

- name: grid_sampler_3d(Tensor input, Tensor grid, int interpolation_mode, int padding_mode, bool align_corners) -> Tensor
  input, grid: "grad.defined() ? grid_sampler_3d_backward(grad, input, grid, interpolation_mode, padding_mode, align_corners) : std::tuple<Tensor, Tensor>()"

# See NOTE [ grid_sample CPU fallback ]
- name: _grid_sampler_2d_cpu_fallback(Tensor input, Tensor grid, int interpolation_mode, int padding_mode, bool align_corners) -> Tensor
  input, grid: "grad.defined() ? _grid_sampler_2d_cpu_fallback_backward(grad, input, grid, interpolation_mode, padding_mode, align_corners) : std::tuple<Tensor, Tensor>()"

- name: gt_.Scalar(Tensor(a!) self, Scalar other) -> Tensor(a!)
  self: zeros_like(self)

- name: gt_.Tensor(Tensor(a!) self, Tensor other) -> Tensor(a!)
  self: zeros_like(self)
  other: zeros_like(other)

- name: hardsigmoid(Tensor self) -> Tensor
  self: hardsigmoid_backward(grad, self)

- name: histc(Tensor self, int bins=100, Scalar min=0, Scalar max=0) -> Tensor
  self: not_implemented("histc")

- name: hardswish(Tensor self) -> Tensor
  self: hardswish_backward(grad, self)
  result: auto_element_wise

- name: hypot(Tensor self, Tensor other) -> Tensor
  self: grad * self / result
  other: grad * other / result
  result: self_t * self_p / result + other_t * other_p / result

- name: i0(Tensor self) -> Tensor
  self: grad * at::special_i1(self)

- name: special_i0e(Tensor self) -> Tensor
  self: grad * (at::special_i1e(self) - self.sgn() * result)

- name: special_i1(Tensor self) -> Tensor
  self: i1_backward(grad, self, result)

- name: special_i1e(Tensor self) -> Tensor
  self: i1e_backward(grad, self, result)

- name: igamma(Tensor self, Tensor other) -> Tensor
  self: 'not_implemented("igamma: input")'
  other: grad * exp((self - 1) * log(other) - other - lgamma(self))

- name: igammac(Tensor self, Tensor other) -> Tensor
  self: 'not_implemented("igammac: input")'
  other: -grad * exp((self - 1) * log(other) - other - lgamma(self))

- name: index.Tensor(Tensor self, Tensor?[] indices) -> Tensor
  self: index_backward(grad.new_zeros(self.sizes(), self.options()), indices, grad)

- name: index_add_.alpha(Tensor(a!) self, int dim, Tensor index, Tensor source, *, Scalar alpha) -> Tensor(a!)
  self: grad
  # The case source.dim() == 0  is necessary to support scalar tensors of the form
  # source.dim() == 0 and index.dim() == 1 and index.size() == (1,),
  # This is because source is not broadcastable to index, as source.dim() < index.dim()
  source: "maybe_multiply(source.dim() > 0 ? grad.index_select(dim, index).expand_as(source) : grad.index_select(dim, index.squeeze(0)), alpha)"
  index: non_differentiable
  result: self_t.index_add_(dim, index, maybe_multiply(source_t, alpha))

- name: index_copy_(Tensor(a!) self, int dim, Tensor index, Tensor source) -> Tensor(a!)
  self: grad.clone().index_fill_(dim, index, 0)
  # The case source.dim() == 0  is necessary to support scalar tensors of the form
  # source.dim() == 0 and index.dim() == 1 and index.size() == (1,),
  # This is because source is not broadcastable to index, as source.dim() < index.dim()
  source: "source.dim() > 0 ? grad.index_select(dim, index).expand_as(source) : grad.index_select(dim, index.squeeze(0))"
  index: non_differentiable
  result: self_t.index_copy_(dim, index, source_t)

- name: index_fill_.int_Scalar(Tensor(a!) self, int dim, Tensor index, Scalar value) -> Tensor(a!)
  self: grad.clone().index_fill_(dim, index, 0)
  index: non_differentiable
  result: self_t.index_fill_(dim, index, 0)

- name: index_fill_.int_Tensor(Tensor(a!) self, int dim, Tensor index, Tensor value) -> Tensor(a!)
  self: grad.clone().index_fill_(dim, index, 0)
  value: grad.index_select(dim, std::get<0>(at::_unique(index, /*sorted=*/false))).sum()
  index: non_differentiable
  result: self_t.index_fill_(dim, index, value_t)

- name: index_put_(Tensor(a!) self, Tensor?[] indices, Tensor values, bool accumulate=False) -> Tensor(a!)
  self: "accumulate ? grad : grad.clone().index_put_(indices, zeros_like(values), false)"
  values: grad.index(indices)
  result: self_t.index_put_(indices, values_t, accumulate)

- name: _index_put_impl_(Tensor(a!) self, Tensor?[] indices, Tensor values, bool accumulate=False, bool unsafe=False) -> Tensor(a!)
  self: "accumulate ? grad : grad.clone().index_put_(indices, zeros_like(values), false)"
  values: grad.index(indices)
  result: at::_index_put_impl_(self_t, indices, values_t, accumulate, unsafe)

- name: index_select(Tensor self, int dim, Tensor index) -> Tensor
  self: index_select_backward(grad, self.sizes(), dim, index)
  index: non_differentiable
  result: auto_linear

- name: inverse(Tensor self) -> Tensor
  self: -at::matmul(result.conj().transpose(-2, -1), at::matmul(grad, result.conj().transpose(-2, -1)))

- name: linalg_inv_ex(Tensor self, *, bool check_errors=False) -> (Tensor inverse, Tensor info)
  self: -at::matmul(inverse.conj().transpose(-2, -1), at::matmul(grad, inverse.conj().transpose(-2, -1)))
  inverse: -at::matmul(at::matmul(inverse, self_t), inverse)

- name: linalg_pinv(Tensor self, float rcond=1e-15, bool hermitian=False) -> Tensor
  self: pinv_backward(grad, result, self)
  result: pinv_jvp(self_p, result, self_t)

- name: isnan(Tensor self) -> Tensor
  self: non_differentiable

- name: kthvalue(Tensor self, int k, int dim=-1, bool keepdim=False) -> (Tensor values, Tensor indices)
  self: value_selecting_reduction_backward(grad, dim, indices, self.sizes(), keepdim)
  values: gather_with_keepdimed_indices(self_t, dim, indices, keepdim)

- name: le_.Scalar(Tensor(a!) self, Scalar other) -> Tensor(a!)
  self: zeros_like(self)

- name: le_.Tensor(Tensor(a!) self, Tensor other) -> Tensor(a!)
  self: zeros_like(self)
  other: zeros_like(other)

- name: lerp.Scalar(Tensor self, Tensor end, Scalar weight) -> Tensor
  self: "weight.isComplex() ? grad * (1 - weight.conj().toComplexDouble()) : grad * (1 - weight.toDouble())"
  end: grad * weight.conj()
  result: at::lerp(self_t, end_t, weight)

- name: lerp.Tensor(Tensor self, Tensor end, Tensor weight) -> Tensor
  self: grad * (1 - weight).conj()
  end: grad * weight.conj()
  weight: grad * (end - self).conj()
  result: at::lerp(self_t, end_t, weight_p) + weight_t * (end_p - self_p)

- name: lgamma(Tensor self) -> Tensor
  self: grad * digamma(self)
  result: auto_element_wise

- name: digamma(Tensor self) -> Tensor
  self: grad * polygamma(1, self)
  result: auto_element_wise

- name: polygamma(int n, Tensor self) -> Tensor
  self: grad * polygamma(n + 1, self)
  result: auto_element_wise

- name: polygamma_(Tensor(a!) self, int n) -> Tensor(a!)
  self: grad * polygamma(n + 1, self)
  result: self_t.mul_(polygamma(n + 1, original_self_p))

- name: log(Tensor self) -> Tensor
  self: grad.div(self.conj())
  result: auto_element_wise

- name: log10(Tensor self) -> Tensor
  self: grad / (self.conj() * 2.3025850929940456)
  result: auto_element_wise

- name: log1p(Tensor self) -> Tensor
  self: log1p_backward(grad, self)
  result: auto_element_wise

- name: log2(Tensor self) -> Tensor
  self: grad / (self.conj() * 0.6931471805599453)
  result: auto_element_wise

- name: logaddexp(Tensor self, Tensor other) -> Tensor
  self: grad / (1 + exp(other - self))
  other: grad / (1 + exp(self - other))
  result: self_t / (1 + exp(other_p - self_p)) + other_t / (1 + exp(self_p - other_p))

- name: logaddexp2(Tensor self, Tensor other) -> Tensor
  self: grad / (1 + pow(2, other - self))
  other: grad / (1 + pow(2, self - other))
  result: self_t / (1 + pow(2, other_p - self_p)) + other_t / (1 + pow(2, self_p - other_p))

- name: xlogy.Tensor(Tensor self, Tensor other) -> Tensor
  self: grad * at::xlogy((self != 0), other)
  other: grad * at::where(other.isnan() | (self != 0), self / other, zeros_like(other))
  result: self_t * at::xlogy((self_p != 0), other_p) + other_t * self_p / other_p

- name: xlogy.Scalar_Self(Scalar self, Tensor other) -> Tensor
  other: grad * at::where(other.isnan() | (!self.equal(0)), self / other, zeros_like(other))
  result: auto_element_wise

- name: xlogy.Scalar_Other(Tensor self, Scalar other) -> Tensor
  self: grad * at::xlogy((self != 0), other)
  result: auto_element_wise

- name: special_xlog1py(Tensor self, Tensor other) -> Tensor
  self: grad * other.log1p()
  other: grad * self / (other + 1)
  result: self_t * other_p.log1p() + other_t * self_p / (other_p + 1)

- name: special_xlog1py.self_scalar(Scalar self, Tensor other) -> Tensor
  other: grad * self / (other + 1)
  result: auto_element_wise

- name: special_xlog1py.other_scalar(Tensor self, Scalar other) -> Tensor
  self: grad * log1p(other.toDouble())
  result: auto_element_wise

- name: special_zeta(Tensor self, Tensor other) -> Tensor
  self: not_implemented("zeta")
  other:  grad * -self * special_zeta(self + 1., other)

- name: special_zeta.self_scalar(Scalar self, Tensor other) -> Tensor
  other:  grad * -self * special_zeta(self.toDouble() + 1., other)

- name: special_zeta.other_scalar(Tensor self, Scalar other) -> Tensor
  self: not_implemented("zeta")

- name: logdet(Tensor self) -> Tensor
  self: logdet_backward(grad, self, result)

- name: log_normal_(Tensor(a!) self, float mean=1, float std=2, *, Generator? generator=None) -> Tensor(a!)
  self: zeros_like(grad)

- name: logsumexp(Tensor self, int[1] dim, bool keepdim=False) -> Tensor
  self: logsumexp_backward(grad, self, result, dim, keepdim)

- name: lstsq(Tensor self, Tensor A) -> (Tensor solution, Tensor QR)
  self: not_implemented("lstsq")
  A: not_implemented("lstsq")

- name: linalg_lstsq(Tensor self, Tensor b, float? rcond=None, *, str? driver=None) -> (Tensor solution, Tensor residuals, Tensor rank, Tensor singular_values)
<<<<<<< HEAD
  self, b: linalg_lstsq_backward(grad, self, b, rcond, driver)
  output_differentiability: [True, True]
=======
  self: not_implemented("linalg_lstsq")
  b: not_implemented("linalg_lstsq")
>>>>>>> 5f151860

- name: lt_.Scalar(Tensor(a!) self, Scalar other) -> Tensor(a!)
  self: zeros_like(self)

- name: lt_.Tensor(Tensor(a!) self, Tensor other) -> Tensor(a!)
  self: zeros_like(self)
  other: zeros_like(other)

- name: _lu_with_info(Tensor self, bool pivot=True, bool check_errors=True) -> (Tensor LU, Tensor pivots, Tensor info)
  self: _lu_with_info_backward(grad, self, LU, pivots)
  LU: _lu_with_info_jvp(self_t, LU, pivots)

- name: lu_solve(Tensor self, Tensor LU_data, Tensor LU_pivots) -> Tensor
  self, LU_data: lu_solve_backward(grad, self, LU_data, LU_pivots)
  result: lu_solve_jvp(result, LU_data_p, LU_data_t, self_t, LU_pivots)

- name: lu_unpack(Tensor LU_data, Tensor LU_pivots, bool unpack_data=True, bool unpack_pivots=True) -> (Tensor P, Tensor L, Tensor U)
  LU_data: lu_unpack_backward(grads, LU_data, unpack_data)
  LU_pivots: non_differentiable

- name: masked_fill_.Scalar(Tensor(a!) self, Tensor mask, Scalar value) -> Tensor(a!)
  self: grad.clone().masked_fill_(mask, 0)
  mask: non_differentiable
  result: self_t.masked_fill_(mask, 0)

- name: masked_fill_.Tensor(Tensor(a!) self, Tensor mask, Tensor value) -> Tensor(a!)
  self: grad.clone().masked_fill_(mask, 0)
  value: at::where(mask, grad, zeros_like(grad)).sum()
  mask: non_differentiable
  result: self_t.masked_fill_(mask, value_t)

- name: masked_scatter_(Tensor(a!) self, Tensor mask, Tensor source) -> Tensor(a!)
  self: grad.clone().masked_fill_(mask, 0)
  source: masked_scatter_backward(grad, mask, source.sizes())
  mask: non_differentiable
  result: self_t.masked_scatter_(mask, source_t)

- name: masked_select(Tensor self, Tensor mask) -> Tensor
  self: masked_select_backward(grad, self, mask)
  mask: non_differentiable
  result: auto_linear

- name: matrix_exp(Tensor self) -> Tensor
  self: matrix_exp_backward(self, grad)

- name: max.dim(Tensor self, int dim, bool keepdim=False) -> (Tensor values, Tensor indices)
  self: value_selecting_reduction_backward(grad, dim, indices, self.sizes(), keepdim)
  values: gather_with_keepdimed_indices(self_t, dim, indices, keepdim)

- name: max(Tensor self) -> Tensor
  self: evenly_distribute_backward(grad, self, result)
  result: evenly_read_jvp(self_t, self_p, result)

- name: maximum(Tensor self, Tensor other) -> Tensor
  self: at::where(self == other, grad / 2, grad).masked_fill_(self < other, 0)
  other: at::where(self == other, grad / 2, grad).masked_fill_(self > other, 0)
  result: other_t + at::where(self_p == other_p, 0.5, (self_p > other_p).to(result.scalar_type())) * (self_t - other_t)

- name: fmax(Tensor self, Tensor other) -> Tensor
  self: grad.clone().masked_fill_((self >= other).logical_or_(other.isnan()).logical_not_(), 0)
  other: grad.clone().masked_fill_((self >= other).logical_or_(other.isnan()), 0)
  result: other_t + (self_p > other_p).logical_or_(other_p.isnan()) * (self_t - other_t)

- name: mean(Tensor self, *, ScalarType? dtype=None) -> Tensor
  self: grad.expand(self.sizes()).to(self.scalar_type()) / self.numel()
  result: auto_linear

- name: mean.dim(Tensor self, int[1] dim, bool keepdim=False, *, ScalarType? dtype=None) -> Tensor
  self: sum_backward(grad, self.sizes(), dim, keepdim).to(self.scalar_type()) / _safe_size(self.sizes(), dim)
  result: auto_linear

- name: median(Tensor self) -> Tensor
  self: evenly_distribute_backward(grad, self, result)

- name: nanmedian(Tensor self) -> Tensor
  self: evenly_distribute_backward(grad, self, result)

# This is in theory incorrect in the following case:
#   sorted list: [..., a, b, b, ..., b, b, c, ...] with median = b and the value
#                            |                     at middle position of the
#                            |                     list between two `b`s. E.g.,
#                            |
#                            ^the middle position
# The gradient exists and is essentially 0 in this case.
#
# In case where the middle position is at the boundary of `b` range, e.g.,
#   sorted list: [..., a, b, b, ..., b, b, c, ...]
#                                       |
#                                       ^the middle position
# The backward implementation is correct in the sense that it returns the
# subgradient on one side.
- name: median.dim(Tensor self, int dim, bool keepdim=False) -> (Tensor values, Tensor indices)
  self: value_selecting_reduction_backward(grad, dim, indices, self.sizes(), keepdim)

- name: nanmedian.dim(Tensor self, int dim, bool keepdim=False) -> (Tensor values, Tensor indices)
  self: value_selecting_reduction_backward(grad, dim, indices, self.sizes(), keepdim)

- name: min.dim(Tensor self, int dim, bool keepdim=False) -> (Tensor values, Tensor indices)
  self: value_selecting_reduction_backward(grad, dim, indices, self.sizes(), keepdim)
  values: gather_with_keepdimed_indices(self_t, dim, indices, keepdim)

- name: min(Tensor self) -> Tensor
  self: evenly_distribute_backward(grad, self, result)
  result: evenly_read_jvp(self_t, self_p, result)

- name: minimum(Tensor self, Tensor other) -> Tensor
  self: at::where(self == other, grad / 2, grad).masked_fill_(self > other, 0)
  other: at::where(self == other, grad / 2, grad).masked_fill_(self < other, 0)
  result: other_t + at::where(self_p == other_p, 0.5, (self_p < other_p).to(result.scalar_type())) * (self_t - other_t)

- name: fmin(Tensor self, Tensor other) -> Tensor
  self: grad.clone().masked_fill_((self <= other).logical_or_(other.isnan()).logical_not_(), 0)
  other: grad.clone().masked_fill_((self <= other).logical_or_(other.isnan()), 0)
  result: other_t + (self_p <= other_p).logical_or_(other_p.isnan()) * (self_t - other_t)

- name: amax(Tensor self, int[1] dim=[], bool keepdim=False) -> Tensor
  self: scale_grad_by_count(restore_reduced_dims(grad, dim, keepdim), restore_reduced_dims(result, dim, keepdim) == self, dim)

- name: amin(Tensor self, int[1] dim=[], bool keepdim=False) -> Tensor
  self: scale_grad_by_count(restore_reduced_dims(grad, dim, keepdim), restore_reduced_dims(result, dim, keepdim) == self, dim)

- name: mm(Tensor self, Tensor mat2) -> Tensor
  self: mm_mat1_backward(grad, mat2, self.sizes(), self.strides(), 1)
  mat2: mm_mat2_backward(grad, self, mat2.sizes(), mat2.strides(), 1)
  result: at::mm(self_t, mat2_p) + at::mm(self_p, mat2_t)

- name: mode(Tensor self, int dim=-1, bool keepdim=False) -> (Tensor values, Tensor indices)
  self: value_selecting_reduction_backward(grad, dim, indices, self.sizes(), keepdim)
  values: gather_with_keepdimed_indices(self_t, dim, indices, keepdim)

- name: mul.Tensor(Tensor self, Tensor other) -> Tensor
  self: mul_tensor_backward(grad, other, self.scalar_type())
  other: mul_tensor_backward(grad, self, other.scalar_type())
  result: other_t * self_p + self_t * other_p

- name: mul.Scalar(Tensor self, Scalar other) -> Tensor
  self: mul_tensor_backward(grad, at::scalar_to_tensor(other), self.scalar_type())
  result: self_t * other

- name: mv(Tensor self, Tensor vec) -> Tensor
  self: grad.ger(vec.conj())
  vec: self.conj().t().mv(grad)

- name: mvlgamma(Tensor self, int p) -> Tensor
  self: mvlgamma_backward(grad, self, p)
  result: auto_element_wise

- name: nan_to_num(Tensor self, float? nan=None, float? posinf=None, float? neginf=None) -> Tensor
  self: grad * at::isfinite(self)
  result: auto_element_wise

- name: native_batch_norm(Tensor input, Tensor? weight, Tensor? bias, Tensor? running_mean, Tensor? running_var, bool training, float momentum, float eps) -> (Tensor, Tensor, Tensor)
  input, weight, bias: "grad.defined() ? native_batch_norm_backward(grad, input, weight, running_mean, running_var, result1, result2, training, eps, grad_input_mask) : std::tuple<Tensor, Tensor, Tensor>()"

- name: native_batch_norm_backward(Tensor grad_out, Tensor input, Tensor? weight, Tensor? running_mean, Tensor? running_var, Tensor? save_mean, Tensor? save_invstd, bool train, float eps, bool[3] output_mask) -> (Tensor, Tensor, Tensor)
  input, weight, grad_out: batchnorm_double_backward(input, weight, grads[0], grads[1], grads[2], grad_out, running_mean, running_var, train, eps, save_mean, save_invstd, grad_input_mask)
  save_mean: not_implemented("native_batch_norm_backward save_mean")
  save_invstd: not_implemented("native_batch_norm_backward save_invstd")

- name: native_layer_norm(Tensor input, int[] normalized_shape, Tensor? weight, Tensor? bias, float eps) -> (Tensor, Tensor, Tensor)
  input, weight, bias: "grad.defined() ? native_layer_norm_backward(grad, input, normalized_shape, result1, result2, weight, bias, grad_input_mask) : std::tuple<Tensor, Tensor, Tensor>()"

- name: native_layer_norm_backward(Tensor grad_out, Tensor input, int[] normalized_shape, Tensor mean, Tensor rstd, Tensor? weight, Tensor? bias, bool[3] output_mask) -> (Tensor, Tensor, Tensor)
  input, weight, grad_out: layer_norm_double_backward(input, weight, grads[0], grads[1], grads[2], grad_out, mean, rstd, normalized_shape, grad_input_mask)
  bias: Tensor()
  mean: not_implemented("native_layer_norm_backward mean")
  rstd: not_implemented("native_layer_norm_backward rstd")

- name: native_group_norm(Tensor input, Tensor? weight, Tensor? bias, int N, int C, int HxW, int group, float eps) -> (Tensor, Tensor, Tensor)
  input, weight, bias: "GradMode::is_enabled() || grads[1].defined() || grads[2].defined() ? infinitely_differentiable_native_group_norm_backward(grads[0], grads[1], grads[2], input, result1, result2, weight, N, C, HxW, group, eps, grad_input_mask) : (grads[0].defined() ? native_group_norm_backward(grads[0].is_contiguous() ? grads[0] : grads[0].contiguous(), input.is_contiguous() ? input : input.contiguous(), result1, result2, weight, N, C, HxW, group, grad_input_mask) : std::tuple<Tensor, Tensor, Tensor>())"

- name: ne_.Scalar(Tensor(a!) self, Scalar other) -> Tensor(a!)
  self: zeros_like(self)

- name: ne_.Tensor(Tensor(a!) self, Tensor other) -> Tensor(a!)
  self: zeros_like(self)
  other: zeros_like(other)

- name: neg(Tensor self) -> Tensor
  self: grad.neg()

- name: nextafter(Tensor self, Tensor other) -> Tensor
  self: not_implemented("nextafter")
  other: not_implemented("nextafter")

- name: norm.Scalar(Tensor self, Scalar p=2) -> Tensor
  self: norm_backward(grad, self, p, result)

- name: norm.ScalarOpt_dim(Tensor self, Scalar? p, int[1] dim, bool keepdim=False) -> Tensor
  self: norm_backward(grad, self, p, result, dim, keepdim)

- name: norm.ScalarOpt_dtype(Tensor self, Scalar? p, *, ScalarType dtype) -> Tensor
  self: norm_backward(grad, self.to(grad.scalar_type()), p, result)

- name: norm.ScalarOpt_dim_dtype(Tensor self, Scalar? p, int[1] dim, bool keepdim, *, ScalarType dtype) -> Tensor
  self: norm_backward(grad, self.to(grad.scalar_type()), p, result, dim, keepdim)

- name: linalg_vector_norm(Tensor self, Scalar ord=2, int[1]? dim=None, bool keepdim=False, *, ScalarType? dtype=None) -> Tensor
  self: linalg_vector_norm_backward(grad, self, ord, result, dim, keepdim)

- name: _pdist_forward(Tensor self, float p=2) -> Tensor
  self: _pdist_backward(grad, self, p, result)

- name: _pdist_backward(Tensor grad, Tensor self, float p, Tensor pdist) -> Tensor
  grad: not_implemented("_pdist_backward")
  self: not_implemented("_pdist_backward")
  pdist: not_implemented("_pdist_backward")

- name: _euclidean_dist(Tensor x1, Tensor x2) -> Tensor
  x1, x2: _euclidean_dist_backward(grad, x1, x2, result)

- name: _cdist_forward(Tensor x1, Tensor x2, float p, int? compute_mode) -> Tensor
  x1: _cdist_backward(grad.contiguous(), x1, x2, p, result)
  x2: _cdist_backward(grad.transpose(-1, -2).contiguous(), x2, x1, p, result.transpose(-1, -2).contiguous())

- name: _cdist_backward(Tensor grad, Tensor x1, Tensor x2, float p, Tensor cdist) -> Tensor
  grad: not_implemented("_cdist_backward")
  x1: not_implemented("_cdist_backward")
  x2: not_implemented("_cdist_backward")
  cdist: not_implemented("_cdist_backward")

- name: normal_(Tensor(a!) self, float mean=0, float std=1, *, Generator? generator=None) -> Tensor(a!)
  self: zeros_like(grad)

- name: normal.Tensor_float(Tensor mean, float std=1, *, Generator? generator=None) -> Tensor
  mean: at::zeros(mean.sizes(), grad.options())

- name: normal.float_Tensor(float mean, Tensor std, *, Generator? generator=None) -> Tensor
  std: at::zeros(std.sizes(), grad.options())

- name: normal.Tensor_Tensor(Tensor mean, Tensor std, *, Generator? generator=None) -> Tensor
  mean: at::zeros(mean.sizes(), grad.options())
  std: at::zeros(std.sizes(), grad.options())

- name: linalg_householder_product(Tensor input, Tensor tau) -> Tensor
  input, tau: householder_product_backward(grad, input, tau)

- name: ormqr(Tensor self, Tensor input2, Tensor input3, bool left=True, bool transpose=False) -> Tensor
  self: not_implemented("ormqr")
  input2: not_implemented("ormqr")
  input3: not_implemented("ormqr")

- name: permute(Tensor(a) self, int[] dims) -> Tensor(a)
  self: permute_backwards(grad, dims)
  result: auto_linear

- name: poisson(Tensor self, Generator? generator=None) -> Tensor
  self: zeros_like(self)

- name: pow.Tensor_Scalar(Tensor self, Scalar exponent) -> Tensor
  self: pow_backward(grad, self, exponent)
  result: auto_element_wise

- name: pow.Tensor_Tensor(Tensor self, Tensor exponent) -> Tensor
  self: pow_backward_self(grad, self, exponent)
  exponent: pow_backward_exponent(grad, self, exponent, result)
  result: (pow_backward_self(self_t.conj(), self_p, exponent_p) + pow_backward_exponent(exponent_t.conj(), self_p, exponent_p, result)).conj()

- name: pow.Scalar(Scalar self, Tensor exponent) -> Tensor
  exponent: pow_backward_exponent(grad, self, exponent, result)
  result: auto_element_wise

- name: prod(Tensor self, *, ScalarType? dtype=None) -> Tensor
  self: prod_backward(grad, self.to(grad.scalar_type()), result)

- name: prod.dim_int(Tensor self, int dim, bool keepdim=False, *, ScalarType? dtype=None) -> Tensor
  self: prod_backward(grad, self.to(grad.scalar_type()), result, dim, keepdim)

- name: put_(Tensor(a!) self, Tensor index, Tensor source, bool accumulate=False) -> Tensor(a!)
  self: "accumulate ? grad : grad.put(index, zeros_like(source), false)"
  index: non_differentiable
  source: grad.take(index).reshape_as(source)

- name: linalg_qr(Tensor self, str mode='reduced') -> (Tensor Q, Tensor R)
  self: linalg_qr_backward(grads, self, mode, Q, R)

- name: rad2deg(Tensor self) -> Tensor
  self: rad2deg_backward(grad)

- name: random_.from(Tensor(a!) self, int from, int? to, *, Generator? generator=None) -> Tensor(a!)
  self: zeros_like(grad)

- name: random_.to(Tensor(a!) self, int to, *, Generator? generator=None) -> Tensor(a!)
  self: zeros_like(grad)

- name: random_(Tensor(a!) self, *, Generator? generator=None) -> Tensor(a!)
  self: zeros_like(grad)

- name: reciprocal(Tensor self) -> Tensor
  self: -grad * (result * result).conj()
  result: auto_element_wise

- name: remainder.Scalar(Tensor self, Scalar other) -> Tensor
  self: grad
  result: auto_element_wise

- name: remainder.Tensor(Tensor self, Tensor other) -> Tensor
  self: grad
  # Use addition with zeros to get the proper broadcasting behavior
  result: self_t.expand_as(result)

- name: renorm(Tensor self, Scalar p, int dim, Scalar maxnorm) -> Tensor
  self: renorm_backward(grad, self, p, dim, maxnorm)

- name: repeat(Tensor self, int[] repeats) -> Tensor
  self: repeat_backward(grad, repeats, self.sizes())
  result: auto_linear

- name: special_entr(Tensor self) -> Tensor
  self: grad * (-(1 + self.log()))
  result: auto_element_wise

- name: special_ndtri(Tensor self) -> Tensor
  self: grad * std::sqrt(2 * M_PI) * (result.square() / 2).exp()

# DO NOT define a backward for reshape!
# reshape is special in that it sometimes returns a view, and sometimes not.
# Defining a backward will make codegen spit out the forward call as
#     as_variable(baseType->reshape(self)),
# making it impossible (hard) to detect when it is actually a view.
# - name: reshape(Tensor self, IntArrayRef shape)

- name: _reshape_alias(Tensor(a) self, int[] size, int[] stride) -> Tensor(a)
  self: grad.reshape(self.sizes())
  result: auto_linear

- name: round(Tensor self) -> Tensor
  self: zeros_like(grad)
  result: auto_element_wise

- name: rsqrt(Tensor self) -> Tensor
  self: -0.5 * grad * result.pow(3).conj()
  result: auto_element_wise

- name: scatter.src(Tensor self, int dim, Tensor index, Tensor src) -> Tensor
  self: grad.scatter(dim, index, 0)
  index: non_differentiable
  src: grad.gather(dim, index)

- name: scatter.value(Tensor self, int dim, Tensor index, Scalar value) -> Tensor
  self: grad.scatter(dim, index, 0)
  index: non_differentiable

- name: scatter_add(Tensor self, int dim, Tensor index, Tensor src) -> Tensor
  self: grad
  index: non_differentiable
  src: grad.gather(dim, index)

- name: select.int(Tensor(a) self, int dim, int index) -> Tensor(a)
  self: select_backward(grad, self.sizes(), dim, index)
  result: auto_linear

- name: select_backward(Tensor grad_output, int[] input_sizes, int dim, int index) -> Tensor
  grad_output: grad.select(dim, index)
  result: auto_linear

- name: sigmoid(Tensor self) -> Tensor
  self: sigmoid_backward(grad, result)
  result: auto_element_wise

- name: logit(Tensor self, float? eps=None) -> Tensor
  self: "GradMode::is_enabled() ? infinitely_differentiable_logit_backward(grad, self, eps) : logit_backward(grad, self, eps)"
  result: auto_element_wise

- name: sign(Tensor self) -> Tensor
  self: zeros_like(grad)
  result: auto_element_wise

- name: sgn(Tensor self) -> Tensor
  self: sgn_backward(result, grad, self)
  result: auto_element_wise

- name: sin(Tensor self) -> Tensor
  self: grad * self.cos().conj()
  result: auto_element_wise

- name: sinc(Tensor self) -> Tensor
  self: sinc_backward(grad, self)
  result: auto_element_wise

- name: sinh(Tensor self) -> Tensor
  self: grad * self.cosh().conj()
  result: auto_element_wise

- name: slice.Tensor(Tensor(a) self, int dim=0, int? start=None, int? end=None, int step=1) -> Tensor(a)
  self: slice_backward_wrapper(grad, self.sizes(), dim, start, end, step)
  result: auto_linear

- name: slice_backward(Tensor grad_output, int[] input_sizes, int dim, int start, int end, int step) -> Tensor
  grad_output: grad.slice(dim, start, end, step)
  result: auto_linear

- name: slogdet(Tensor self) -> (Tensor sign, Tensor logabsdet)
  self: slogdet_backward(grad, self, sign, logabsdet)
  output_differentiability: [false, true]

- name: linalg_slogdet(Tensor self) -> (Tensor sign, Tensor logabsdet)
  self: slogdet_backward(grad, self, sign, logabsdet)
  output_differentiability: [false, true]

- name: solve(Tensor self, Tensor A) -> (Tensor solution, Tensor LU)
  self: solve_backward_self(grad, self, A)
  A: solve_backward_A(grad, self, A, solution)

- name: linalg_solve(Tensor input, Tensor other) -> Tensor
  input: solve_backward_A(grad, other, input, result)
  other: solve_backward_self(grad, other, input)
  result: solve_jvp(result, input_p, input_t, other_t)

- name: sort(Tensor self, int dim=-1, bool descending=False) -> (Tensor values, Tensor indices)
  self: value_selecting_reduction_backward(grad, dim, indices, self.sizes(), true)
  output_differentiability: [True, False]

- name: sort.stable(Tensor self, *, bool? stable, int dim=-1, bool descending=False) -> (Tensor values, Tensor indices)
  self: value_selecting_reduction_backward(grad, dim, indices, self.sizes(), true)
  output_differentiability: [True, False]

- name: split.Tensor(Tensor(a) self, int split_size, int dim=0) -> Tensor(a)[]
  self: split_backward(grads, split_size, dim, self.sizes(), self.options())

- name: unsafe_split.Tensor(Tensor self, int split_size, int dim=0) -> Tensor[]
  self: split_backward(grads, split_size, dim, self.sizes(), self.options())

- name: split_with_sizes(Tensor(a) self, int[] split_sizes, int dim=0) -> Tensor(a)[]
  self: split_with_sizes_backward(grads, split_sizes, dim, self.sizes(), self.options())

- name: unsafe_split_with_sizes(Tensor self, int[] split_sizes, int dim=0) -> Tensor[]
  self: split_with_sizes_backward(grads, split_sizes, dim, self.sizes(), self.options())

- name: sqrt(Tensor self) -> Tensor
  self: grad / (2 * result.conj())
  result: auto_element_wise

- name: squeeze(Tensor(a) self) -> Tensor(a)
  self: unsqueeze_to(grad, self.sizes())
  result: auto_linear

- name: squeeze.dim(Tensor(a) self, int dim) -> Tensor(a)
  self: unsqueeze_to(grad, dim, self.sizes())
  result: auto_linear

- name: squeeze_(Tensor(a!) self) -> Tensor(a!)
  self: unsqueeze_to(grad, self.sizes())
  result: auto_linear

- name: squeeze_.dim(Tensor(a!) self, int dim) -> Tensor(a!)
  self: unsqueeze_to(grad, dim, self.sizes())
  result: auto_linear

- name: std.correction(Tensor self, int[1]? dim, *, int? correction, bool keepdim=False) -> Tensor
  self: std_backward(result, grad, self, dim, correction, keepdim)

- name: std_mean.correction(Tensor self, int[1]? dim, *, int? correction, bool keepdim=False) -> (Tensor, Tensor)
  self: var_std_mean_backward(grads, self, result0, result1, dim, correction, keepdim, true)

- name: sub.Tensor(Tensor self, Tensor other, *, Scalar alpha=1) -> Tensor
  self: handle_r_to_c(self.scalar_type(), grad)
  other: handle_r_to_c(other.scalar_type(), -grad * alpha.conj())
  result: self_t - maybe_multiply(other_t, alpha)

- name: sub.Scalar(Tensor self, Scalar other, Scalar alpha=1) -> Tensor
  self: handle_r_to_c(self.scalar_type(), grad)
  result: auto_element_wise

- name: rsub.Tensor(Tensor self, Tensor other, *, Scalar alpha=1) -> Tensor
  self: handle_r_to_c(other.scalar_type(), -grad * alpha.conj())
  other: handle_r_to_c(self.scalar_type(), grad)

- name: rsub.Scalar(Tensor self, Scalar other, Scalar alpha=1) -> Tensor
  self: handle_r_to_c(self.scalar_type(), -grad * alpha.conj())

- name: sum(Tensor self, *, ScalarType? dtype=None) -> Tensor
  self: grad.expand(self.sizes())
  result: auto_linear

- name: sum.dim_IntList(Tensor self, int[1] dim, bool keepdim=False, *, ScalarType? dtype=None) -> Tensor
  self: sum_backward(grad, self.sizes(), dim, keepdim)
  result: auto_linear

- name: nansum(Tensor self, *, ScalarType? dtype=None) -> Tensor
  self: grad.expand(self.sizes()).to(self.scalar_type()) * self.isnan().logical_not()

- name: nansum.dim_IntList(Tensor self, int[1] dim, bool keepdim=False, *, ScalarType? dtype=None) -> Tensor
  self: nansum_backward(grad.to(self.scalar_type()), self, dim, keepdim)

- name: _svd_helper(Tensor self, bool some, bool compute_uv) -> (Tensor U, Tensor S, Tensor V)
  self: svd_backward(grads, self, some, compute_uv, U, S, V)

- name: symeig(Tensor self, bool eigenvectors=False, bool upper=True) -> (Tensor eigenvalues, Tensor eigenvectors)
  self: eigh_backward(grads, self, eigenvectors, eigenvalues, eigenvectors_return)

- name: linalg_eigh(Tensor self, str UPLO="L") -> (Tensor eigenvalues, Tensor eigenvectors)
  self: eigh_backward(grads, self, /*eigenvectors=*/true, eigenvalues, eigenvectors)
  eigenvalues: eigh_jvp_eigenvalues(self_t, eigenvalues, eigenvectors)
  eigenvectors: eigh_jvp_eigenvectors(self_t, eigenvalues, eigenvectors)

- name: linalg_eig(Tensor self) -> (Tensor eigenvalues, Tensor eigenvectors)
  self: linalg_eig_backward(grads, self, eigenvalues, eigenvectors)

- name: t(Tensor(a) self) -> Tensor(a)
  self: grad.t()
  result: auto_linear

- name: t_(Tensor(a!) self) -> Tensor(a!)
  self: grad.t()
  result: auto_linear

- name: one_hot(Tensor self, int num_classes=-1) -> Tensor
  self: non_differentiable

- name: flip(Tensor self, int[] dims) -> Tensor
  self: grad.flip(dims)
  result: auto_linear

- name: roll(Tensor self, int[1] shifts, int[1] dims=[]) -> Tensor
  self: grad.roll(fmap(reverse_list(shifts), [](int64_t i){return -i;}), reverse_list(dims))
  result: auto_linear

- name: rot90(Tensor self, int k=1, int[] dims=[0,1]) -> Tensor
  self: grad.rot90(-k, dims)
  result: auto_linear

- name: take(Tensor self, Tensor index) -> Tensor
  self: zeros_like(self).put_(index, grad, true)
  index: non_differentiable
  result: auto_linear

- name: tan(Tensor self) -> Tensor
  self: grad * (1 + result.pow(2)).conj()
  result: auto_element_wise

- name: tanh(Tensor self) -> Tensor
  self: tanh_backward(grad, result)
  result: auto_element_wise

- name: topk(Tensor self, int k, int dim=-1, bool largest=True, bool sorted=True) -> (Tensor values, Tensor indices)
  self: value_selecting_reduction_backward(grad, dim, indices, self.sizes(), true)
  output_differentiability: [True, False]

- name: trace(Tensor self) -> Tensor
  self: trace_backward(grad, self.sizes())
  result: auto_linear

- name: transpose.int(Tensor(a) self, int dim0, int dim1) -> Tensor(a)
  self: grad.transpose(dim0, dim1)
  result: auto_linear

- name: transpose_(Tensor(a!) self, int dim0, int dim1) -> Tensor(a!)
  self: grad.transpose(dim0, dim1)
  result: auto_linear

- name: triangular_solve(Tensor self, Tensor A, bool upper=True, bool transpose=False, bool unitriangular=False) -> (Tensor solution, Tensor cloned_coefficient)
  self, A: triangular_solve_backward(grad_solution, grad_cloned_coefficient, self, A, solution, upper, transpose, unitriangular, grad_input_mask)
  solution: triangular_solve_jvp(solution, A_p, A_t, self_t, upper, transpose, unitriangular)
  cloned_coefficient: A_t

- name: tril(Tensor self, int diagonal=0) -> Tensor
  self: grad.tril(diagonal)
  result: auto_linear

- name: triu(Tensor self, int diagonal=0) -> Tensor
  self: grad.triu(diagonal)
  result: auto_linear

- name: trunc(Tensor self) -> Tensor
  self: zeros_like(grad)
  result: auto_element_wise

- name: to_dense(Tensor self, ScalarType? dtype=None) -> Tensor
  self: to_dense_backward(grad, self)

- name: to_sparse(Tensor self) -> Tensor
  self: grad.to_dense()

- name: to_sparse.sparse_dim(Tensor self, int sparse_dim) -> Tensor
  self: grad.to_dense()

- name: to_mkldnn(Tensor self, ScalarType? dtype=None) -> Tensor
  self: to_mkldnn_backward(grad, self)

- name: unfold(Tensor(a) self, int dimension, int size, int step) -> Tensor(a)
  self: unfold_backward(grad, self.sizes(), dimension, size, step)
  result: auto_linear

- name: unfold_backward(Tensor grad_in, int[] input_sizes, int dim, int size, int step) -> Tensor
  grad_in: grad.unfold(dim, size, step)

- name: uniform_(Tensor(a!) self, float from=0, float to=1, *, Generator? generator=None) -> Tensor(a!)
  self: zeros_like(grad)

- name: _unique(Tensor self, bool sorted=True, bool return_inverse=False) -> (Tensor, Tensor)
  output_differentiability: [True, False]
  self: not_implemented("_unique")

- name: unique_dim(Tensor self, int dim, bool sorted=True, bool return_inverse=False, bool return_counts=False) -> (Tensor, Tensor, Tensor)
  output_differentiability: [True, False, False]
  self: not_implemented("unique_dim")

- name: unique_consecutive(Tensor self, bool return_inverse=False, bool return_counts=False, int? dim=None) -> (Tensor, Tensor, Tensor)
  output_differentiability: [True, False, False]
  self: not_implemented("unique_consecutive")

- name: unique_dim_consecutive(Tensor self, int dim, bool return_inverse=False, bool return_counts=False) -> (Tensor, Tensor, Tensor)
  output_differentiability: [True, False, False]
  self: not_implemented("unique_dim_consecutive")

- name: _unique2(Tensor self, bool sorted=True, bool return_inverse=False, bool return_counts=False) -> (Tensor, Tensor, Tensor)
  output_differentiability: [True, False, False]
  self: not_implemented("_unique2")

- name: _unsafe_view(Tensor self, int[] size) -> Tensor
  self: grad.reshape(self.sizes())
  result: auto_linear

- name: unsqueeze(Tensor(a) self, int dim) -> Tensor(a)
  self: grad.squeeze(dim)
  result: auto_linear

- name: unsqueeze_(Tensor(a!) self, int dim) -> Tensor(a!)
  self: grad.squeeze(dim)
  result: auto_linear

- name: var.correction(Tensor self, int[1]? dim, *, int? correction, bool keepdim=False) -> Tensor
  self: var_backward(grad, self, dim, correction, keepdim)

- name: var_mean.correction(Tensor self, int[1]? dim, *, int? correction, bool keepdim=False) -> (Tensor, Tensor)
  self: var_std_mean_backward(grads, self, result0, result1, dim, correction, keepdim, false)

- name: view(Tensor(a) self, int[] size) -> Tensor(a)
  self: grad.reshape(self.sizes())
  result: auto_linear

- name: view.dtype(Tensor(a) self, ScalarType dtype) -> Tensor(a)
  output_differentiability: [False]

- name: view_as_real(Tensor(a) self) -> Tensor(a)
  self: at::view_as_complex(grad.contiguous()) # gx0 + 1j * gx1
  result: at::view_as_real(self_t)

- name: view_as_complex(Tensor(a) self) -> Tensor(a)
  self: at::view_as_real(grad.contiguous().resolve_conj()) # [gx, gy]
  result: at::view_as_complex(self_t)

- name: _s_where(Tensor condition, Tensor self, Tensor other) -> Tensor
  condition: non_differentiable
  self: where(condition, grad, zeros_like(grad))
  other: where(condition, zeros_like(grad), grad)

# weight_norm_cuda_interface_backward does not have an explicitly defined derivative, so if we do happen
# to be running backward with create_graph=True, fall back to a backward function that uses
# differentiable ops.
- name: _weight_norm_cuda_interface(Tensor v, Tensor g, int dim=0) -> (Tensor, Tensor)
  v, g: "grad.defined() ? (GradMode::is_enabled() ? _weight_norm_differentiable_backward(grad.contiguous(), v, g, result1, dim) : _weight_norm_cuda_interface_backward(grad.contiguous(), v, g, result1, dim)) : std::tuple<Tensor, Tensor>()"

- name: zero_(Tensor(a!) self) -> Tensor(a!)
  self: zeros_like(grad)
  result: auto_linear

- name: sparse_mask(Tensor self, Tensor mask) -> Tensor
  self: grad.to_dense().sparse_mask(mask).to_dense()
  mask: non_differentiable

- name: _sparse_coo_tensor_with_dims_and_tensors(int sparse_dim, int dense_dim, int[] size, Tensor indices, Tensor values, *, ScalarType? dtype=None, Layout? layout=None, Device? device=None, bool? pin_memory=False) -> Tensor
  values: sparse_constructor_values_backward(grad, indices)

- name: _sparse_sum.dim(Tensor self, int[1] dim) -> Tensor
  self: at::_sparse_sum_backward(grad, self, dim)

- name: _standard_gamma(Tensor self, Generator? generator=None) -> Tensor
  self: grad * _standard_gamma_grad(self, result)

- name: _standard_gamma_grad(Tensor self, Tensor output) -> Tensor
  self: not_implemented("_standard_gamma_grad")

- name: values(Tensor(a) self) -> Tensor(a)
  self: at::_sparse_coo_tensor_unsafe(self.indices(), grad, self.sizes())._coalesced_(true)

# Why is _values() not differentiable?
# See NOTE [ Sparse: autograd and API ]
- name: _values(Tensor(a) self) -> Tensor(a)
  output_differentiability: [False]

# NN
- name: _trilinear(Tensor i1, Tensor i2, Tensor i3, int[] expand1, int[] expand2, int[] expand3, int[] sumdim, int unroll_dim=1) -> Tensor
  i1, i2, i3: _trilinear_backward(grad, i1, i2, i3, expand1, expand2, expand3, sumdim, grad_input_mask)

- name: constant_pad_nd(Tensor self, int[] pad, Scalar value=0) -> Tensor
  self: constant_pad_nd_backward(grad, pad)

- name: binary_cross_entropy(Tensor self, Tensor target, Tensor? weight=None, int reduction=Mean) -> Tensor
  self: binary_cross_entropy_backward(grad, self, target, weight, reduction)
  target: binary_cross_entropy_target_backward(grad, self, target, weight, reduction)

- name: binary_cross_entropy_backward(Tensor grad_output, Tensor self, Tensor target, Tensor? weight=None, int reduction=Mean) -> Tensor
  self: binary_cross_entropy_double_backward(grad_output, grad, self, target, weight, reduction)
  target: not_implemented("binary_cross_entropy_backward wrt `target`")
  grad_output: binary_cross_entropy_double_backward_grad_output(grad, self, target, weight, reduction)

- name: binary_cross_entropy_with_logits(Tensor self, Tensor target, Tensor? weight=None, Tensor? pos_weight=None, int reduction=Mean) -> Tensor
  self: binary_cross_entropy_with_logits_backward(grad, self, target, weight, pos_weight, reduction)
  target: binary_cross_entropy_with_logits_target_backward(grad, self, target, weight, pos_weight, reduction)

- name: embedding(Tensor weight, Tensor indices, int padding_idx=-1, bool scale_grad_by_freq=False, bool sparse=False) -> Tensor
  indices: non_differentiable
  weight: embedding_backward(grad, indices, weight.size(0), padding_idx, scale_grad_by_freq, sparse)

- name: embedding_dense_backward(Tensor grad_output, Tensor indices, int num_weights, int padding_idx, bool scale_grad_by_freq) -> Tensor
  grad_output: embedding_dense_double_backward(grad, indices, padding_idx)
  indices: non_differentiable

- name: _embedding_bag(Tensor weight, Tensor indices, Tensor offsets, bool scale_grad_by_freq=False, int mode=0, bool sparse=False, Tensor? per_sample_weights=None, bool include_last_offset=False, int padding_idx=-1) -> (Tensor, Tensor, Tensor, Tensor)
  indices: non_differentiable
  offsets: non_differentiable
  weight: _embedding_bag_backward(grad, indices, offsets, result1, result2, result3, weight.size(0), scale_grad_by_freq, mode, sparse, per_sample_weights, padding_idx)
  per_sample_weights: _embedding_bag_per_sample_weights_backward(grad, weight, indices, offsets, result1, mode, padding_idx)

- name: _embedding_bag_dense_backward(Tensor grad, Tensor indices, Tensor offset2bag, Tensor bag_size, Tensor maximum_indices, int num_weights, bool scale_grad_by_freq, int mode, Tensor? per_sample_weights, int padding_idx=-1) -> Tensor
  indices: non_differentiable
  offset2bag: non_differentiable
  bag_size: non_differentiable
  maximum_indices: non_differentiable

- name: embedding_renorm_(Tensor(a!) self, Tensor indices, float max_norm, float norm_type) -> Tensor(a!)
  indices: non_differentiable
  self: not_implemented("embedding_renorm")

- name: kl_div(Tensor self, Tensor target, int reduction=Mean, *, bool log_target=False) -> Tensor
  self: kl_div_backward(grad, self, target, reduction, log_target)
  target: kl_div_target_backward(grad, self, target, reduction, log_target)

- name: l1_loss(Tensor self, Tensor target, int reduction=Mean) -> Tensor
  self: l1_loss_backward(grad, self, target, reduction)
  target: l1_loss_backward(grad, target, self, reduction)

- name: mse_loss(Tensor self, Tensor target, int reduction=Mean) -> Tensor
  self: mse_loss_backward(grad, self, target, reduction)
  target: mse_loss_backward(grad, target, self, reduction)

- name: multi_margin_loss(Tensor self, Tensor target, Scalar p=1, Scalar margin=1, Tensor? weight=None, int reduction=Mean) -> Tensor
  self: multi_margin_loss_backward(grad, self, target, p, margin, weight, reduction)
  target: non_differentiable

- name: multilabel_margin_loss_forward(Tensor self, Tensor target, int reduction) -> (Tensor output, Tensor is_target)
  self: multilabel_margin_loss_backward(grad, self, target, reduction, is_target)
  target: non_differentiable

- name: nll_loss_forward(Tensor self, Tensor target, Tensor? weight, int reduction, int ignore_index) -> (Tensor output, Tensor total_weight)
  self: nll_loss_backward(grad, self, target, weight, reduction, ignore_index, total_weight)
  target: non_differentiable

- name: nll_loss2d_forward(Tensor self, Tensor target, Tensor? weight, int reduction, int ignore_index) -> (Tensor output, Tensor total_weight)
  self: nll_loss2d_backward(grad, self, target, weight, reduction, ignore_index, total_weight)
  target: non_differentiable

- name: smooth_l1_loss(Tensor self, Tensor target, int reduction=Mean, float beta=1.0) -> Tensor
  self: smooth_l1_loss_backward(grad, self, target, reduction, beta)
  target: smooth_l1_loss_backward(grad, target, self, reduction, beta)

- name: huber_loss(Tensor self, Tensor target, int reduction=Mean, float delta=1.0) -> Tensor
  self: huber_loss_backward(grad, self, target, reduction, delta)
  target: huber_loss_backward(grad, target, self, reduction, delta)

- name: soft_margin_loss(Tensor self, Tensor target, int reduction=Mean) -> Tensor
  self: soft_margin_loss_backward(grad, self, target, reduction)

- name: relu(Tensor self) -> Tensor
  self: threshold_backward(grad, result, 0)

- name: silu(Tensor self) -> Tensor
  self: "GradMode::is_enabled() ? infinitely_differentiable_silu_backward(grad, self) : silu_backward(grad, self)"

- name: mish(Tensor self) -> Tensor
  self: "GradMode::is_enabled() ? infinitely_differentiable_mish_backward(grad, self) : mish_backward(grad, self)"

- name: elu(Tensor self, Scalar alpha=1, Scalar scale=1, Scalar input_scale=1) -> Tensor
  self: elu_backward(grad, alpha, scale, input_scale, /* is_result */ false, self)

- name: elu_(Tensor(a!) self, Scalar alpha=1, Scalar scale=1, Scalar input_scale=1) -> Tensor(a!)
  self: elu_backward(grad, alpha, scale, input_scale, /* is_result */ true, result)

- name: celu(Tensor self, Scalar alpha=1.0) -> Tensor
  self: elu_backward(grad, alpha, 1, 1.0/alpha.toFloat(), /* is_result */ false, self)

- name: celu_(Tensor(a!) self, Scalar alpha=1.0) -> Tensor(a!)
  self: elu_backward(grad, alpha, 1, 1.0/alpha.toFloat(), /* is_result */ true, result)

- name: gelu(Tensor self) -> Tensor
  self: "GradMode::is_enabled() ? infinitely_differentiable_gelu_backward(grad, self) : gelu_backward(grad, self)"

- name: glu(Tensor self, int dim=-1) -> Tensor
  self: glu_backward(grad, self, dim)

- name: hardshrink(Tensor self, Scalar lambd=0.5) -> Tensor
  self: hardshrink_backward(grad, self, lambd)
  result: auto_element_wise

- name: hardshrink_backward(Tensor grad_out, Tensor self, Scalar lambd) -> Tensor
  grad_out: hardshrink_backward(grad, self, lambd)
  self: zeros_like(grad)

- name: hardtanh(Tensor self, Scalar min_val=-1, Scalar max_val=1) -> Tensor
  self: hardtanh_backward(grad, self, min_val, max_val)
  result: auto_element_wise

- name: leaky_relu(Tensor self, Scalar negative_slope=0.01) -> Tensor
  self: leaky_relu_backward(grad, self, negative_slope, false)
  result: auto_element_wise

- name: leaky_relu_(Tensor(a!) self, Scalar negative_slope=0.01) -> Tensor(a!)
  self: leaky_relu_backward(grad, result, negative_slope, true)
  result: auto_element_wise

- name: log_sigmoid_forward(Tensor self) -> (Tensor output, Tensor buffer)
  self: log_sigmoid_backward(grad, self, buffer)

- name: _log_softmax(Tensor self, int dim, bool half_to_float) -> Tensor
  self: _log_softmax_backward_data(grad, result, dim, self.scalar_type())

- name: _sparse_log_softmax(Tensor self, int dim, bool half_to_float) -> Tensor
  self: _sparse_log_softmax_backward_data(grad, result, dim, self)

- name: prelu(Tensor self, Tensor weight) -> Tensor
  self, weight: "grad.defined() ? prelu_backward(grad, self, weight) : std::tuple<Tensor, Tensor>()"

- name: prelu_backward(Tensor grad_output, Tensor self, Tensor weight) -> (Tensor, Tensor)
  grad_output, self, weight: prelu_double_backward(grads[0], grads[1], grad_output, self, weight)

- name: rrelu_with_noise(Tensor self, Tensor noise, Scalar lower=0.125, Scalar upper=0.3333333333333333, bool training=False, Generator? generator=None) -> Tensor
  self: rrelu_with_noise_backward(grad, self, noise, lower, upper, training, false)

- name: rrelu_with_noise_(Tensor(a!) self, Tensor noise, Scalar lower=0.125, Scalar upper=0.3333333333333333, bool training=False, Generator? generator=None) -> Tensor(a!)
  self: rrelu_with_noise_backward(grad, result, noise, lower, upper, training, true)

- name: _softmax(Tensor self, int dim, bool half_to_float) -> Tensor
  self: _softmax_backward_data(grad, result, dim, self.scalar_type())

- name: _sparse_softmax(Tensor self, int dim, bool half_to_float) -> Tensor
  self: _sparse_softmax_backward_data(grad, result, dim, self)

- name: _sparse_sparse_matmul(Tensor self, Tensor other) -> Tensor
  self: sparse_sparse_matmul_backward(grad, self, other, 0)
  other: sparse_sparse_matmul_backward(grad, self, other, 1)

- name: softplus(Tensor self, Scalar beta=1, Scalar threshold=20) -> Tensor
  self: softplus_backward(grad, self, beta, threshold, result)

- name: softshrink(Tensor self, Scalar lambd=0.5) -> Tensor
  self: softshrink_backward(grad, self, lambd)

- name: threshold(Tensor self, Scalar threshold, Scalar value) -> Tensor
  self: threshold_backward(grad, self, threshold)

- name: threshold_(Tensor(a!) self, Scalar threshold, Scalar value) -> Tensor(a!)
  self: threshold_backward(grad, result, threshold)

- name: reflection_pad1d(Tensor self, int[2] padding) -> Tensor
  self: reflection_pad1d_backward(grad, self, padding)

- name: reflection_pad2d(Tensor self, int[4] padding) -> Tensor
  self: reflection_pad2d_backward(grad, self, padding)

- name: reflection_pad3d(Tensor self, int[6] padding) -> Tensor
  self: reflection_pad3d_backward(grad, self, padding)

- name: replication_pad1d(Tensor self, int[2] padding) -> Tensor
  self: replication_pad1d_backward(grad, self, padding)

- name: replication_pad2d(Tensor self, int[4] padding) -> Tensor
  self: replication_pad2d_backward(grad, self, padding)

- name: replication_pad3d(Tensor self, int[6] padding) -> Tensor
  self: replication_pad3d_backward(grad, self, padding)

- name: upsample_linear1d(Tensor self, int[1] output_size, bool align_corners, float? scales=None) -> Tensor
  self: upsample_linear1d_backward(grad, output_size, self.sizes(), align_corners, scales)

- name: upsample_bilinear2d(Tensor self, int[2] output_size, bool align_corners, float? scales_h=None, float? scales_w=None) -> Tensor
  self: upsample_bilinear2d_backward(grad, output_size, self.sizes(), align_corners, scales_h, scales_w)

- name: upsample_bicubic2d(Tensor self, int[2] output_size, bool align_corners, float? scales_h=None, float? scales_w=None) -> Tensor
  self: upsample_bicubic2d_backward(grad, output_size, self.sizes(), align_corners, scales_h, scales_w)

- name: upsample_trilinear3d(Tensor self, int[3] output_size, bool align_corners, float? scales_d=None, float? scales_h=None, float? scales_w=None) -> Tensor
  self: upsample_trilinear3d_backward(grad, output_size, self.sizes(), align_corners, scales_d, scales_h, scales_w)

- name: upsample_nearest1d(Tensor self, int[1] output_size, float? scales=None) -> Tensor
  self: upsample_nearest1d_backward(grad, output_size, self.sizes(), scales)

- name: upsample_nearest2d(Tensor self, int[2] output_size, float? scales_h=None, float? scales_w=None) -> Tensor
  self: upsample_nearest2d_backward(grad, output_size, self.sizes(), scales_h, scales_w)

- name: upsample_nearest3d(Tensor self, int[3] output_size, float? scales_d=None, float? scales_h=None, float? scales_w=None) -> Tensor
  self: upsample_nearest3d_backward(grad, output_size, self.sizes(), scales_d, scales_h, scales_w)

- name: upsample_linear1d.vec(Tensor input, int[]? output_size, bool align_corners, float[]? scale_factors) -> Tensor
  input: upsample_linear1d_backward(grad, output_size, input.sizes(), align_corners, scale_factors)

- name: upsample_bilinear2d.vec(Tensor input, int[]? output_size, bool align_corners, float[]? scale_factors) -> Tensor
  input: upsample_bilinear2d_backward(grad, output_size, input.sizes(), align_corners, scale_factors)

- name: upsample_trilinear3d.vec(Tensor input, int[]? output_size, bool align_corners, float[]? scale_factors) -> Tensor
  input: upsample_trilinear3d_backward(grad, output_size, input.sizes(), align_corners, scale_factors)

- name: upsample_bicubic2d.vec(Tensor input, int[]? output_size, bool align_corners, float[]? scale_factors) -> Tensor
  input: upsample_bicubic2d_backward(grad, output_size, input.sizes(), align_corners, scale_factors)

- name: upsample_nearest1d.vec(Tensor input, int[]? output_size, float[]? scale_factors) -> Tensor
  input: upsample_nearest1d_backward(grad, output_size, input.sizes(), scale_factors)

- name: upsample_nearest2d.vec(Tensor input, int[]? output_size, float[]? scale_factors) -> Tensor
  input: upsample_nearest2d_backward(grad, output_size, input.sizes(), scale_factors)

- name: upsample_nearest3d.vec(Tensor input, int[]? output_size, float[]? scale_factors) -> Tensor
  input: upsample_nearest3d_backward(grad, output_size, input.sizes(), scale_factors)

- name: _adaptive_avg_pool2d(Tensor self, int[2] output_size) -> Tensor
  self: _adaptive_avg_pool2d_backward(grad, self)

- name: _adaptive_avg_pool3d(Tensor self, int[3] output_size) -> Tensor
  self: _adaptive_avg_pool3d_backward(grad, self)

- name: adaptive_max_pool2d(Tensor self, int[2] output_size) -> (Tensor, Tensor)
  self: adaptive_max_pool2d_backward(grad, self, result1)

- name: adaptive_max_pool3d(Tensor self, int[3] output_size) -> (Tensor, Tensor)
  self: adaptive_max_pool3d_backward(grad, self, result1)

- name: avg_pool2d(Tensor self, int[2] kernel_size, int[2] stride=[], int[2] padding=0, bool ceil_mode=False, bool count_include_pad=True, int? divisor_override=None) -> Tensor
  self: avg_pool2d_backward(grad, self, kernel_size, stride, padding, ceil_mode, count_include_pad, divisor_override)

- name: avg_pool3d(Tensor self, int[3] kernel_size, int[3] stride=[], int[3] padding=0, bool ceil_mode=False, bool count_include_pad=True, int? divisor_override=None) -> Tensor
  self: avg_pool3d_backward(grad, self, kernel_size, stride, padding, ceil_mode, count_include_pad, divisor_override)

- name: fractional_max_pool2d(Tensor self, int[2] kernel_size, int[2] output_size, Tensor random_samples) -> (Tensor, Tensor)
  self: fractional_max_pool2d_backward(grad, self, kernel_size, output_size, result1)

- name: fractional_max_pool3d(Tensor self, int[3] kernel_size, int[3] output_size, Tensor random_samples) -> (Tensor, Tensor)
  self: fractional_max_pool3d_backward(grad, self, kernel_size, output_size, result1)

- name: max_pool2d_with_indices(Tensor self, int[2] kernel_size, int[2] stride=[], int[2] padding=0, int[2] dilation=1, bool ceil_mode=False) -> (Tensor, Tensor)
  self: max_pool2d_with_indices_backward(grad, self, kernel_size, stride, padding, dilation, ceil_mode, result1)
  output_differentiability: [True, False]

- name: max_pool3d_with_indices(Tensor self, int[3] kernel_size, int[3] stride=[], int[3] padding=0, int[3] dilation=1, bool ceil_mode=False) -> (Tensor, Tensor)
  self: max_pool3d_with_indices_backward(grad, self, kernel_size, stride, padding, dilation, ceil_mode, result1)
  output_differentiability: [True, False]

- name: max_unpool2d(Tensor self, Tensor indices, int[2] output_size) -> Tensor
  self: max_unpool2d_backward(grad, self, indices, output_size)
  indices: non_differentiable

- name: max_unpool3d(Tensor self, Tensor indices, int[3] output_size, int[3] stride, int[3] padding) -> Tensor
  self: max_unpool3d_backward(grad, self, indices, output_size, stride, padding)
  indices: non_differentiable

- name: convolution_overrideable(Tensor input, Tensor weight, Tensor? bias, int[] stride, int[] padding, int[] dilation, bool transposed, int[] output_padding, int groups) -> Tensor
  input, weight, bias: "grad.defined() ? convolution_backward_overrideable(grad, input, weight, stride, padding, dilation, transposed, output_padding, groups, grad_input_mask) : std::tuple<Tensor, Tensor, Tensor>()"

- name: convolution_backward_overrideable(Tensor grad_output, Tensor input, Tensor weight, int[] stride, int[] padding, int[] dilation, bool transposed, int[] output_padding, int groups, bool[3] output_mask) -> (Tensor grad_input, Tensor grad_weight, Tensor grad_bias)
  grad_output, input, weight: _convolution_double_backward(grads[0], grads[1], grads[2], grad_output, weight, input, stride, padding, dilation, false, output_padding, groups, false, false, false, false, grad_input_mask)

- name: slow_conv_transpose2d(Tensor self, Tensor weight, int[2] kernel_size, Tensor? bias=None, int[2] stride=1, int[2] padding=0, int[2] output_padding=0, int[2] dilation=1) -> Tensor
  self, weight, bias: "grad.defined() ? slow_conv_transpose2d_backward(grad, self, weight, kernel_size, stride, padding, output_padding, dilation, empty_like(grad, at::MemoryFormat::Contiguous), empty_like(grad, at::MemoryFormat::Contiguous), grad_input_mask) : std::tuple<Tensor, Tensor, Tensor>()"

- name: slow_conv_transpose2d_backward.output_mask(Tensor grad_output, Tensor self, Tensor weight, int[2] kernel_size, int[2] stride, int[2] padding, int[2] output_padding, int[2] dilation, Tensor columns, Tensor ones, bool[3] output_mask) -> (Tensor grad_input, Tensor grad_weight, Tensor grad_bias)
  grad_output, self, weight: _convolution_double_backward(grads[0], grads[1], grads[2], grad_output, weight, self, stride, padding, dilation, true, output_padding, 1, false, false, false, false, grad_input_mask)

- name: slow_conv_transpose3d(Tensor self, Tensor weight, int[3] kernel_size, Tensor? bias=None, int[3] stride=1, int[3] padding=0, int[3] output_padding=0, int[3] dilation=1) -> Tensor
  self, weight, bias: "grad.defined() ? slow_conv_transpose3d_backward(grad, self, weight, kernel_size, stride, padding, output_padding, dilation, empty_like(grad, at::MemoryFormat::Preserve), empty_like(grad, at::MemoryFormat::Preserve), grad_input_mask) : std::tuple<Tensor, Tensor, Tensor>()"

- name: slow_conv_transpose3d_backward.output_mask(Tensor grad_output, Tensor self, Tensor weight, int[3] kernel_size, int[3] stride, int[3] padding, int[3] output_padding, int[3] dilation, Tensor finput, Tensor fgrad_input, bool[3] output_mask) -> (Tensor grad_input, Tensor grad_weight, Tensor grad_bias)
  grad_output, self, weight: _convolution_double_backward(grads[0], grads[1], grads[2], grad_output, weight, self, stride, padding, dilation, true, output_padding, 1, false, false, false, false, grad_input_mask)

- name: _slow_conv2d_forward(Tensor self, Tensor weight, int[2] kernel_size, Tensor? bias, int[2] stride, int[2] padding) -> (Tensor output, Tensor finput)
  self, weight, bias: "grad.defined() ? _slow_conv2d_backward(grad, self, weight, kernel_size, stride, padding, finput, grad_input_mask) : std::tuple<Tensor, Tensor, Tensor>()"

- name: _slow_conv2d_backward.output_mask(Tensor grad_output, Tensor self, Tensor weight, int[2] kernel_size, int[2] stride, int[2] padding, Tensor finput, bool[3] output_mask) -> (Tensor grad_input, Tensor grad_weight, Tensor grad_bias)
  grad_output, self, weight: _convolution_double_backward(grads[0], grads[1], grads[2], grad_output, weight, self, stride, padding, {{1, 1}}, false, {{0, 0}}, 1, false, false, false, false, grad_input_mask)

- name: _conv_depthwise2d(Tensor self, Tensor weight, int[2] kernel_size, Tensor? bias, int[2] stride, int[2] padding, int[2] dilation) -> Tensor
  self, weight: "grad.defined() ? _conv_depthwise2d_backward(grad.contiguous(), self, weight, kernel_size, stride, padding, dilation, grad_input_mask) : std::tuple<Tensor, Tensor>()"
  bias: grad.contiguous().view({grad.size(0), grad.size(1), -1}).sum(0).sum(1)

- name: _conv_depthwise2d_backward.output_mask(Tensor grad_output, Tensor self, Tensor weight, int[2] kernel_size, int[2] stride, int[2] padding, int[2] dilation, bool[2] output_mask) -> (Tensor grad_input, Tensor grad_weight)
  grad_output, self, weight: _convolution_double_backward(grads[0], grads[1], {}, grad_output, weight, self, stride, padding, dilation, false, {{0, 0}}, self.size(1), false, false, false, false, grad_input_mask)

- name: conv_depthwise3d(Tensor self, Tensor weight, int[3] kernel_size, Tensor? bias, int[3] stride, int[3] padding, int[3] dilation) -> Tensor
  self, weight, bias: conv_depthwise3d_backward(grad.contiguous(), self, weight, kernel_size, stride, padding, dilation, grad_input_mask)

- name: conv_depthwise3d_backward.output_mask(Tensor grad_output, Tensor self, Tensor weight, int[3] kernel_size, int[3] stride, int[3] padding, int[3] dilation, bool[3] output_mask) -> (Tensor grad_input, Tensor grad_weight, Tensor grad_bias)
  grad_output, self, weight: _convolution_double_backward(grads[0], grads[1], grads[2], grad_output, weight, self, stride, padding, {{1, 1, 1}}, false, {{0, 0, 0}}, self.size(1), false, false, false, false, grad_input_mask)

- name: slow_conv3d_forward(Tensor self, Tensor weight, int[3] kernel_size, Tensor? bias, int[3] stride, int[3] padding) -> (Tensor output, Tensor finput, Tensor fgrad_input)
  self, weight, bias: "grad.defined() ? slow_conv3d_backward(grad, self, weight, kernel_size, stride, padding, finput, fgrad_input, grad_input_mask) : std::tuple<Tensor, Tensor, Tensor>()"

- name: slow_conv3d_backward.output_mask(Tensor grad_output, Tensor self, Tensor weight, int[3] kernel_size, int[3] stride, int[3] padding, Tensor finput, Tensor fgrad_input, bool[3] output_mask) -> (Tensor grad_input, Tensor grad_weight, Tensor grad_bias)
  grad_output, self, weight: _convolution_double_backward(grads[0], grads[1], grads[2], grad_output, weight, self, stride, padding, {{1, 1, 1}}, false, {{0, 0, 0}}, 1, false, false, false, false, grad_input_mask)

- name: slow_conv_dilated2d(Tensor self, Tensor weight, int[2] kernel_size, Tensor? bias=None, int[2] stride=1, int[2] padding=0, int[2] dilation=1) -> Tensor
  self, weight, bias: "grad.defined() ? slow_conv_dilated2d_backward(grad, self, weight, kernel_size, stride, padding, dilation, grad_input_mask) : std::tuple<Tensor, Tensor, Tensor>()"

- name: slow_conv_dilated2d_backward(Tensor grad_output, Tensor self, Tensor weight, int[2] kernel_size, int[2] stride, int[2] padding, int[2] dilation, bool[3] output_mask) -> (Tensor grad_input, Tensor grad_weight, Tensor grad_bias)
  grad_output, self, weight: _convolution_double_backward(grads[0], grads[1], grads[2], grad_output, weight, self, stride, padding, dilation, false, {{0, 0}}, 1, false, false, false, false, grad_input_mask)

- name: slow_conv_dilated3d(Tensor self, Tensor weight, int[3] kernel_size, Tensor? bias=None, int[3] stride=1, int[3] padding=0, int[3] dilation=1) -> Tensor
  self, weight, bias: "grad.defined() ? slow_conv_dilated3d_backward(grad, self, weight, kernel_size, stride, padding, dilation, grad_input_mask) : std::tuple<Tensor, Tensor, Tensor>()"

- name: slow_conv_dilated3d_backward(Tensor grad_output, Tensor self, Tensor weight, int[3] kernel_size, int[3] stride, int[3] padding, int[3] dilation, bool[3] output_mask) -> (Tensor grad_input, Tensor grad_weight, Tensor grad_bias)
  grad_output, self, weight: _convolution_double_backward(grads[0], grads[1], grads[2], grad_output, weight, self, stride, padding, dilation, false, {{0, 0, 0}}, 1, false, false, false, false, grad_input_mask)

- name: col2im(Tensor self, int[2] output_size, int[2] kernel_size, int[2] dilation, int[2] padding, int[2] stride) -> Tensor
  self: col2im_backward(grad, kernel_size, dilation, padding, stride)

- name: im2col(Tensor self, int[2] kernel_size, int[2] dilation, int[2] padding, int[2] stride) -> Tensor
  self: im2col_backward(grad, {self.size(2), self.size(3)}, kernel_size, dilation, padding, stride)

# NN double backwards support
- name: im2col_backward(Tensor grad_output, int[2] input_size, int[2] kernel_size, int[2] dilation, int[2] padding, int[2] stride) -> Tensor
  grad_output: im2col(grad, kernel_size, dilation, padding, stride)

- name: col2im_backward(Tensor grad_output, int[2] kernel_size, int[2] dilation, int[2] padding, int[2] stride) -> Tensor
  grad_output: col2im(grad, {grad_output.size(2), grad_output.size(3)}, kernel_size, dilation, padding, stride)

- name: _adaptive_avg_pool2d_backward(Tensor grad_output, Tensor self) -> Tensor
  grad_output: _adaptive_avg_pool2d(grad, { grad_output.size(-2), grad_output.size(-1) })
  self: zeros_like(self)

- name: _adaptive_avg_pool3d_backward(Tensor grad_output, Tensor self) -> Tensor
  grad_output: _adaptive_avg_pool3d(grad, { grad_output.size(-3), grad_output.size(-2), grad_output.size(-1) })
  self: zeros_like(self)

- name: adaptive_max_pool2d_backward(Tensor grad_output, Tensor self, Tensor indices) -> Tensor
  grad_output: max_pool_double_backward(grad, indices, 2)
  self: zeros_like(self)

- name: adaptive_max_pool3d_backward(Tensor grad_output, Tensor self, Tensor indices) -> Tensor
  grad_output: max_pool_double_backward(grad, indices, 3)
  self: zeros_like(self)

- name: avg_pool2d_backward(Tensor grad_output, Tensor self, int[2] kernel_size, int[2] stride, int[2] padding, bool ceil_mode, bool count_include_pad, int? divisor_override) -> Tensor
  grad_output: avg_pool2d(grad, kernel_size, stride, padding, ceil_mode, count_include_pad, divisor_override)
  self: zeros_like(self)

- name: avg_pool3d_backward(Tensor grad_output, Tensor self, int[3] kernel_size, int[3] stride, int[3] padding, bool ceil_mode, bool count_include_pad, int? divisor_override) -> Tensor
  grad_output: avg_pool3d(grad, kernel_size, stride, padding, ceil_mode, count_include_pad, divisor_override)
  self: zeros_like(self)

- name: elu_backward(Tensor grad_output, Scalar alpha, Scalar scale, Scalar input_scale, bool is_result, Tensor self_or_result) -> Tensor
  grad_output: elu_backward(grad, alpha, scale, input_scale, is_result, self_or_result)
  self_or_result: elu_double_backward(grad, grad_output, alpha, scale, input_scale, is_result, self_or_result)

- name: fractional_max_pool2d_backward(Tensor grad_output, Tensor self, int[2] kernel_size, int[2] output_size, Tensor indices) -> Tensor
  grad_output: max_pool_double_backward(grad, indices, 2)
  self: zeros_like(self)

- name: fractional_max_pool3d_backward(Tensor grad_output, Tensor self, int[3] kernel_size, int[3] output_size, Tensor indices) -> Tensor
  grad_output: max_pool_double_backward(grad, indices, 3)
  self: zeros_like(self)

- name: glu_backward(Tensor grad_output, Tensor self, int dim) -> Tensor
  grad_output: glu_double_backward_grad_output(grad, self, dim)
  self: glu_double_backward(grad, grad_output, self, dim)

- name: hardtanh_backward(Tensor grad_output, Tensor self, Scalar min_val, Scalar max_val) -> Tensor
  grad_output: hardtanh_backward(grad, self, min_val, max_val)
  self: zeros_like(grad)

- name: kl_div_backward(Tensor grad_output, Tensor self, Tensor target, int reduction=Mean, *, bool log_target=False) -> Tensor
  grad_output: kl_div_double_backward_grad_output(grad, self, target, reduction, log_target)
  self: zeros_like(grad)
  target: zeros_like(grad)

- name: l1_loss_backward(Tensor grad_output, Tensor self, Tensor target, int reduction) -> Tensor
  grad_output: l1_loss_double_backward_grad_output(grad, grad_output, self, target, reduction)
  self: l1_loss_double_backward(grad, grad_output, self, target, reduction)
  target: l1_loss_double_backward(grad, grad_output, target, target, reduction)

- name: log_sigmoid_backward(Tensor grad_output, Tensor self, Tensor buffer) -> Tensor
  grad_output: log_sigmoid_backward(grad, self, buffer)
  self: log_sigmoid_double_backward(grad * grad_output, self)

- name: _log_softmax_backward_data(Tensor grad_output, Tensor output, int dim, ScalarType input_dtype) -> Tensor
  grad_output: grad.to(output.dtype()) - (grad.to(output.dtype()) * output.exp()).sum(dim, true)
  output: (-grad_output.sum(dim, true) * output.exp() * grad.to(output.dtype())).to(output.dtype())

- name: leaky_relu_backward(Tensor grad_output, Tensor self, Scalar negative_slope, bool self_is_result) -> Tensor
  # self_is_result is always false here since double backward call is an out-of-place call, self is input itself
  grad_output: leaky_relu_backward(grad, self, negative_slope, false)
  self: zeros_like(grad)

- name: max_pool2d_with_indices_backward(Tensor grad_output, Tensor self, int[2] kernel_size, int[2] stride, int[2] padding, int[2] dilation, bool ceil_mode, Tensor indices) -> Tensor
  grad_output: max_pool_double_backward(grad, indices, 2)
  self: zeros_like(self)
  indices: non_differentiable

- name: max_pool3d_with_indices_backward(Tensor grad_output, Tensor self, int[3] kernel_size, int[3] stride, int[3] padding, int[3] dilation, bool ceil_mode, Tensor indices) -> Tensor
  grad_output: max_pool_double_backward(grad, indices, 3)
  self: zeros_like(self)
  indices: non_differentiable

- name: max_unpool2d_backward(Tensor grad_output, Tensor self, Tensor indices, int[2] output_size) -> Tensor
  grad_output: max_unpool2d(grad, indices, output_size)
  self: zeros_like(self)
  indices: non_differentiable

- name: mse_loss_backward(Tensor grad_output, Tensor self, Tensor target, int reduction) -> Tensor
  grad_output: mse_loss_double_backward_grad_output(grad, grad_output, self, target, reduction)
  self: mse_loss_double_backward(grad * grad_output, self, reduction)
  target: -mse_loss_double_backward(grad * grad_output, target, reduction)

- name: nll_loss_backward(Tensor grad_output, Tensor self, Tensor target, Tensor? weight, int reduction, int ignore_index, Tensor total_weight) -> Tensor
  grad_output: nll_loss(grad, target, weight, reduction, ignore_index)
  self: zeros_like(grad)
  target: non_differentiable

- name: nll_loss2d_backward(Tensor grad_output, Tensor self, Tensor target, Tensor? weight, int reduction, int ignore_index, Tensor total_weight) -> Tensor
  grad_output: nll_loss2d(grad, target, weight, reduction, ignore_index)
  self: zeros_like(grad)
  target: non_differentiable

- name: rrelu_with_noise_backward(Tensor grad_output, Tensor self, Tensor noise, Scalar lower, Scalar upper, bool training, bool self_is_result) -> Tensor
  # self_is_result is always false here since double backward call is an out-of-place call, self is input itself
  grad_output: rrelu_with_noise_backward(grad, self, noise, lower, upper, training, false)
  self: zeros_like(grad)

- name: reflection_pad1d_backward(Tensor grad_output, Tensor self, int[2] padding) -> Tensor
  grad_output: reflection_pad1d(grad, padding)
  self: zeros_like(self)

- name: reflection_pad2d_backward(Tensor grad_output, Tensor self, int[4] padding) -> Tensor
  grad_output: reflection_pad2d(grad, padding)
  self: zeros_like(self)

- name: reflection_pad3d_backward(Tensor grad_output, Tensor self, int[6] padding) -> Tensor
  grad_output: reflection_pad3d(grad, padding)
  self: zeros_like(self)

- name: replication_pad1d_backward(Tensor grad_output, Tensor self, int[2] padding) -> Tensor
  grad_output: replication_pad1d(grad, padding)
  self: zeros_like(self)

- name: replication_pad2d_backward(Tensor grad_output, Tensor self, int[4] padding) -> Tensor
  grad_output: replication_pad2d(grad, padding)
  self: zeros_like(self)

- name: replication_pad3d_backward(Tensor grad_output, Tensor self, int[6] padding) -> Tensor
  grad_output: replication_pad3d(grad, padding)
  self: zeros_like(self)

- name: smooth_l1_loss_backward(Tensor grad_output, Tensor self, Tensor target, int reduction, float beta) -> Tensor
  grad_output: smooth_l1_loss_double_backward_grad_output(grad, grad_output, self, target, reduction, beta)
  self: smooth_l1_loss_double_backward(grad * grad_output, self, target, reduction, beta)
  target: -smooth_l1_loss_double_backward(grad * grad_output, self, target, reduction, beta)

- name: huber_loss_backward(Tensor grad_output, Tensor self, Tensor target, int reduction, float delta) -> Tensor
  grad_output: huber_loss_double_backward_grad_output(grad, grad_output, self, target, reduction, delta)
  self: huber_loss_double_backward(grad * grad_output, self, target, reduction, delta)
  target: -huber_loss_double_backward(grad * grad_output, self, target, reduction, delta)

- name: softplus_backward(Tensor grad_output, Tensor self, Scalar beta, Scalar threshold, Tensor output) -> Tensor
  grad_output: softplus_backward(grad, self, beta, threshold, output)
  self: softplus_double_backward(grad * grad_output, self, beta, threshold)

- name: _softmax_backward_data(Tensor grad_output, Tensor output, int dim, ScalarType input_dtype) -> Tensor
  grad_output: _softmax_backward_data(grad.to(output.dtype()), output, dim, input_dtype)
  output: softmax_double_backward(grad.to(output.dtype()), grad_output, dim, output).to(output.dtype())

- name: soft_margin_loss_backward(Tensor grad_output, Tensor self, Tensor target, int reduction) -> Tensor
  grad_output: soft_margin_loss_double_backward_grad_output(grad, grad_output, self, target, reduction)
  self: soft_margin_loss_double_backward(grad * grad_output, self, target, reduction)

- name: softshrink_backward(Tensor grad_output, Tensor self, Scalar lambd) -> Tensor
  grad_output: softshrink_backward(grad, self, lambd)
  self: zeros_like(grad)

- name: threshold_backward(Tensor grad_output, Tensor self, Scalar threshold) -> Tensor
  grad_output: threshold_backward(grad, self, threshold)
  self: zeros_like(grad)

- name: upsample_linear1d_backward(Tensor grad_output, int[1] output_size, int[3] input_size, bool align_corners, float? scales=None) -> Tensor
  grad_output: upsample_linear1d(grad, output_size, align_corners, scales)

- name: upsample_bilinear2d_backward(Tensor grad_output, int[2] output_size, int[4] input_size, bool align_corners, float? scales_h=None, float? scales_w=None) -> Tensor
  grad_output: upsample_bilinear2d(grad, output_size, align_corners, scales_h, scales_w)

- name: upsample_bicubic2d_backward(Tensor grad_output, int[2] output_size, int[4] input_size, bool align_corners, float? scales_h=None, float? scales_w=None) -> Tensor
  grad_output: upsample_bicubic2d(grad, output_size, align_corners, scales_h, scales_w)

- name: upsample_trilinear3d_backward(Tensor grad_output, int[3] output_size, int[5] input_size, bool align_corners, float? scales_d=None, float? scales_h=None, float? scales_w=None) -> Tensor
  grad_output: upsample_trilinear3d(grad, output_size, align_corners, scales_d, scales_h, scales_w)

- name: upsample_nearest1d_backward(Tensor grad_output, int[1] output_size, int[3] input_size, float? scales=None) -> Tensor
  grad_output: upsample_nearest1d(grad, output_size, scales)

- name: upsample_nearest2d_backward(Tensor grad_output, int[2] output_size, int[4] input_size, float? scales_h=None, float? scales_w=None) -> Tensor
  grad_output: upsample_nearest2d(grad, output_size, scales_h, scales_w)

- name: upsample_nearest3d_backward(Tensor grad_output, int[3] output_size, int[5] input_size, float? scales_d=None, float? scales_h=None, float? scales_w=None) -> Tensor
  grad_output: upsample_nearest3d(grad, output_size, scales_d, scales_h, scales_w)

- name: upsample_linear1d_backward.vec(Tensor grad_output, int[]? output_size, int[] input_size, bool align_corners, float[]? scale_factors) -> Tensor
  grad_output: upsample_linear1d(grad, output_size, align_corners, scale_factors)

- name: upsample_bilinear2d_backward.vec(Tensor grad_output, int[]? output_size, int[] input_size, bool align_corners, float[]? scale_factors) -> Tensor
  grad_output: upsample_bilinear2d(grad, output_size, align_corners, scale_factors)

- name: upsample_trilinear3d_backward.vec(Tensor grad_output, int[]? output_size, int[] input_size, bool align_corners, float[]? scale_factors) -> Tensor
  grad_output: upsample_trilinear3d(grad, output_size, align_corners, scale_factors)

- name: upsample_bicubic2d_backward.vec(Tensor grad_output, int[]? output_size, int[] input_size, bool align_corners, float[]? scale_factors) -> Tensor
  grad_output: upsample_bicubic2d(grad, output_size, align_corners, scale_factors)

- name: upsample_nearest1d_backward.vec(Tensor grad_output, int[]? output_size, int[] input_size, float[]? scale_factors) -> Tensor
  grad_output: upsample_nearest1d(grad, output_size, scale_factors)

- name: upsample_nearest2d_backward.vec(Tensor grad_output, int[]? output_size, int[] input_size, float[]? scale_factors) -> Tensor
  grad_output: upsample_nearest2d(grad, output_size, scale_factors)

- name: upsample_nearest3d_backward.vec(Tensor grad_output, int[]? output_size, int[] input_size, float[]? scale_factors) -> Tensor
  grad_output: upsample_nearest3d(grad, output_size, scale_factors)

- name: sigmoid_backward(Tensor grad_output, Tensor output) -> Tensor
  grad_output: sigmoid_backward(grad, output.conj())
  output: grad.conj() * grad_output * (-2 * output.conj() + 1)

- name: tanh_backward(Tensor grad_output, Tensor output) -> Tensor
  grad_output: tanh_backward(grad, output.conj())
  output: grad.conj() * (-2 * output.conj() * grad_output)

# cudnn
- name: _cudnn_ctc_loss(Tensor log_probs, Tensor targets, int[] input_lengths, int[] target_lengths, int blank, bool deterministic, bool zero_infinity) -> (Tensor, Tensor)
  log_probs: _cudnn_ctc_loss_backward(grad, result0, result1, zero_infinity)

- name: cudnn_convolution_transpose(Tensor self, Tensor weight, int[] padding, int[] output_padding, int[] stride, int[] dilation, int groups, bool benchmark, bool deterministic, bool allow_tf32) -> Tensor
  self, weight: "grad.defined() ? cudnn_convolution_transpose_backward(self, grad, weight, padding, output_padding, stride, dilation, groups, benchmark, deterministic, allow_tf32, grad_input_mask) : std::tuple<Tensor, Tensor>()"

- name: cudnn_convolution_transpose_backward(Tensor self, Tensor grad_output, Tensor weight, int[] padding, int[] output_padding, int[] stride, int[] dilation, int groups, bool benchmark, bool deterministic, bool allow_tf32, bool[2] output_mask) -> (Tensor, Tensor)
  grad_output, self, weight: _convolution_double_backward(grads[0], grads[1], Tensor(), grad_output, weight, self, stride, padding, dilation, true, output_padding, groups, benchmark, deterministic, true, allow_tf32, grad_input_mask)

- name: cudnn_convolution(Tensor self, Tensor weight, int[] padding, int[] stride, int[] dilation, int groups, bool benchmark, bool deterministic, bool allow_tf32) -> Tensor
  self, weight: "grad.defined() ? cudnn_convolution_backward(self, grad, weight, padding, stride, dilation, groups, benchmark, deterministic, allow_tf32, grad_input_mask) : std::tuple<Tensor, Tensor>()"

- name: cudnn_convolution_backward(Tensor self, Tensor grad_output, Tensor weight, int[] padding, int[] stride, int[] dilation, int groups, bool benchmark, bool deterministic, bool allow_tf32, bool[2] output_mask) -> (Tensor, Tensor)
  grad_output, self, weight: _convolution_double_backward(grads[0], grads[1], Tensor(), grad_output, weight, self, stride, padding, dilation, false, std::vector<int64_t>(padding.size(), 0), groups, benchmark, deterministic, true, allow_tf32, grad_input_mask)

# The above backward definitions are equivalent to the definitions below.  Why do we bundle
# everything up?  It's because it's more convenient to define double backwards
# when there is a single function that manages everything.
#
# Unfortuantely, there's one downside to not doing it all in one day: we
# unconditionally save input and weight, even if weight/input gradients are not
# being computed.  That's too bad.
#
# input: cudnn_convolution_backward_input(input.sizes(), grad.contiguous(), weight, padding, stride, dilation, groups, benchmark, deterministic)
# weight: cudnn_convolution_backward_weight(weight.sizes(), grad.contiguous(), input, padding, stride, dilation, groups, benchmark, deterministic)
#
# input: cudnn_convolution_transpose_backward_input(grad.contiguous(), weight, padding, stride, dilation, groups, benchmark, deterministic)
# weight: cudnn_convolution_transpose_backward_weight(weight.sizes(), grad.contiguous(), input, padding, stride, dilation, groups, benchmark, deterministic)

- name: cudnn_grid_sampler(Tensor self, Tensor grid) -> Tensor output
  self, grid: "grad.defined() ? cudnn_grid_sampler_backward(self, grid, grad) : std::tuple<Tensor, Tensor>()"

- name: cudnn_affine_grid_generator(Tensor theta, int N, int C, int H, int W) -> Tensor grid
  theta: cudnn_affine_grid_generator_backward(grad, N, C, H, W)

# NB: Why is the backwards here so complicated?  CuDNN cannot be used to compute
# backward in evaluation mode, because the math for backward in evaluation mode
# is different (since the forward math is different), and CuDNN does not support
# it.  And in any case, you shouldn't be using this bn in evaluation mode,
# because it should be merged into the previous convolution (left for future
# work.)
# NB2: The quotes around the gradient are needed to appease YAML parsing rules.
- name: cudnn_batch_norm(Tensor input, Tensor weight, Tensor? bias, Tensor? running_mean, Tensor? running_var, bool training, float exponential_average_factor, float epsilon) -> (Tensor, Tensor, Tensor, Tensor)
  input, weight, bias: "grad.defined() ? (training ? cudnn_batch_norm_backward(input, grad.contiguous(input.suggest_memory_format()), weight, running_mean, running_var, result1, result2, epsilon, retain_variables ? result3.clone() : result3) : native_batch_norm_backward(grad, input, weight, running_mean, running_var, result1, result2, training, epsilon, grad_input_mask)) : std::tuple<Tensor, Tensor, Tensor>()"

# HACK: save_mean and save_var are going to be passed in as
# requires_grad variables (even though we'll never backprop through
# them) so we need to prevent the unpacking from triggering an error.
- name: cudnn_batch_norm_backward(Tensor input, Tensor grad_output, Tensor weight, Tensor? running_mean, Tensor? running_var, Tensor? save_mean, Tensor? save_var, float epsilon, Tensor reserveSpace) -> (Tensor, Tensor, Tensor)
  save_mean: not_implemented("cudnn_batch_norm_backward save_mean")
  save_var: not_implemented("cudnn_batch_norm_backward save_var")
  reserveSpace: not_implemented("cudnn_batch_norm_backward reserveSpace")
  input, weight, grad_output: batchnorm_double_backward(input, weight, grads[0], grads[1], grads[2], grad_output, running_mean, running_var, true, epsilon, save_mean, save_var, grad_input_mask)

# nnpack

- name: _nnpack_spatial_convolution(Tensor input, Tensor weight, Tensor? bias, int[2] padding, int[2] stride=1) -> Tensor
  # NNPACK does not support strided convolutions in the backwards path, which is the reason why we are using the closest available function that does here.
  input, weight, bias: "grad.defined() ? slow_conv_dilated2d_backward(grad, input, weight, std::vector<int64_t>{weight.size(2), weight.size(3)}, stride, padding, std::vector<int64_t>{1, 1}, grad_input_mask) : std::tuple<Tensor, Tensor, Tensor>()"

# Only frst three of _cudnn_rnn outputs can have gradients.
# _cudnn_rnn outputs: (output, hy, cy, reserve, weight_buf)
- name: _cudnn_rnn(Tensor input, Tensor[] weight, int weight_stride0, Tensor? weight_buf, Tensor hx, Tensor? cx, int mode, int hidden_size, int proj_size, int num_layers, bool batch_first, float dropout, bool train, bool bidirectional, int[] batch_sizes, Tensor? dropout_state) -> (Tensor, Tensor, Tensor, Tensor, Tensor)
  dropout_state: non_differentiable
  output_differentiability: [True, True, True, False, False]
  input, hx, cx, weight: "_cudnn_rnn_backward(input, weight, weight_stride0, result4, hx, cx, result0, grads[0], grads[1], grads[2], mode, hidden_size, proj_size, num_layers, batch_first, dropout, train, bidirectional, batch_sizes, dropout_state, retain_variables ? result3.clone() : result3, grad_input_mask)"

- name: _cudnn_rnn_backward(Tensor input, Tensor[] weight, int weight_stride0, Tensor weight_buf, Tensor hx, Tensor? cx, Tensor output, Tensor? grad_output, Tensor? grad_hy, Tensor? grad_cy, int mode, int hidden_size, int proj_size, int num_layers, bool batch_first, float dropout, bool train, bool bidirectional, int[] batch_sizes, Tensor? dropout_state, Tensor reserve, bool[4] output_mask) -> (Tensor, Tensor, Tensor, Tensor[])
  dropout_state: non_differentiable
  input: not_implemented("_cudnn_rnn_backward", kCudnnDoubleBackwardMsg)
  weight: not_implemented_list("_cudnn_rnn_backward", kCudnnDoubleBackwardMsg)
  hx: not_implemented("_cudnn_rnn_backward", kCudnnDoubleBackwardMsg)
  cx: not_implemented("_cudnn_rnn_backward", kCudnnDoubleBackwardMsg)
  output: not_implemented("_cudnn_rnn_backward", kCudnnDoubleBackwardMsg)
  grad_output: not_implemented("_cudnn_rnn_backward", kCudnnDoubleBackwardMsg)
  grad_hy: not_implemented("_cudnn_rnn_backward", kCudnnDoubleBackwardMsg)
  grad_cy: not_implemented("_cudnn_rnn_backward", kCudnnDoubleBackwardMsg)

# miopen

- name: miopen_convolution_transpose(Tensor self, Tensor weight, Tensor? bias, int[] padding, int[] output_padding, int[] stride, int[] dilation, int groups, bool benchmark, bool deterministic) -> Tensor
  self, weight, bias: "grad.defined() ? miopen_convolution_transpose_backward(self, grad, weight, padding, output_padding, stride, dilation, groups, benchmark, deterministic, grad_input_mask) : std::tuple<Tensor, Tensor, Tensor>()"

- name: miopen_convolution_transpose_backward(Tensor self, Tensor grad_output, Tensor weight, int[] padding, int[] output_padding, int[] stride, int[] dilation, int groups, bool benchmark, bool deterministic, bool[3] output_mask) -> (Tensor, Tensor, Tensor)
  grad_output, self, weight: _convolution_double_backward(grads[0], grads[1], grads[2], grad_output, weight, self, stride, padding, dilation, true, output_padding, groups, benchmark, deterministic, true, false, grad_input_mask)

- name: miopen_convolution(Tensor self, Tensor weight, Tensor? bias, int[] padding, int[] stride, int[] dilation, int groups, bool benchmark, bool deterministic) -> Tensor
  self, weight, bias: "grad.defined() ? miopen_convolution_backward(self, grad, weight, padding, stride, dilation, groups, benchmark, deterministic, grad_input_mask) : std::tuple<Tensor, Tensor, Tensor>()"

- name: miopen_convolution_backward(Tensor self, Tensor grad_output, Tensor weight, int[] padding, int[] stride, int[] dilation, int groups, bool benchmark, bool deterministic, bool[3] output_mask) -> (Tensor, Tensor, Tensor)
  grad_output, self, weight: _convolution_double_backward(grads[0], grads[1], grads[2], grad_output, weight, self, stride, padding, dilation, false, std::vector<int64_t>(padding.size(), 0), groups, benchmark, deterministic, true, false, grad_input_mask)

- name: miopen_depthwise_convolution(Tensor self, Tensor weight, Tensor? bias, int[] padding, int[] stride, int[] dilation, int groups, bool benchmark, bool deterministic) -> Tensor
  self, weight, bias: "grad.defined() ? miopen_depthwise_convolution_backward(self, grad, weight, padding, stride, dilation, groups, benchmark, deterministic, grad_input_mask) : std::tuple<Tensor, Tensor, Tensor>()"

- name: miopen_depthwise_convolution_backward(Tensor self, Tensor grad_output, Tensor weight, int[] padding, int[] stride, int[] dilation, int groups, bool benchmark, bool deterministic, bool[3] output_mask) -> (Tensor, Tensor, Tensor)
  grad_output, self, weight: _convolution_double_backward(grads[0], grads[1], grads[2], grad_output, weight, self, stride, padding, dilation, false, std::vector<int64_t>(padding.size(), 0), groups, benchmark, deterministic, true, false, grad_input_mask)

- name: miopen_batch_norm(Tensor input, Tensor weight, Tensor? bias, Tensor? running_mean, Tensor? running_var, bool training, float exponential_average_factor, float epsilon) -> (Tensor, Tensor, Tensor)
  input, weight, bias: "grad.defined() ? (training ? miopen_batch_norm_backward(input, grad.contiguous(), weight, running_mean, running_var, result1, result2, epsilon) : native_batch_norm_backward(grad, input, weight, running_mean, running_var, result1, result2, training, epsilon, grad_input_mask)) : std::tuple<Tensor, Tensor, Tensor>()"

- name: miopen_batch_norm_backward(Tensor input, Tensor grad_output, Tensor weight, Tensor? running_mean, Tensor? running_var, Tensor? save_mean, Tensor? save_var, float epsilon) -> (Tensor, Tensor, Tensor)
  save_mean: not_implemented("miopen_batch_norm_backward save_mean")
  save_var: not_implemented("miopen_batch_norm_backward save_var")
  input, weight, grad_output: batchnorm_double_backward(input, weight, grads[0], grads[1], grads[2], grad_output, running_mean, running_var, true, epsilon, save_mean, save_var, grad_input_mask)

- name: miopen_rnn(Tensor input, Tensor[] weight, int weight_stride0, Tensor hx, Tensor? cx, int mode, int hidden_size, int num_layers, bool batch_first, float dropout, bool train, bool bidirectional, int[] batch_sizes, Tensor? dropout_state) -> (Tensor, Tensor, Tensor, Tensor, Tensor)
  dropout_state: non_differentiable
  output_differentiability: [True, True, True, False, False]
  input, hx, cx, weight: "miopen_rnn_backward(input, weight, weight_stride0, result4, hx, cx, result0, grads[0], grads[1], grads[2], mode, hidden_size, num_layers, batch_first, dropout, train, bidirectional, batch_sizes, dropout_state, retain_variables ? result3.clone() : result3, grad_input_mask)"

- name: miopen_rnn_backward(Tensor input, Tensor[] weight, int weight_stride0, Tensor weight_buf, Tensor hx, Tensor? cx, Tensor output, Tensor? grad_output, Tensor? grad_hy, Tensor? grad_cy, int mode, int hidden_size, int num_layers, bool batch_first, float dropout, bool train, bool bidirectional, int[] batch_sizes, Tensor? dropout_state, Tensor reserve, bool[4] output_mask) -> (Tensor, Tensor, Tensor, Tensor[])
  dropout_state: non_differentiable

# mkldnn
- name: mkldnn_convolution(Tensor self, Tensor weight, Tensor? bias, int[] padding, int[] stride, int[] dilation, int groups) -> Tensor
  self, weight, bias: "grad.defined() ? mkldnn_convolution_backward(self, grad, weight, padding, stride, dilation, groups, grad_input_mask) : std::tuple<Tensor, Tensor, Tensor>()"

- name: mkldnn_convolution_backward(Tensor self, Tensor grad_output, Tensor weight, int[] padding, int[] stride, int[] dilation, int groups, bool[3] output_mask) -> (Tensor, Tensor, Tensor)
  grad_output, self, weight: _convolution_double_backward(grads[0], grads[1], grads[2], grad_output, weight, self, stride, padding, dilation, false, std::vector<int64_t>(padding.size(), 0), groups, false, false, false, false, grad_input_mask)

- name: mkldnn_linear(Tensor self, Tensor weight, Tensor? bias=None) -> Tensor
  self, weight, bias: mkldnn_linear_backward(self, grad, weight, grad_input_mask)

- name: mkldnn_max_pool2d(Tensor self, int[2] kernel_size, int[2] stride=[], int[2] padding=0, int[2] dilation=1, bool ceil_mode=False) -> Tensor
  self: mkldnn_max_pool2d_backward(grad, result, self, kernel_size, stride, padding, dilation, ceil_mode)

- name: mkldnn_max_pool3d(Tensor self, int[3] kernel_size, int[3] stride=[], int[3] padding=0, int[3] dilation=1, bool ceil_mode=False) -> Tensor
  self: mkldnn_max_pool3d_backward(grad, result, self, kernel_size, stride, padding, dilation, ceil_mode)

- name: mkldnn_adaptive_avg_pool2d(Tensor self, int[2] output_size) -> Tensor
  self: mkldnn_adaptive_avg_pool2d_backward(grad, self)

- name: _mkldnn_reshape(Tensor self, int[] shape) -> Tensor
  self: grad.reshape(self.sizes())

# fft
- name: _fft_r2c(Tensor self, int[] dim, int normalization, bool onesided) -> Tensor
  self: fft_r2c_backward(grad, dim, normalization, onesided, self.size(dim.back()))

- name: _fft_c2r(Tensor self, int[] dim, int normalization, int last_dim_size) -> Tensor
  self: fft_c2r_backward(grad, dim, normalization)

- name: _fft_c2c(Tensor self, int[] dim, int normalization, bool forward) -> Tensor
  self: _fft_c2c(grad, dim, normalization, !forward)

- name: unbind.int(Tensor(a) self, int dim=0) -> Tensor(a)[]
  self: unbind_backward(grads, dim)

- name: stack(Tensor[] tensors, int dim=0) -> Tensor
  tensors: "grad.defined() ? unbind(grad, dim) : std::vector<Tensor>(tensors.size())"

# fused RNN kernels

# Only frst two of _thnn_fused_lstm_cell outputs can have gradients.
# _thnn_fused_lstm_cell outputs: (hy, cy, workspace)
- name: _thnn_fused_lstm_cell(Tensor input_gates, Tensor hidden_gates, Tensor cx, Tensor? input_bias=None, Tensor? hidden_bias=None) -> (Tensor, Tensor, Tensor)
  output_differentiability: [True, True, False]
  input_gates, hidden_gates, cx, input_bias, hidden_bias: "GradMode::is_enabled() ? _thnn_differentiable_lstm_cell_backward(grads[0], grads[1], input_gates, hidden_gates, input_bias, hidden_bias, cx, result1) : _thnn_fused_lstm_cell_backward(grads[0], grads[1], cx, result1, result2, input_bias.defined())"

- name: _thnn_fused_gru_cell(Tensor input_gates, Tensor hidden_gates, Tensor hx, Tensor? input_bias=None, Tensor? hidden_bias=None) -> (Tensor, Tensor)
  input_gates, hidden_gates, hx, input_bias, hidden_bias: "grad.defined() ? (GradMode::is_enabled() ? _thnn_differentiable_gru_cell_backward(grad, input_gates, hidden_gates, hx, input_bias, hidden_bias) : _thnn_fused_gru_cell_backward(grad, result1, input_bias.defined())) : std::tuple<Tensor, Tensor, Tensor, Tensor, Tensor>()"

# PackedSequence helpers
- name: _pack_padded_sequence(Tensor input, Tensor lengths, bool batch_first) -> (Tensor, Tensor)
  input: _pack_padded_sequence_backward(grad, input.sizes(), result1, batch_first)

# TH wrappers
- name: eq.Scalar(Tensor self, Scalar other) -> Tensor
  output_differentiability: [False]

- name: eq.Tensor(Tensor self, Tensor other) -> Tensor
  output_differentiability: [False]

- name: ge.Scalar(Tensor self, Scalar other) -> Tensor
  output_differentiability: [False]

- name: ge.Tensor(Tensor self, Tensor other) -> Tensor
  output_differentiability: [False]

- name: gt.Scalar(Tensor self, Scalar other) -> Tensor
  output_differentiability: [False]

- name: gt.Tensor(Tensor self, Tensor other) -> Tensor
  output_differentiability: [False]

- name: le.Scalar(Tensor self, Scalar other) -> Tensor
  output_differentiability: [False]

- name: le.Tensor(Tensor self, Tensor other) -> Tensor
  output_differentiability: [False]

- name: lt.Scalar(Tensor self, Scalar other) -> Tensor
  output_differentiability: [False]

- name: lt.Tensor(Tensor self, Tensor other) -> Tensor
  output_differentiability: [False]

- name: ne.Scalar(Tensor self, Scalar other) -> Tensor
  output_differentiability: [False]

- name: ne.Tensor(Tensor self, Tensor other) -> Tensor
  output_differentiability: [False]

- name: multinomial(Tensor self, int num_samples, bool replacement=False, *, Generator? generator=None) -> Tensor
  output_differentiability: [False]

- name: nonzero(Tensor self) -> Tensor
  output_differentiability: [False]

- name: segment_reduce(Tensor data, str reduce, *, Tensor? lengths=None, Tensor? indices=None, int axis=0, bool unsafe=False, Scalar? initial=None) -> Tensor
  data: _segment_reduce_backward(grad, result, data, reduce, lengths)

- name: _pin_memory(Tensor self, Device? device=None) -> Tensor
  self: grad

- name: new_empty(Tensor self, int[] size, *, ScalarType? dtype=None, Layout? layout=None, Device? device=None, bool? pin_memory=None) -> Tensor
  output_differentiability: [False]<|MERGE_RESOLUTION|>--- conflicted
+++ resolved
@@ -871,13 +871,8 @@
   A: not_implemented("lstsq")
 
 - name: linalg_lstsq(Tensor self, Tensor b, float? rcond=None, *, str? driver=None) -> (Tensor solution, Tensor residuals, Tensor rank, Tensor singular_values)
-<<<<<<< HEAD
   self, b: linalg_lstsq_backward(grad, self, b, rcond, driver)
-  output_differentiability: [True, True]
-=======
-  self: not_implemented("linalg_lstsq")
-  b: not_implemented("linalg_lstsq")
->>>>>>> 5f151860
+  output_differentiability: [True, False, False, False]
 
 - name: lt_.Scalar(Tensor(a!) self, Scalar other) -> Tensor(a!)
   self: zeros_like(self)
