--- conflicted
+++ resolved
@@ -1435,12 +1435,9 @@
                 self._delay_grad_buffer.zero_()
 
     def _pre_forward(self):
-<<<<<<< HEAD
-=======
         if self._delay_all_reduce_all_params:
             return
 
->>>>>>> 099b2801
         if torch.is_grad_enabled() and self.require_backward_grad_sync:
             assert self.logger is not None
             self.logger.set_runtime_stats_and_log()
@@ -1475,13 +1472,10 @@
             self._check_global_requires_backward_grad_sync(is_joined_rank=False)
 
     def _post_forward(self, output):
-<<<<<<< HEAD
-=======
         if self._delay_all_reduce_all_params:
             self._clear_grad_buffer()
             return
 
->>>>>>> 099b2801
         # sync params according to location (before/after forward) user
         # specified as part of hook, if hook was specified.
         if self._check_sync_bufs_post_fwd():
@@ -1549,22 +1543,12 @@
 
     def forward(self, *inputs, **kwargs):
         with torch.autograd.profiler.record_function("DistributedDataParallel.forward"):
-<<<<<<< HEAD
-            if self._delay_all_reduce_all_params:
-                output = self.module.forward(*inputs, **kwargs)
-                self._clear_grad_buffer()
-                return output
-
-            self._pre_forward()
-            output = self._run_ddp_forward(*inputs, **kwargs)
-=======
             self._pre_forward()
             output = (
                 self.module.forward(*inputs, **kwargs)
                 if self._delay_all_reduce_all_params
                 else self._run_ddp_forward(*inputs, **kwargs)
             )
->>>>>>> 099b2801
             return self._post_forward(output)
 
     def scatter(self, inputs, kwargs, device_ids):
@@ -2140,7 +2124,10 @@
                 "Communication hook: return annotation should be torch.futures.Future[torch.Tensor].",
             )
 
-        if hook.__name__ in ["bf16_compress_hook", "bf16_compress_wrapper_hook"] and (
+        if hook.__name__ in [
+            "bf16_compress_hook",
+            "bf16_compress_wrapper_hook",
+        ] and (
             (torch.version.cuda is None and torch.version.hip is None)
             or (
                 torch.version.cuda is not None
