--- conflicted
+++ resolved
@@ -5,12 +5,7 @@
 import sys
 from copy import copy, deepcopy
 from pathlib import Path
-<<<<<<< HEAD
 from typing import ClassVar, Dict, List
-from unittest.mock import patch
-=======
-from typing import Dict, List
->>>>>>> dc8fe388
 
 import numpy
 import sympy
