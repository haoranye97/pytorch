import inspect
import itertools
import operator
import types
from typing import Dict, List

import sympy

import torch.fx
import torch.random
from torch._guards import TracingContext
from torch.fx.experimental.symbolic_shapes import guard_scalar, SymTypes
from torch.utils._pytree import tree_map_only

from .. import config, utils, variables
from ..bytecode_transformation import create_call_function, Instruction

from ..exc import unimplemented
from ..guards import GuardBuilder
from ..source import AttrSource
from ..utils import (
    fqn,
    get_fake_value,
    get_real_value,
    HAS_NUMPY_TORCH_INTEROP,
    product,
    proxy_args_kwargs,
    tensortype_to_dtype,
)
from .base import VariableTracker
from .constant import ConstantVariable
from .lists import ShapeVariable, SizeVariable

supported_tensor_comparison_ops = {
    ">": operator.gt,
    "<": operator.lt,
    ">=": operator.ge,
    "<=": operator.le,
    "==": operator.eq,
    "!=": operator.ne,
}
supported_const_comparison_ops = {
    "is": operator.is_,
    "is not": operator.is_not,
    "==": operator.eq,
    "!=": operator.ne,
}


class TensorVariable(VariableTracker):
    """A torch.Tensor input or an intermediate value in the FX graph"""

    _nonvar_fields = [
        "proxy",
        "dtype",
        "device",
        "layout",
        "ndim",
        "size",
        "stride",
        "requires_grad",
        "is_quantized",
        "is_contiguous",
    ]

    def get_real_value(self):
        """
        Get the actual value represented by this variable if computation is run
        using the user-provided inputs.
        NOTE: this runs actual tensor computation and may be
        slow and memory-intensive.
        """
        return get_real_value(self.proxy.node, self.proxy.tracer)

    def __init__(
        self,
        proxy: torch.fx.Proxy,
        dtype=None,
        device=None,
        layout=None,
        ndim=None,
        size=None,
        stride=None,
        requires_grad=None,
        is_quantized=None,
        is_contiguous=None,
        is_sparse=None,
        class_type=torch.Tensor,
        specialized_value=None,
        **kwargs,
    ):
        super().__init__(**kwargs)
        self.proxy = proxy
        self.dtype = dtype
        self.device = device
        self.layout = layout
        self.ndim = ndim
        self.size = size
        self.stride = stride
        self.requires_grad = requires_grad
        self.is_quantized = is_quantized
        self.is_contiguous = is_contiguous
        self.is_sparse = is_sparse
        self.class_type = class_type
        self.specialized_value = specialized_value

    def as_proxy(self):
        return self.proxy

    def python_type(self):
        return self.class_type

    def call_isinstance(self, tensor_type):
        def check_type(ty):
            if ty not in tensortype_to_dtype:
                return issubclass(self.python_type(), ty)

            dtypes = tensortype_to_dtype[ty]
            return self.dtype in dtypes

        if type(tensor_type) is tuple:
            return any(check_type(ty) for ty in tensor_type)
        else:
            return check_type(tensor_type)

    @staticmethod
    def specialize(value: torch.Tensor):
        props = {
            "dtype": value.dtype,
            "device": value.device,
            "layout": value.layout,
            "ndim": int(value.ndim),
            "requires_grad": value.requires_grad,
            "is_quantized": value.is_quantized,
            "is_sparse": value.is_sparse,
            "class_type": type(value),
        }
        if not config.dynamic_shapes:
            props["size"] = tuple(value.size())
            props["stride"] = tuple(value.stride())
            props["is_contiguous"] = tuple(
                [
                    x
                    for x in torch._prims_common._memory_formats
                    if value.is_contiguous(memory_format=x)
                ]
            )
        return props

    def var_getattr(self, tx, name):
        from . import ConstantVariable, TorchVariable

        result = None
        options = VariableTracker.propagate(self)
        if name == "ndim" and self.ndim is not None:
            result = ConstantVariable(self.ndim, **options)
        elif name == "dtype" and self.dtype is not None:
            result = TorchVariable(self.dtype, **options)
        elif name == "device" and self.device is not None:
            result = TorchVariable(self.device, **options)
        elif name == "layout" and self.layout is not None:
            result = TorchVariable(self.layout, **options)
        elif name == "is_cuda" and self.device is not None:
            result = ConstantVariable(self.device.type == "cuda", **options)
        elif name == "shape" and self.size is not None:
            sizes = [variables.ConstantVariable(x) for x in self.size]
            result = ShapeVariable(sizes, **options)
        elif name == "requires_grad" and self.requires_grad is not None:
            result = ConstantVariable(self.requires_grad, **options)
        elif name == "is_quantized" and self.is_quantized is not None:
            result = ConstantVariable(self.is_quantized, **options)
        elif name == "is_sparse" and self.is_sparse is not None:
            result = ConstantVariable(self.is_sparse, **options)
        elif name == "shape" and self.size is None:
            result = self.call_method(tx, "size", [], {})
        elif name == "ndim" and self.ndim is None:
            result = self.call_method(tx, "dim", [], {})
        elif name == "data":
            result = self.call_method(tx, "detach", [], {})
        if name == "__class__":
            return TorchVariable(self.python_type(), **options)

        # Add a guard for type matching, these guards are checked before tensor guards
        # In some cases, a <tensor>.<attr> guard can be evaluated first, and break if
        # <tensor> is later changed to another type
        if result is not None and self.source is not None:
            result = result.add_guard(self.make_guard(GuardBuilder.TYPE_MATCH))

        # It's hard to get resize_() on graph input work properly across
        # dynamo/aot/inductor, just fall back.
        if name in ("resize_", "unsqueeze_") and self.source is not None:
            # Delay the graph break to the actual call of unsqueeze_/resize_
            return variables.misc.DelayGraphBreakVariable()

        # For attributes (not methods) that were not caught in the special handling above,
        # (e.g. tensor.real), we handle these generically, assuming that the output type is
        # a tensor.
        if result is None:

            def try_generic_attr_handling():
                from .builder import wrap_fx_proxy
                from .misc import GetAttrVariable

                try:
                    static_attr = inspect.getattr_static(torch.Tensor, name)
                except AttributeError:
                    return None

                # Make sure this is an attribute, not a method.
                # type(torch.Tensor.H) should be "getset_descriptor"
                # This is a because of CPython implementation, see THPVariableType:
                # these attributes are implemented under tp_getset, which appear
                # as `getset_descriptor`s, (compared to, say, methods which appear
                # as `method_descriptor`s)
                if type(static_attr) != types.GetSetDescriptorType:
                    return None

                return wrap_fx_proxy(
                    tx=tx,
                    proxy=GetAttrVariable.create_getattr_proxy(self.as_proxy(), name),
                    **options,
                )

            result = try_generic_attr_handling()

        if result is None:
            raise NotImplementedError()

        return result

    def has_unpack_var_sequence(self, tx):
        return (self.size is not None and len(self.size) > 0) or (
            self.size is None and config.dynamic_shapes
        )

    def unpack_var_sequence(self, tx, idxes=None):
        from .builder import wrap_fx_proxy

        options = VariableTracker.propagate(self)
        if idxes is None:
            if self.size:
                length = self.size[0]
            else:
                dyn_length = self.call_method(tx, "size", [ConstantVariable(0)], {})
                # SymNodeVariable for symbolic sizes, ConstantVariable for constants OR values prouced through
                # symbolic_shapes, but that end up as int/sympy.Integer
                assert isinstance(dyn_length, (SymNodeVariable, ConstantVariable))
                if isinstance(dyn_length, SymNodeVariable):
                    length = dyn_length.evaluate_expr(tx.output)
                else:
                    length = dyn_length.value
            idxes = range(length)
        return [wrap_fx_proxy(tx, self.as_proxy()[i], **options) for i in idxes]

    def call_method(
        self,
        tx,
        name,
        args: "List[VariableTracker]",
        kwargs: "Dict[str, VariableTracker]",
    ) -> "VariableTracker":
        from . import ConstantVariable, TorchVariable, TupleVariable
        from .builder import wrap_fx_proxy

        kwargs = dict(kwargs)
        options = VariableTracker.propagate(self, args, kwargs.values())
        if name == "stride" and self.stride is not None:
            constant_result = ConstantVariable(self.stride, **options)

            if "dim" in kwargs:
                dim = kwargs.pop("dim")
                constant_result = constant_result.getitem_const(dim)

        elif name == "size" and self.size is not None:
            sizes = [variables.ConstantVariable(x) for x in self.size]
            constant_result = SizeVariable(sizes, **options)

            if "dim" in kwargs:
                dim = kwargs.pop("dim")
                constant_result = constant_result.getitem_const(dim)

        elif name == "size" and self.size is None and config.dynamic_shapes:
            return wrap_fx_proxy(
                tx,
                tx.output.create_proxy(
                    "call_method",
                    name,
                    *proxy_args_kwargs([self] + list(args), kwargs),
                ),
                **options,
            )
        elif name in ("numel", "nelement") and self.size is not None:
            constant_result = ConstantVariable(product(self.size), **options)
        elif name in ("ndimension", "dim") and self.ndim is not None:
            constant_result = ConstantVariable(self.ndim, **options)
        elif name == "is_floating_point" and self.dtype is not None:
            constant_result = ConstantVariable(self.dtype.is_floating_point, **options)
        elif name == "is_contiguous" and self.is_contiguous is not None:
            if "memory_format" in kwargs:
                memory_format = kwargs.pop("memory_format").as_python_constant()
            else:
                memory_format = torch.contiguous_format
            constant_result = ConstantVariable(
                memory_format in self.is_contiguous, **options
            )
        elif (
            name == "type"
            and self.dtype is not None
            and len(args) == 0
            and isinstance(self.device, torch.device)
        ):
            tensortype = [k for k, v in tensortype_to_dtype.items() if self.dtype in v][
                0
            ]
            if self.device.type == "cuda":
                constant_result = ConstantVariable(
                    f"torch.cuda.{tensortype.__name__}", **options
                )
            else:
                constant_result = ConstantVariable(
                    f"torch.{tensortype.__name__}", **options
                )
        elif (
            name == "type"
            and len(args) == 1
            and fqn(type(args[0].as_python_constant())) == "torch.tensortype"
        ):
            # torch.FloatTensor, etc. are all of type "torch.tensortype".
            # torch.fx's tracer fails on these types, because it doesn't support arguments of torch.tensortype type.
            # So, we pass it in as a string (which is also supported, see above implementation for .type() with 0 args)
            tensor_type = args[0].as_python_constant()
            tensor_type_const = ConstantVariable(fqn(tensor_type), **options)
            return wrap_fx_proxy(
                tx,
                tx.output.create_proxy(
                    "call_method",
                    name,
                    *proxy_args_kwargs([self, tensor_type_const], kwargs),
                ),
                **options,
            )
        elif name == "get_device" and isinstance(self.device, torch.device):
            index = self.device.index if self.device.type != "cpu" else -1
            constant_result = ConstantVariable(index, **options)
        else:
            constant_result = None

        if constant_result:
            assert not kwargs, f"Tensor.{name}() unhandled kwargs"
            if len(args) == 1:
                return constant_result.getitem_const(args[0])
            elif args:
                return TupleVariable(
                    [constant_result.getitem_const(a) for a in args], **options
                )
            return constant_result
        elif (
            name == "repeat"
            and not all(
                x.is_python_constant() for x in itertools.chain(args, kwargs.values())
            )
            and not config.dynamic_shapes
        ):
            unimplemented("dynamic Tensor.repeat")
<<<<<<< HEAD
        elif name in ("tolist", "numpy", "data_ptr"):
=======
        elif name == "numpy":
            if not config.numpy_ndarray_as_tensor or not HAS_NUMPY_TORCH_INTEROP:
                unimplemented(
                    f"Tensor.{name}. Turn on config.numpy_ndarray_as_tensor and install torch_np to support "
                    f"tensor.numpy(). "
                )
            from torch_np import ndarray

            from .builder import wrap_fx_proxy_cls

            assert not args, "Tensor.numpy() doesn't take args."
            # TODO: support force
            if kwargs and "force" in kwargs:
                unimplemented(f"Tensor.numpy(force={kwargs['force']})")
            return wrap_fx_proxy_cls(
                target_cls=NumpyNdarrayVariable,
                tx=tx,
                proxy=tx.output.create_proxy(
                    "call_function",
                    ndarray,
                    *proxy_args_kwargs([self], {}),
                ),
                example_value=None,
                **options,
            )
        elif name in ("tolist", "backward", "data_ptr"):
>>>>>>> 52411ea1
            unimplemented(f"Tensor.{name}")
        elif name == "nonzero" and not config.dynamic_shapes:
            unimplemented(f"Tensor.{name}")
        elif name == "item" and not config.capture_scalar_outputs:
            unimplemented(f"Tensor.{name}")
        elif (
            name == "item"
            and config.capture_scalar_outputs
            and not config.dynamic_shapes
        ):
            raise AssertionError(
                "To capture_scalar_outputs, you must also set dynamic_shapes = True"
            )
        elif name == "__len__":
            return self.call_method(tx, "size", [ConstantVariable(0, **options)], {})
        elif name == "__setitem__":
            tx.output.guards.update(options["guards"])
            tx.output.create_proxy(
                "call_function",
                operator.setitem,
                *proxy_args_kwargs([self] + list(args), kwargs),
            )
            return ConstantVariable(None, **options)
        elif name in ("resize_", "resize_as_"):
            if "memory_format" in kwargs:
                memory_format = kwargs["memory_format"].as_python_constant()
            else:
                memory_format = torch.contiguous_format

            if name == "resize_":
                self.size = args[0].as_python_constant()
                self.is_contiguous = (memory_format,)
            else:
                assert isinstance(args[0], TensorVariable)
                if self.size and args[0].size:
                    if (
                        self.size == args[0].size
                        or memory_format is torch.preserve_format
                    ):
                        self.is_contiguous = args[0].is_contiguous
                    else:
                        self.size = args[0].size
                        self.stride = args[0].stride
                        self.ndim = args[0].ndim
                        self.is_contiguous = (memory_format,)

            return wrap_fx_proxy(
                tx,
                tx.output.create_proxy(
                    "call_method",
                    name,
                    *proxy_args_kwargs([self] + list(args), kwargs),
                ),
                **options,
            )
        elif (
            name == "add_" and len(args) == 1 and len(kwargs) == 1 and "alpha" in kwargs
        ):
            result = TorchVariable(torch.mul, **options).call_function(
                tx, args + [kwargs["alpha"]], {}
            )
            return self.call_method(tx, "add_", [result], {})
        elif (
            name == "addcdiv_"
            and len(args) == 2
            and len(kwargs) == 1
            and "value" in kwargs
        ):
            result = TorchVariable(torch.div, **options).call_function(tx, args, {})
            result = TorchVariable(torch.mul, **options).call_function(
                tx, [result, kwargs["value"]], {}
            )
            return self.call_method(tx, "add_", [result], {})
        elif name == "__contains__":
            # Rewrite __contains__ here so that downstream passes can trace through
            # without dealing with unbacked symbool. Roughly the code we translate is:
            # def __contains__(self, x):
            #     return (x == self).any().item()
            result = TorchVariable(torch.eq, **options).call_function(
                tx, [self, args[0]], {}
            )
            result = TorchVariable(torch.any, **options).call_function(tx, [result], {})
            return result.call_method(tx, "item", [], {})
        else:
            if name == "backward":
                if not TracingContext.train_step_context():
                    # go back to graph-break behavior
                    unimplemented("Tensor.backward only supported with trainstep=True")

                # Dynamo is tracing a train step graph.

                # 1. we need to assert some things for safety, such as no double backward and no input grad_fns
                # 2. call special version of aot before going to real backend
                # TODO - how to check current compiler?

                def check_no_grad(tensor):
                    # TODO beter to report which local/global (name) caused the assert
                    assert tensor.grad_fn is None, (
                        "Attempted to compile .backwards(), but an input tensor has a grad_fn, meaning it has already"
                        " been used in a gradient-requiring operation."
                        " The invariant for train step compilation is that no backward"
                        " operations have been recorded on inputs to the train step graph."
                    )

                tree_map_only(torch.Tensor, check_no_grad, tx.f_locals)
                tree_map_only(torch.Tensor, check_no_grad, tx.f_globals)

                tc = TracingContext.train_step_context(assert_if_missing=True)
                assert (
                    not tc.backward_called
                ), "Compiling multiple .backward() calls NYI"
                tc.backward_called = True
                assert (
                    len(args) == 0
                ), "train step compile of .backward() call with non-empty args is not supported."

            # Convert x.new(torch.Size) into x.new_empty(torch.Size),
            # as Tensor.new acts differently with a Size input versus a tuple input.
            if (
                name == "new"
                and len(args) == 1
                and isinstance(args[0], (SizeVariable, ShapeVariable))
                and not config.dynamic_shapes
            ):
                name = "new_empty"
            return wrap_fx_proxy(
                tx,
                tx.output.create_proxy(
                    "call_method",
                    name,
                    *proxy_args_kwargs([self] + list(args), kwargs),
                ),
                **options,
            )


class SymNodeVariable(VariableTracker):
    """
    Represents a symbolic size, e.g., as returned by tensor.size(0)
    """

    @classmethod
    def create(cls, tx, proxy, sym_num, **options):
        if "example_value" in proxy.node.meta:
            assert proxy.node.meta["example_value"] == sym_num
        if sym_num is None:
            sym_num = get_fake_value(proxy.node, tx)
        proxy.node.meta["example_value"] = sym_num

        if isinstance(sym_num, (sympy.Integer, int)):
            return ConstantVariable(int(sym_num))

        return SymNodeVariable(proxy, sym_num, **options)

    def __init__(self, proxy, sym_num, **kwargs):
        super().__init__(**kwargs)
        self.proxy = proxy
        # TODO: Should we allow non SymTypes here?  Today it is allowed
        self.sym_num = sym_num

    def python_type(self):
        if isinstance(self.sym_num, SymTypes):
            return self.sym_num.node.pytype
        else:
            return type(self.sym_num)

    def unpack_var_sequence(self, tx):
        super().unpack_var_sequence(tx)

    def as_proxy(self):
        return self.proxy

    def evaluate_expr(self, output_graph):
        return guard_scalar(self.sym_num)

    def call_method(
        self,
        tx,
        name,
        args: "List[VariableTracker]",
        kwargs: "Dict[str, VariableTracker]",
    ) -> "VariableTracker":
        from .builder import wrap_fx_proxy

        options = VariableTracker.propagate(self, args, kwargs.values())

        return wrap_fx_proxy(
            tx,
            tx.output.create_proxy(
                "call_method",
                name,
                *proxy_args_kwargs([self] + list(args), kwargs),
            ),
            **options,
        )


class TensorWithTFOverrideVariable(VariableTracker):
    """
    Represents a tensor subclass instance with a __torch_function__ override.
    """

    def __init__(
        self,
        tensor_variable,
        orig_tensor_variable_source,
        subclass_torch_function__func,
        subclass_type,
        **kwargs,
    ):
        super().__init__(**kwargs)
        self.tensor_variable = tensor_variable
        self.orig_tensor_variable_source = orig_tensor_variable_source
        self.subclass_torch_function__func = subclass_torch_function__func
        self.subclass_type = subclass_type

    def call_method(
        self,
        tx,
        name,
        args: "List[VariableTracker]",
        kwargs: "Dict[str, VariableTracker]",
    ) -> "VariableTracker":
        # This code block implements inlining the __torch_function__ override
        # of `call_method`.
        from . import GetAttrVariable

        options = VariableTracker.propagate(self, args, kwargs.values())
        # insert unwrapped version of self as the first argument
        # TODO: This is wrong!  When you call the internal __torch_function__,
        # you still get the wrapped version of self, and if you call functions
        # inside __torch_function__, they should come back here.  If we unwrap
        # the tensor immediately, that will not happen.
        # See https://github.com/pytorch/torchdynamo/issues/1951
        args = list(args)
        args.insert(0, self.tensor_variable)
        func_var = GetAttrVariable(self.tensor_variable, name)

        unwrapped = TensorWithTFOverrideVariable.inline_torch_function_unwrapped(
            tx,
            func_var,
            self.orig_tensor_variable_source,
            self.subclass_torch_function__func,
            self.subclass_type,
            options,
            args,
            kwargs,
        )

        # TODO(future PR): implement rewrapping conditional on method presence
        # in `torch.overrides.get_default_nowrap_function()`. It's unclear how
        # to do this easily in the current codebase since the resolution of
        # `GetAttrVariable` depends on the type of the underlying object.

        return TensorWithTFOverrideVariable(
            unwrapped,
            self.orig_tensor_variable_source,
            self.subclass_torch_function__func,
            self.subclass_type,
        )

    @staticmethod
    def inline_torch_function_unwrapped(
        tx,
        original_func_var,
        tensor_with_tf_override_source,
        tf_func,
        subclass_type,
        options,
        args,
        kwargs,
    ):
        """
        This function inlines the `__torch_function__` override for `original_func_var`.
        For example, if the user code is

           x1 = torch.sigmoid(x0)

        And `x0` has an override, then:
        * `original_func_var` will be a `VariableTracker` object wrapping `torch.sigmoid`
        * `tensor_with_tf_override_source` will be the `Source` object from
          the original tensor override instance in the beginning of the program
        * `tf_func` will be the custom `__torch_function__` function
        * `subclass_type` will be `type(x0)`

        The caller is expected to properly massage args and kwargs before
        passing them into this function.

        The caller is responsible for wrapping the return value, if needed.
        """
        from . import UserDefinedClassVariable
        from .builder import TupleVariable, VariableBuilder

        source = AttrSource(
            AttrSource(tensor_with_tf_override_source, "__torch_function__"),
            "__func__",
        )
        tf_func_var = VariableBuilder(tx, source)(tf_func)
        type_var = UserDefinedClassVariable(subclass_type, **options)

        # signature:
        # def __torch_function__(cls, func, types, args=(), kwargs=None):
        tf_args = (
            type_var,  # cls
            original_func_var,  # func
            (type_var,),  # types
            TupleVariable(args),  # args
            kwargs,  # kwargs
        )

        # Disable __torch_function__ here to prevent the clone of the
        # example tensor from going into the override.
        with torch._C.DisableTorchFunctionSubclass():
            return tx.inline_user_function_return(tf_func_var, tf_args, {})


class NumpyNdarrayVariable(VariableTracker):
    """
    Represents a torch_np.ndarray, but backed by torch Tensor. Use this for Tensor.numpy() call.
    """

    def __init__(
        self,
        proxy: torch.fx.Proxy,
        class_type=torch.Tensor,
        **kwargs,
    ):
        super().__init__(**kwargs)
        self.proxy = proxy
        self.class_type = class_type

    def python_type(self):
        return self.class_type

    def as_proxy(self):
        return self.proxy

    def reconstruct(self, codegen):
        unimplemented("reconstruct needs to be implemented")

    def unpack_var_sequence(self, tx):
        super().unpack_var_sequence(tx)

    def var_getattr(self, tx, name):
        from torch._dynamo.variables import GetAttrVariable
        from .builder import wrap_fx_proxy_cls

        result = None
        options = VariableTracker.propagate(self)
        if name in ["T", "real", "imag"]:
            result = wrap_fx_proxy_cls(
                target_cls=NumpyNdarrayVariable,
                tx=tx,
                proxy=GetAttrVariable.create_getattr_proxy(self.as_proxy(), name),
                example_value=None,
                **options,
            )
        elif name in ["size", "itemsize", "strides", "shape", "ndim"]:
            result = wrap_fx_proxy_cls(
                target_cls=ConstantVariable,
                tx=tx,
                proxy=GetAttrVariable.create_getattr_proxy(self.as_proxy(), name),
                example_value=None,
                **options,
            )
        elif name in ["base", "flags", "dtype"]:
            unimplemented(f"TODO: add support for ndarray.{name}")
        if result is None:
            raise NotImplementedError()
        return result

    def call_method(
        self,
        tx,
        name,
        args: "List[VariableTracker]",
        kwargs: "Dict[str, VariableTracker]",
    ) -> "VariableTracker":
        unimplemented(f"numpy_ndarray.{name}()")

    @staticmethod
    def reconstruct_ndarray_before_return(codegen, output_graph) -> List[Instruction]:
        """
        Check if return value is torch_np.ndarray if so convert it to numpy.ndarray.
        The equivalent Python code looks like this:
        def f(x):
            ___tmp_0 = __compiled_fn_0(x)
            if isinstance(___tmp_0, torch_np.ndarray):
                return ___tmp_0.tensor.numpy()
            else:
                return ___tmp_0
        """
        if not config.numpy_ndarray_as_tensor:
            return []

        var = output_graph.new_var()

        return [
            codegen.create_store(var),
            *AttrSource(
                codegen.tx.import_source(utils.__name__), "to_numpy_helper"
            ).reconstruct(codegen),
            codegen.create_load(var),
            *create_call_function(1, False),
        ]


class UnspecializedPythonVariable(TensorVariable):
    """
    This is a 1-element tensor represents unspecialized python float/int.
    """

    def __init__(self, proxy: torch.fx.Proxy, **kwargs):
        raw_value = kwargs.pop("raw_value", None)
        need_unwrap = kwargs.pop("need_unwrap", True)
        super().__init__(proxy, **kwargs)
        self.raw_value = raw_value
        self.need_unwrap = need_unwrap

    @classmethod
    def from_tensor_variable(cls, tensor_variable, raw_value, need_unwrap=True):
        # Convert a `TensorVariable` instance into an `UnspecializedPythonVariable` instance.
        return UnspecializedPythonVariable(
            **dict(tensor_variable.__dict__),
            raw_value=raw_value,
            need_unwrap=need_unwrap,
        )

    def as_specialized(self, tx):
        for graph_arg in tx.output.graphargs:
            if graph_arg.source is self.source:
                graph_arg.erase()

        for g in self.guards:
            if g.is_volatile:
                g.create_fn = GuardBuilder.CONSTANT_MATCH

        return ConstantVariable(value=self.raw_value, guards=self.guards)


class FakeItemVariable(TensorVariable):
    """An unspecialized python variable which prevents access to the underlying raw value.
    This is needed if item is called on a FakeTensor."""

    def __init__(self, proxy: torch.fx.Proxy, **kwargs):
        need_unwrap = kwargs.pop("need_unwrap", False)
        super().__init__(proxy, **kwargs)
        self.need_unwrap = need_unwrap

    @classmethod
    def from_tensor_variable(cls, tensor_variable):
        return FakeItemVariable(**dict(tensor_variable.__dict__))<|MERGE_RESOLUTION|>--- conflicted
+++ resolved
@@ -362,9 +362,6 @@
             and not config.dynamic_shapes
         ):
             unimplemented("dynamic Tensor.repeat")
-<<<<<<< HEAD
-        elif name in ("tolist", "numpy", "data_ptr"):
-=======
         elif name == "numpy":
             if not config.numpy_ndarray_as_tensor or not HAS_NUMPY_TORCH_INTEROP:
                 unimplemented(
@@ -390,8 +387,7 @@
                 example_value=None,
                 **options,
             )
-        elif name in ("tolist", "backward", "data_ptr"):
->>>>>>> 52411ea1
+        elif name in ("tolist", "data_ptr"):
             unimplemented(f"Tensor.{name}")
         elif name == "nonzero" and not config.dynamic_shapes:
             unimplemented(f"Tensor.{name}")
