import collections
import contextlib
import dataclasses
import enum
import functools
import inspect
import operator
import re
import types
from typing import Any, List, NamedTuple, Optional, Union

import torch

from torch import SymInt
from torch._guards import GuardSource
from torch._ops import HigherOrderOperator
from torch._subclasses.fake_tensor import FakeTensor
from torch.fx.experimental.symbolic_shapes import (
    DimConstraint,
    DimDynamic,
    RelaxedUnspecConstraint,
)
from torch.fx.immutable_collections import immutable_list

from .. import config, mutation_guard, replay_record, skipfiles
from ..allowed_functions import is_allowed, is_builtin_callable, is_numpy
from ..exc import unimplemented
from ..guards import GuardBuilder
from ..side_effects import SideEffects
from ..source import (
    AttrSource,
    ConstantSource,
    GetItemSource,
    GlobalWeakRefSource,
    is_constant_source,
    LocalSource,
    RandomValueSource,
    Source,
    TupleIteratorGetItemSource,
)
from ..utils import (
    clone_input,
    get_fake_value,
    getfile,
    global_key_name,
    HAS_NUMPY,
    is_namedtuple,
    is_numpy_int_type,
    is_typing,
    istype,
    np,
    odict_values,
    preserve_rng_state,
    tensor_always_has_static_shape,
    tuple_iterator,
    tuple_iterator_getitem,
    tuple_iterator_len,
    wrap_fake_exception,
)

from .base import MutableLocal, typestr, VariableTracker
from .builtin import BuiltinVariable
from .constant import ConstantVariable, EnumVariable
from .ctx_manager import CUDAStreamVariable, NullContextVariable
from .dicts import (
    ConstDictVariable,
    DataClassVariable,
    DefaultDictVariable,
    HFPretrainedConfigVariable,
)
from .functions import UserFunctionVariable, UserMethodVariable
from .lists import (
    ListVariable,
    NamedTupleVariable,
    RangeVariable,
    SizeVariable,
    SliceVariable,
    TupleIteratorVariable,
    TupleVariable,
)
from .misc import (
    AutogradFunctionContextVariable,
    AutogradFunctionVariable,
    ComptimeVariable,
    GetAttrVariable,
    InspectSignatureVariable,
    LambdaVariable,
    NumpyVariable,
    PythonModuleVariable,
    SkipFilesVariable,
    TypingVariable,
)
from .nn_module import FSDPManagedNNModuleVariable, UnspecializedNNModuleVariable
from .tensor import (
    SymNodeVariable,
    TensorVariable,
    TensorWithTFOverrideVariable,
    UnspecializedPythonVariable,
)
from .torch import (
    tensor_dunder_fns,
    torch_special_class_types,
    TorchHigherOrderOperator,
    TorchVariable,
)
from .user_defined import UserDefinedClassVariable, UserDefinedObjectVariable


DimList = List


class _missing:
    pass


@dataclasses.dataclass
class GraphArg:
    source: Source
    example: Any
    is_unspecialized: bool
    fake_tensor: Optional[torch._subclasses.fake_tensor.FakeTensor]
    # UnspecializedPythonVariable often masquerades as a tensor.
    # We MUST NOT generate shape guard code
    # that actually tries to access tensor properties on these values.
    # is_tensor lets us tell if this graph arg actually is a tensor
    # or not.
    is_tensor: bool = True

    def __post_init__(self):
        if isinstance(self.example, torch.Tensor):
            assert isinstance(
                self.fake_tensor, torch._subclasses.fake_tensor.FakeTensor
            )
        if isinstance(self.example, torch._subclasses.fake_tensor.FakeTensor):
            raise AssertionError("Fake Tensor observed in TorchDynamo Fx graph inputs")

    def load(self, tx):
        return self.source.reconstruct(tx)

    def get_examples(self):
        return [self.example]

    def get_fake_examples(self):
        if self.fake_tensor is not None:
            assert isinstance(
                self.fake_tensor, torch._subclasses.fake_tensor.FakeTensor
            )
            return [self.fake_tensor]

    def __len__(self):
        return 1

    def erase(self):
        self.example = None


class VariableBuilder:
    """Wrap a python value in a VariableTracker() instance"""

    def __init__(
        self,
        tx,
        source: Source,
    ):
        assert source is not None
        super().__init__()
        self.tx = tx
        self.source = source
        self.name = source.name()

    def __call__(self, value):
        if value in self.tx.output.side_effects:
            # TODO(jansel): add guard for alias relationship
            return self.tx.output.side_effects[value]
        return self._wrap(value).clone(**self.options())

    @staticmethod
    @functools.lru_cache(None)
    def _common_constants():
        return {
            # We zero-one specialize shapes, so specialize these constants
            # too
            0,
            1,
            # NB: There used to be more constants here, but honestly it was
            # pretty confusing.  Note we specialize floats by default, and
            # DON'T specialize ints by default.  This all only matters with
            # dynamic_shapes
        }

    @staticmethod
    def list_type(value):
        if is_namedtuple(value):
            return functools.partial(NamedTupleVariable, tuple_cls=type(value))
        return {
            tuple: TupleVariable,
            list: ListVariable,
            odict_values: ListVariable,
            torch.nn.ParameterList: ListVariable,
            torch.nn.ModuleList: ListVariable,
        }[type(value)]

    def get_source(self):
        return self.source

    def options(self):
        return {"source": self.get_source()}

    def make_guards(self, *guards):
        source = self.get_source()
        if (
            isinstance(source, ConstantSource)
            or source.guard_source() == GuardSource.CONSTANT
        ):
            return None
        return {source.make_guard(guard) for guard in guards}

    @classmethod
    @functools.lru_cache(None)
    def _type_dispatch(cls):
        # NB: Careful not to close over self to avoid ref cycle from lru_cache
        entries = [
            (
                (torch.Tensor, torch.nn.Parameter, torch._subclasses.FakeTensor),
                cls.wrap_tensor,
            ),
            ((torch.SymInt, torch.SymFloat), cls.wrap_sym),
            ((tuple, list, odict_values), cls.wrap_listlike),
            (tuple_iterator, cls.wrap_tuple_iterator),
            ((slice, range), cls.wrap_slice_range),
            (
                (
                    int,
                    float,
                    bool,
                    type(None),
                    str,
                    torch.Size,
                    torch.device,
                    torch.dtype,
                ),
                cls.wrap_literal,
            ),
        ]

        result = {}
        for ts, fn in entries:
            for t in ts if isinstance(ts, tuple) else (ts,):
                assert t not in result
                result[t] = fn

        return result

    @classmethod
    @functools.lru_cache(None)
    def _id_dispatch(cls):
        from ..comptime import comptime

        entries = [
            (
                inspect.signature,
                lambda self, value: LambdaVariable(
                    InspectSignatureVariable.create,
                    source=self.source,
                    guards=self.make_guards(GuardBuilder.FUNCTION_MATCH),
                ),
            ),
            (comptime, lambda self, value: ComptimeVariable()),
            (
                dataclasses.fields,
                lambda self, value: LambdaVariable(
                    _dataclasses_fields_lambda,
                    source=self.source,
                    guards=self.make_guards(GuardBuilder.FUNCTION_MATCH),
                ),
            ),
            (
                tensor_dunder_fns,
                lambda self, value: TorchVariable(
                    value,
                    source=self.source,
                    guards=self.make_guards(GuardBuilder.FUNCTION_MATCH),
                ),
            ),
        ]

        result = {}
        for ts, fn in entries:
            for t in ts if isinstance(ts, (tuple, list)) else (ts,):
                assert t not in result
                result[id(t)] = fn

        return result

    def _wrap(self, value):
        make_guards = self.make_guards

        # Handle exact type() match
        type_dispatch = self._type_dispatch().get(type(value))
        if type_dispatch is not None:
            return type_dispatch(self, value)

        # Handle exact id() match
        id_dispatch = self._id_dispatch().get(id(value))
        if id_dispatch is not None:
            return id_dispatch(self, value)

        # Note - There are some nested values where types mismatch!
        # We want to get those out and wrap those.
        value = inspect.getattr_static(value, "_torchdynamo_inline", value)

        # Everything else (NB: order matters!)
        if istype(value, config.traceable_tensor_subclasses):
            return self.wrap_tensor(value)
        elif is_namedtuple(value):
            return self.wrap_listlike(value)
        elif istype(
            value, (dict, collections.defaultdict, collections.OrderedDict)
        ) and all(
            (
                ConstantVariable.is_literal(k)
                or self.tensor_can_be_dict_key(k)
                or isinstance(k, enum.Enum)
                for k in value.keys()
            )
        ):
            if not value and self.get_source().is_nn_module():
                # It is faster to guard on 'false' property than to guard
                # on actual dict keys, but we can't do this fast guard in general because
                # it omits a crucial type check that ensures the value is actually still a dict at runtime.

                # Why is this OK for (specialized) nnmodules? We set up a setattr hook
                # to check for module property mutations, which does a reasonable,
                # but not completely secure job ensuring a property wasn't changed.
                guards = self.make_guards(GuardBuilder.BOOL_FALSE)
            else:
                guards = self.make_guards(GuardBuilder.DICT_KEYS)

            # store key variables in global location for reconstruction
            for key in value.keys():
                if self.tensor_can_be_dict_key(key):
                    self.tx.store_dict_key(global_key_name(key), key)

            def index_source(key):
                if self.tensor_can_be_dict_key(key):
                    return GlobalWeakRefSource(global_key_name(key))
                else:
                    return key

            result = {
                k: VariableBuilder(
                    self.tx, GetItemSource(self.get_source(), index_source(k))
                )(value[k]).add_guards(guards)
                for k in value.keys()
            }

            if istype(value, collections.defaultdict):
                result = DefaultDictVariable(
                    result, type(value), value.default_factory, guards=guards
                )
            else:
                result = ConstDictVariable(result, type(value), guards=guards)

            return self.tx.output.side_effects.track_dict(self.source, value, result)
        elif isinstance(value, torch.nn.Module):
            return self.wrap_module(value)
        elif ConstantVariable.is_literal(value):  # non-atomic literals
            return self.wrap_literal(value)
        elif istype(value, frozenset) and (
            all(is_allowed(x) or ConstantVariable.is_literal(x) for x in value)
        ):
            # For frozenset, we can guard by object ID instead of value
            # equality, this allows us to handle non-literal values
            return ConstantVariable(
                value=value,
                source=self.source,
                guards=make_guards(GuardBuilder.ID_MATCH),
            )
        elif isinstance(value, enum.Enum):
            return EnumVariable(
                value=value,
                source=self.source,
                guards=make_guards(GuardBuilder.ID_MATCH),
            )
        elif is_builtin_callable(value):
            return BuiltinVariable(
                value,
                source=self.source,
                guards=make_guards(GuardBuilder.BUILTIN_MATCH),
            )
        elif is_allowed(value):
            return TorchVariable(
                value,
                source=self.source,
                guards=make_guards(GuardBuilder.FUNCTION_MATCH),
            )
        elif is_typing(value):
            # typing.List, typing.Mapping, etc.
            return TypingVariable(
                value,
                source=self.source,
                guards=make_guards(GuardBuilder.ID_MATCH),
            )
        elif is_numpy(value):
            return NumpyVariable(
                value,
                source=self.source,
                guards=make_guards(
                    GuardBuilder.FUNCTION_MATCH
                    if callable(value)
                    else GuardBuilder.TYPE_MATCH
                ),
            )
        elif (
            istype(value, (type, types.FunctionType))
            and skipfiles.check(getfile(value), allow_torch=True)
            and not inspect.getattr_static(value, "_torchdynamo_inline", False)
        ):
            return SkipFilesVariable(
                value,
                source=self.source,
                guards=make_guards(GuardBuilder.FUNCTION_MATCH),
            )
        # NB: These can't be put in type_dispatch, they have to run later
        elif istype(value, (types.FunctionType, torch.jit.ScriptFunction)):
            return UserFunctionVariable(
                value,
                source=self.source,
                guards=make_guards(GuardBuilder.FUNCTION_MATCH),
            )
        elif istype(value, (types.ModuleType, replay_record.DummyModule)):
            return PythonModuleVariable(
                value,
                source=self.source,
                guards=make_guards(GuardBuilder.PYMODULE_MATCH),
            )
        elif istype(value, torch.autograd.function.FunctionMeta):
            return AutogradFunctionVariable(
                value,
                source=self.source,
                guards=make_guards(GuardBuilder.FUNCTION_MATCH),
            )
        elif isinstance(value, torch.autograd.function.FunctionCtx):
            # The autograd.function context
            return self.tx.output.side_effects.track_object_existing(
                self.source,
                value,
                AutogradFunctionContextVariable(
                    value,
                    source=self.source,
                    guards=make_guards(GuardBuilder.TYPE_MATCH),
                ),
            )
        elif (
            isinstance(value, types.MethodType)
            and istype(
                getattr(value, "__self__", None), torch.autograd.function.FunctionMeta
            )
            and getattr(value, "__name__", "") == "apply"
            and value == getattr(value.__self__, "apply", None)
        ):
            # handle aliased autograd function `apply` calls
            return GetAttrVariable(
                AutogradFunctionVariable(
                    value.__self__,
                    source=self.source,
                    guards=make_guards(GuardBuilder.FUNCTION_MATCH),
                ),
                "apply",
            )
        elif HAS_NUMPY and isinstance(value, np.number):
            return self.wrap_unspecialized_primitive(value)
        elif DataClassVariable.is_matching_object(value):
            return DataClassVariable.wrap(self, value).add_guards(
                make_guards(GuardBuilder.TYPE_MATCH)
            )
        elif HFPretrainedConfigVariable.is_matching_object(value):
            return HFPretrainedConfigVariable(
                value, guards=make_guards(GuardBuilder.TYPE_MATCH)
            )
        elif isinstance(value, HigherOrderOperator):
            return TorchHigherOrderOperator(
                value,
                guards=self.make_guards(
                    GuardBuilder.TYPE_MATCH, GuardBuilder.NAME_MATCH
                ),
            )
        elif type(value).__name__ == "builtin_function_or_method" and isinstance(
            value.__self__, torch_special_class_types
        ):
            return TorchVariable(
                value,
                guards=make_guards(GuardBuilder.FUNCTION_MATCH),
            )
        elif isinstance(value, torch.cuda.streams.Stream):
            return CUDAStreamVariable(
                None,
                value,
                source=self.source,
                guards=self.make_guards(GuardBuilder.ID_MATCH),
            )
        elif issubclass(type(value), type):
            # TODO(whc) the following seems preferable but breaks some tests, debug
            # elif inspect.isclass(value):
            return UserDefinedClassVariable(
                value,
                source=self.source,
                guards=make_guards(GuardBuilder.FUNCTION_MATCH),
            )
        elif isinstance(value, types.MethodType) and isinstance(
            value.__self__, torch.nn.Module
        ):
            # don't let MethodTypes fall through to UserDefinedObject,
            # which doesn't support 'CALL_FUNCTION'

            # TODO(whc): Why do we limit this to methods on NNModules?
            # I don't have a good reason for this, but it preserves the existing behavior
            # for MBartForConditionalGeneration, which generates many graph breaks and OOMs otherwise.
            # I suspect we probably want to relax this check and dig deeper there.

            # In order to construct a MethodVariable in Dynamo, we start with an actual method obj from python,
            # but need to separately wrap its underlying `__func__` and its `self` argument.  We wrap `self` here
            # and then `__func__` gets wrapped inside UserMethodVariable.
            self_obj = VariableBuilder(
                self.tx, source=AttrSource(self.source, "__self__")
            )(value.__self__)
            assert self_obj and isinstance(
                self_obj, VariableTracker
            ), "Failed to produce a valid self obj"
            return UserMethodVariable(
                value.__func__,
                self_obj,
                source=self.source,
                guards=make_guards(GuardBuilder.FUNCTION_MATCH),
            )
        elif (
            istype(value, contextlib.nullcontext)
            and inspect.getattr_static(value, "enter_result", None) is None
        ):
            return NullContextVariable(
                source=self.source,
                guards=make_guards(GuardBuilder.FUNCTION_MATCH),
            )
        else:
            result = UserDefinedObjectVariable(
                value,
                source=self.source,
                guards=self.make_guards(GuardBuilder.TYPE_MATCH),
            )
            if not SideEffects.cls_supports_mutation_side_effects(type(value)):
                # don't allow STORE_ATTR mutation with custom __setattr__
                return result
            return self.tx.output.side_effects.track_object_existing(
                self.source, value, result
            )

    def tensor_can_be_dict_key(self, value):
        # only allow Parameter and another specific Tensor can be used as dict key
        return (
            isinstance(value, torch.nn.Parameter)
            or isinstance(self.source, AttrSource)
            and self.source.member == "state"
            and isinstance(self.source.base, LocalSource)
        )

    def tensor_should_specialize(self):
        return (
            self.source
            and isinstance(self.source, GetItemSource)
            and isinstance(self.source.base, GetItemSource)
            and self.source.base.index == "params"
            and isinstance(self.source.base.base, GetItemSource)
            and isinstance(self.source.base.base.base, AttrSource)
            and self.source.base.base.base.member == "param_groups"
            and isinstance(self.source.base.base.base.base, LocalSource)
            and (
                isinstance(
                    self.tx.f_locals[self.source.base.base.base.base.local_name],
                    torch.optim.Optimizer,
                )
                if self.source.base.base.base.base.local_name in self.tx.f_locals.keys()
                else True
            )
        )

    def wrap_sym(self, value: Union[torch.SymInt, torch.SymFloat]):
        if not is_constant_source(self.get_source()):
            self.tx.output.add_grapharg(GraphArg(self.get_source(), value, False, None))
        elif is_constant_source(self.get_source()):
            return self.tx.output.register_attr_or_module(
                value,
                re.sub(r"[^a-zA-Z0-9]+", "_", self.name),
                source=None,
                sym_num=value
                # shape Guards live their own rich life via shape_env
            )
        return SymNodeVariable.create(
            tx=self.tx,
            proxy=self.tx.output.create_graph_input(
                re.sub(r"[^a-zA-Z0-9]+", "_", self.name), type(value)
            ),
            sym_num=value
            # shape Guards live their own rich life via shape_env
        )

    def wrap_listlike(self, value: Union[tuple, list, odict_values, NamedTuple]):
        # One can index a tensor with a list/tuple. Therefore, we need to
        # have a stricter match.
        if (
            istype(value, (tuple, list))
            and all(
                [isinstance(x, int) or is_numpy_int_type(x) or x is None for x in value]
            )
            and not config.dynamic_shapes
        ):
            guards = self.make_guards(GuardBuilder.EQUALS_MATCH)
        else:
            guards = self.make_guards(GuardBuilder.LIST_LENGTH)
        output = [
            VariableBuilder(self.tx, GetItemSource(self.get_source(), i))(
                item
            ).add_guards(guards)
            for i, item in enumerate(value)
        ]
        result = self.list_type(value)(output, guards=guards)
        if istype(value, list):
            return self.tx.output.side_effects.track_list(self.source, value, result)
        return result

    def wrap_tuple_iterator(self, value: tuple_iterator):
        guards = self.make_guards(GuardBuilder.TUPLE_ITERATOR_LEN)
        output = [
            VariableBuilder(self.tx, TupleIteratorGetItemSource(self.get_source(), i))(
                tuple_iterator_getitem(value, i)
            ).add_guards(guards)
            for i in range(tuple_iterator_len(value))
        ]
        return TupleIteratorVariable(
            output, mutable_local=MutableLocal(), guards=guards
        )

    def wrap_slice_range(self, value: Union[slice, range]):
        items = [
            VariableBuilder(self.tx, AttrSource(self.get_source(), k))(
                getattr(value, k)
            )
            for k in ("start", "stop", "step")
        ]
        if isinstance(value, slice):
            return SliceVariable(
                items, guards=self.make_guards(GuardBuilder.TYPE_MATCH)
            )
        else:
            return RangeVariable(
                items, guards=self.make_guards(GuardBuilder.EQUALS_MATCH)
            )

    def wrap_module(self, value: torch.nn.Module):
        if (
            isinstance(value, (torch.nn.RNN, torch.nn.GRU, torch.nn.LSTM))
            and not config.allow_rnn
        ):
            unimplemented("TorchDynamo purposely graph breaks on RNN, GRU, LSTMs")
        if mutation_guard.is_dynamic_nn_module(value):
            # created dynamically, don't specialize on it
            result = UnspecializedNNModuleVariable(
                value, guards=self.make_guards(GuardBuilder.TYPE_MATCH)
            )
            if not SideEffects.cls_supports_mutation_side_effects(type(value)):
                # don't allow STORE_ATTR mutation with custom __setattr__
                return result
            return self.tx.output.side_effects.track_object_existing(
                self.source, value, result
            )
        elif issubclass(
            value.__class__, torch.nn.parallel.distributed.DistributedDataParallel
        ):
            return UnspecializedNNModuleVariable(
                value, guards=self.make_guards(GuardBuilder.TYPE_MATCH)
            )
        elif getattr(value, "_is_fsdp_managed_module", False):
            # See note [Dynamo treats FSDP wrapped modules as UnspecializedNNModule]
            # in fully_sharded_data_parallel.py for more information

            # we can't do this assert inside FSDP constructor,
            # since we don't know yet whether dynamo will be used
            assert getattr(
                value, "_fsdp_use_orig_params", False
            ), "Dynamo only supports FSDP with use_orig_params=True"

            # Note on FSDP guarding
            # 1. We expect FSDP wrapping mutates an nn module irreversably (no way to de-wrap).
            # 2. Eager FSDP already assumes (requires, but without enforcement) that users don't mutate their
            #    model parameters/structure after FSDP wrapping, because FSDP wouldn't notice or update its FlatParams.
            #
            # Due to (1), once we enter this path we expect not to go back nor have to guard on type
            # or _is_fsdp_managed_module.
            #
            # TODO(whc) We could add a guard on the opposite case, where a user compiled/ran
            # pre-FSDP-wrapped model, then wrapped, to ensure that we recompile with the FSDP handling.
            #
            # Due to (2), we skip guards on inner contents of fsdp_managed modules, by using FSDPNNModuleSource as the
            # guard source.  This behavior is gated on config.skip_fsdp_guards.
            #
            # ID_MATCH is required to disambiguate cases as simple as a unit test that constructs 2 models and wraps
            # them differently with different FSDP configs.  (test_dynamo_distributed.py -k test_fsdp_aot_eager)
            return FSDPManagedNNModuleVariable(
                value,
                guards=self.make_guards(GuardBuilder.TYPE_MATCH, GuardBuilder.ID_MATCH),
                source=self.get_source(),
            )
        else:
            return self.tx.output.register_attr_or_module(
                value,
                self.name,
                source=self.get_source(),
                # Guards are added inside register_attr_or_module
            )

    def wrap_literal(self, value):
        unspec = not config.specialize_int and config.dynamic_shapes
        if unspec and type(value) is torch.Size:
            return SizeVariable(
                [
                    VariableBuilder(self.tx, GetItemSource(self.get_source(), i))(v)
                    for i, v in enumerate(value)
                ],
                guards=self.make_guards(GuardBuilder.LIST_LENGTH),
            )
        elif unspec and type(value) is int:
            # unspecializing int by default, but still
            # specialize for the following conditions
            if (
                value in self._common_constants()
                # Assume integers from global variables want to be specialized
                or not self.source.guard_source().is_local()
                # Assume that integers that came from NN modules want to be
                # specialized (as we don't expect users to be changing the
                # NN modules on the fly)
                or self.source.guard_source().is_nn_module()
            ):
                return ConstantVariable(
                    value=value,
                    guards=self.make_guards(GuardBuilder.CONSTANT_MATCH),
                )
            else:
                return self.wrap_unspecialized_primitive(value)
        else:
            return ConstantVariable(
                value=value,
                guards=self.make_guards(GuardBuilder.CONSTANT_MATCH),
            )

    def wrap_tensor(self, value: torch.Tensor):
        source = self.get_source()

        if (
            source.guard_source().is_nn_module()
            and not source.guard_source().is_fsdp_module()
        ):
            return self.tx.output.register_attr_or_module(
                value,
                self.name,
                source=self.get_source(),
                # Guards are done inside register_attr_or_module
                # guards=self.make_guards(GuardBuilder.TENSOR_MATCH),
            )

        if is_constant_source(self.get_source()):
            return self.tx.output.register_attr_or_module(
                value,
                re.sub(r"[^a-zA-Z0-9]+", "_", self.name),
                source=self.get_source(),
                # Guards are added inside register_attr_or_module
            )

        if type(value) in config.traceable_tensor_subclasses:
            # Ordinarily, we would fakeify a tensor so that it can get dynamic
            # shapes and be computed on without triggering actual operations.
            # However, how can we fakeify a tensor subclass?  Ordinary
            # inheritance (nor multiple inheritance) won't work work.
            #
            # Instead, our plan is to *manually simulate* the tensor subclass
            # inheriting from a fake tensor with dynamo.  This means our
            # data representation for a tensor subclass will be a fake tensor
            # + tensor subclass type + any extra data the subclass may have
            # been storing on the tensor.  Because all Python accesses are
            # mediated through TensorWithTFOverrideVariable, we can ensure
            # that we dispatch differently, e.g., according to
            # __torch_function__
            #
            # To simplify things for now, the __dict__ tracking bits haven't
            # been implemented yet, but they can be added into this design at
            # a later point in time.
            ignore_subclass = True
        else:
            assert type(value) in (torch.Tensor, torch.nn.Parameter)
            ignore_subclass = False

        tensor_proxy = self.tx.output.create_graph_input(
            re.sub(r"[^a-zA-Z0-9]+", "_", self.name), type(value)
        )
        tensor_variable = wrap_fx_proxy(
            tx=self.tx,
            proxy=tensor_proxy,
            example_value=value,
            guards=self.make_guards(GuardBuilder.TENSOR_MATCH),
            should_specialize=self.tensor_should_specialize(),
            ignore_subclass=ignore_subclass,
            source=self.get_source(),
        )
        assert "tensor_dict" not in tensor_proxy.node.meta
        tensor_proxy.node.meta["tensor_dict"] = value.__dict__.copy()

        # TODO: I think the result is guaranteed to be fake with
        # ignore_subclass changes
        fake_tensor_value = None
        example_value = tensor_variable.proxy.node.meta["example_value"]
        if isinstance(example_value, torch._subclasses.fake_tensor.FakeTensor):
            fake_tensor_value = example_value

        self.tx.output.add_grapharg(
            GraphArg(self.get_source(), value, False, fake_tensor_value)
        )

        if type(value) in config.traceable_tensor_subclasses:
            subclass_torch_function__func = value.__torch_function__.__func__
            subclass_type = type(value)
            # NB: This is slightly misnamed, a tensor subclass might not have
            # any explicit __torch_function__ implementation and is relying
            # on the default inherited from torch.Tensor
            return TensorWithTFOverrideVariable(
                tensor_variable,
                self.get_source(),
                subclass_torch_function__func,
                subclass_type,
            )

        return tensor_variable

    def wrap_unspecialized_primitive(self, value):
        if self.name in self.tx.output.unspec_variable_map:
            return self.tx.output.unspec_variable_map[self.name]
        else:
            # NB: We do not do float.  For motivation, see
            # https://docs.google.com/document/d/1INSCdYu1PxXcr43HrD82OudeEuS-qxQe1yZmLg2wy6A/edit
            # but the general idea is that we generate kernels that can
            # take unspecialized floats and use them in sizevar computation
            if (
                config.dynamic_shapes
                and isinstance(value, int)
                and not is_constant_source(self.get_source())
            ):
                if value < 0 or torch._dynamo.config.specialize_int:
                    # Negative values don't create_symbol correctly,
                    # so make sure we do a constant in this case.
                    #
                    # Also, if specialize_int is False, also return
                    # a constant (but this should have been handled
                    # in the caller, TBH)
                    return ConstantVariable(
                        value=value,
                        guards=self.make_guards(GuardBuilder.CONSTANT_MATCH),
                    )

                shape_env = self.tx.output.shape_env

                # TODO: This should be dynamic, as we in general do not
                # know if bare integers are actually going to be sizevars
                # and it is inappropriate to eagerly duck size them with
                # real sizevars
                dynamic_dim = DimDynamic.DUCK

                wrapped_value = shape_env.create_symintnode(
                    # TODO: This is wrong wrong wrong, create_symbol will
                    # generate something that is non-negative, but this is
                    # not a sound assumption to make.
                    # Not fixing as this was a preexisting condition.
                    shape_env.create_symbol(
                        value,
                        source=self.source,
                        dynamic_dim=dynamic_dim,
                        constraint_dim=None,
                    ),
                    hint=value,
                )
                self.tx.output.tracked_fakes.append(
                    TrackedFake(wrapped_value, self.source, None)
                )
            else:
                wrapped_value = torch.tensor(value)
            if not isinstance(self.get_source(), RandomValueSource):
                guards = {self.get_source().make_guard(GuardBuilder.TYPE_MATCH, True)}
                options = {"guards": guards}
            else:
                options = {}
            options.update({"source": self.get_source()})
            if isinstance(wrapped_value, torch.Tensor):
                options.update({"raw_value": value})

            proxy = self.tx.output.create_graph_input(
                re.sub(r"[^a-zA-Z0-9]+", "_", self.name), type(wrapped_value)
            )

            unspec_var = wrap_fx_proxy_cls(
                UnspecializedPythonVariable,
                tx=self.tx,
                proxy=proxy,
                example_value=wrapped_value,
                **options,
            )
            self.tx.output.unspec_variable_map[self.name] = unspec_var
            if not is_constant_source(self.get_source()):
                if self.tx.export and not isinstance(self.get_source(), LocalSource):
                    raise AssertionError(
                        "Dynamo attempts to add additional input during export: value={}, source={}".format(
                            wrapped_value, self.get_source()
                        )
                    )
                fake_tensor_value = None
                example_value = unspec_var.proxy.node.meta["example_value"]
                if isinstance(example_value, torch._subclasses.fake_tensor.FakeTensor):
                    fake_tensor_value = example_value
                self.tx.output.add_grapharg(
                    GraphArg(
                        self.get_source(),
                        wrapped_value,
                        isinstance(wrapped_value, torch.Tensor),
                        fake_tensor_value,
                        is_tensor=False,
                    )
                )
            return unspec_var


def _dataclasses_fields_lambda(obj):
    if isinstance(obj, UserDefinedObjectVariable):
        value = obj.value
    elif isinstance(obj, DataClassVariable):
        value = obj.user_cls
    else:
        unimplemented(f"Dataclass fields handling fails for type {obj}")
    items = []
    for field in dataclasses.fields(value):
        source = None
        if obj.source:
            source = GetItemSource(
                AttrSource(obj.source, "__dataclass_fields__"), field.name
            )
        items.append(UserDefinedObjectVariable(field, source=source).add_options(obj))
    return TupleVariable(items).add_options(obj)


def wrap_fx_proxy(tx, proxy, example_value=None, **options):
    return wrap_fx_proxy_cls(
        target_cls=TensorVariable,
        tx=tx,
        proxy=proxy,
        example_value=example_value,
        **options,
    )


# Note: Unfortunate split due to some gross classes existing that subclass TensorVariable
# Should be compositional instead
def wrap_fx_proxy_cls(
    target_cls, tx, proxy, example_value=None, ignore_subclass=False, **options
):
    from ..symbolic_convert import InstructionTranslatorBase

    assert isinstance(tx, InstructionTranslatorBase)
    if "guards" in options and options["guards"] is not None:
        tx.output.guards.update(options["guards"])

    assert "example_value" not in proxy.node.meta

    initial_example_value = example_value

    def _clone_input(value):
        if isinstance(value, torch.Tensor):
            # tensor subclasses will not be converted to FakeTensors and need to be cloned
            if not isinstance(value, torch._subclasses.fake_tensor.FakeTensor):
                # NB: ensure strides are preserved
                value = clone_input(value)

        return value

    with preserve_rng_state():
        if example_value is None:
            example_value = get_fake_value(proxy.node, tx)

        # Handle recursive calls here
        elif isinstance(example_value, FakeTensor):
            pass

        elif isinstance(example_value, torch.Tensor):
            if tx.export:
                # The legacy behavior for real value cache with subclasses was
                # to perform a clone WITHOUT preserving the subclass.  It's
                # not entirely clear this is what you actually want though.
                with torch._C.DisableTorchFunctionSubclass():
                    proxy.tracer.real_value_cache[proxy.node] = _clone_input(
                        example_value
                    )
            # NB: If we're ignoring subclass, then the expectation is you will
            # take the returned TensorVariable and wrap it into a more
            # accurate TensorVariable that is able to track subclass-ness;
            # otherwise this is wrong!
            kwargs = {
                "ignore_subclass": ignore_subclass,
                "is_tensor": target_cls is TensorVariable,
            }
            assert "source" in options and options["source"] is not None
            kwargs["source"] = options["source"]
            example_value = wrap_to_fake_tensor_and_record(
                example_value, tx=tx, **kwargs
            )

    if isinstance(example_value, torch.Tensor):
        is_parameter = isinstance(example_value, torch.nn.Parameter)
        should_specialize = options.pop("should_specialize", False)
        if is_parameter or should_specialize:
            specialized_value = initial_example_value
        else:
            specialized_value = None

        # NB: In most (all?) cases, this does not actually do a clone.
        # (WARNING: this means that if we mutate metadata on the fake
        # tensor, the stored example value will update too!)
        example_value = _clone_input(example_value)
        proxy.node.meta["example_value"] = example_value
        specialized_props = target_cls.specialize(example_value)
        if isinstance(example_value, torch._subclasses.fake_tensor.FakeTensor):
            # NB: This will be wrong for ignore_subclass; fix it up later!
            specialized_props["class_type"] = (
                torch.nn.Parameter if is_parameter else torch.Tensor
            )

        specialized_props["specialized_value"] = specialized_value

        options.update(specialized_props)
        return target_cls(proxy, **options)
    elif (
        hasattr(proxy.node.target, "__name__")
        and proxy.node.target.__name__ == "set_state"
        and isinstance(proxy.node.target.__self__, torch._C.Generator)
        or proxy.node.target == torch.random.set_rng_state
    ):
        from . import TorchVariable

        return TorchVariable(proxy.node.target)
    elif (
        proxy.node.target == torch._C._DisableFuncTorch
        or proxy.node.target == torch.cuda._is_in_bad_fork
    ):
        from . import UserDefinedObjectVariable

        return UserDefinedObjectVariable(example_value)
    elif istype(example_value, (int, bool, float)) and config.dynamic_shapes:
        proxy.node.meta["example_value"] = example_value
        return SymNodeVariable.create(tx, proxy, example_value, **options)
    elif istype(example_value, torch.Size) and config.dynamic_shapes:
        proxy.node.meta["example_value"] = example_value
        sizes = []
        for i, v in enumerate(example_value):
            proxy_i = proxy[i]
            sizes.append(SymNodeVariable.create(tx, proxy_i, v, **options))
        return SizeVariable(sizes, proxy, **options)
    elif istype(example_value, int) and proxy.node.target in (
        torch.seed,
        operator.mod,
        # some mac builds are missing torch.distributed.get_rank()
        getattr(torch.distributed, "get_rank", _missing),
        getattr(torch.distributed, "get_world_size", _missing),
    ):
        if config.dynamic_shapes:
            proxy.node.meta["example_value"] = example_value
            return SymNodeVariable.create(tx, proxy, example_value, **options)
        else:
            return ConstantVariable(example_value, **options)
    elif istype(example_value, torch.Size) and all(
        [isinstance(x, int) for x in example_value]
    ):
        sizes = [ConstantVariable(x) for x in example_value]
        return SizeVariable(sizes, **options)
    elif isinstance(example_value, (tuple, list)):
        unpacked = []
        for i, val in enumerate(example_value):
            if val is None:
                # nn.MultiheadAttention() can return None, see issue #175
                unpacked.append(
                    ConstantVariable(None, **options),
                )
            else:
                unpacked.append(
                    wrap_fx_proxy(
                        tx,
                        proxy.tracer.create_proxy(
                            "call_function", operator.getitem, (proxy, i), {}
                        ),
                        example_value=val,
                        **options,
                    )
                )
        if istype(example_value, tuple):
            return TupleVariable(unpacked, **options)
        elif istype(example_value, (list, immutable_list)):
            return ListVariable(unpacked, mutable_local=MutableLocal(), **options)
        else:
            assert (
                example_value.__class__.__module__ == "torch.return_types"
                or hasattr(example_value, "_fields")
            ), ("namedtuple?")
            return NamedTupleVariable(unpacked, example_value.__class__, **options)
    elif example_value is None or proxy.node.target is torch.manual_seed:
        return ConstantVariable(None, **options)
    elif (
        isinstance(example_value, int)
        and proxy.node.target is torch._utils._element_size
    ):
        proxy.node.meta["example_value"] = example_value
        return ConstantVariable(example_value, **options)
    elif isinstance(example_value, (torch.SymInt, torch.SymFloat)):
        proxy.node.meta["example_value"] = example_value
        return SymNodeVariable(proxy, example_value, **options)
    elif proxy.node.target in [torch.cuda.streams.Stream, torch.cuda.current_stream]:
        proxy.node.meta["example_value"] = example_value
        return CUDAStreamVariable(proxy, example_value, **options)
    else:
        unimplemented(
            "torch.* op returned non-Tensor "
            + f"{typestr(example_value)} {proxy.node.op} {proxy.node.target}"
        )


# Tracks the sources of all fake tensors we wrap in Dynamo.
# Used by shape guard computation.
@dataclasses.dataclass
class TrackedFake:
    fake: Union[FakeTensor, SymInt]
    source: Source
    # Is None when fake is SymInt
    constraint_dims: Optional[DimList[DimConstraint]]

    def __hash__(self) -> int:
        return hash((self.fake, self.source.name()))

    def __eq__(self, other: object) -> bool:
        if isinstance(other, TrackedFake):
            return self.fake == other.fake and self.source.name() == other.source.name()
        return False


def wrap_to_fake_tensor_and_record(
    e, tx, ignore_subclass=False, *, source: Optional[Source], is_tensor: bool
):
    if type(e) in (torch.Tensor, torch.nn.Parameter) or (
        ignore_subclass and isinstance(e, torch.Tensor)
    ):
        assert source is not None
        static_shapes, reason = tensor_always_has_static_shape(e, is_tensor)

        name = source.name()

        # Prep for automatic dynamic
        curr_sizes = None
        if name not in tx.output.frame_state:
            # If there is no entry for this source, add the tensor to frame state with its current static size.
            # E.g., {} -> {“x”: [2, 4]}
            curr_sizes = list(e.size())
        else:
            curr_sizes = tx.output.frame_state[name]
            if curr_sizes is not None:
                if e.ndim != len(curr_sizes):
                    # If there is already an entry, and the dim mismatches, replace the frame state entry with None.
                    # E.g. {“x”: [2, 3, 4]} -> {“x”: None}
                    curr_sizes = None
                else:
                    # If there is already an entry, and the dim matches, for every size in the frame state which
                    # disagrees with the current static size, replace it with None. E.g., {“x”: [2, 3]} -> {“x”: [2, None]}
                    for i, dim in enumerate(curr_sizes):
                        if e.size()[i] != dim:
                            curr_sizes[i] = None

        tx.output.frame_state[name] = curr_sizes

        # TODO: index export_constraints ahead of time so we don't have to
        # do a linear scan every time here
        t_id = id(e)
        dim2constraint = {}
        if tx.output.export_constraints:
            for constraint in tx.output.export_constraints:
                if constraint.t_id == t_id:
<<<<<<< HEAD
                    dim2constraint[constraint.dim] = constraint.constraint_range
=======
                    if constraint.dim in dim2constraint:
                        from torch.fx.experimental.symbolic_shapes import (
                            StrictMinMaxConstraint,
                        )

                        dim2constraint[constraint.dim] = StrictMinMaxConstraint(
                            vr=constraint.constraint_range.vr
                            & dim2constraint[constraint.dim].vr,
                            warn_only=False,
                        )
                    else:
                        dim2constraint[constraint.dim] = constraint.constraint_range
>>>>>>> 1d077f28

        dynamic_dims = None
        constraint_dims = None
        if tx.fake_mode.shape_env is not None:
            dynamic_dims = []
            constraint_dims = []
            for i in range(e.dim()):
                # NB: mark dynamic has precedence over static
                marked_dynamic = i in getattr(e, "_dynamo_dynamic_indices", set())
                marked_static = i in getattr(e, "_dynamo_static_indices", set())

                # NB: both static and dynamic have precedence over
                automatic_dynamic = curr_sizes is None or curr_sizes[i] is None

                # We will process constraints first, as they will imply that we
                # have a dynamic dimension
                # Precedence: export constraints > eager constraints
                constraint = dim2constraint.get(i)
                if constraint is None:
                    if marked_dynamic and not config.allow_ignore_mark_dynamic:
                        constraint = RelaxedUnspecConstraint(warn_only=False)
                    elif not marked_static and automatic_dynamic:
                        constraint = RelaxedUnspecConstraint(warn_only=True)
                constraint_dims.append(constraint)

                # Now, figure out if the dim is dynamic/duck/static
                if constraint is not None or marked_dynamic:
                    # NB: We could assert static_shapes is False here, but it
                    # seems better to allow the user to override policy in this
                    # case
                    dynamic = DimDynamic.DYNAMIC
                elif static_shapes or config.assume_static_by_default or marked_static:
                    dynamic = DimDynamic.STATIC
                else:
                    dynamic = DimDynamic.DUCK
                dynamic_dims.append(dynamic)

        fake_e = wrap_fake_exception(
            lambda: tx.fake_mode.from_tensor(
                e,
                ignore_subclass=ignore_subclass,
                source=source,
                dynamic_dims=dynamic_dims,
                constraint_dims=constraint_dims,
            )
        )
        if is_tensor and not (static_shapes and source.is_nn_module()):
            tx.output.tracked_fakes.append(TrackedFake(fake_e, source, constraint_dims))
        return fake_e
    else:
        return e<|MERGE_RESOLUTION|>--- conflicted
+++ resolved
@@ -584,6 +584,9 @@
         )
 
     def wrap_sym(self, value: Union[torch.SymInt, torch.SymFloat]):
+        is_duplicate_sym = self.get_source() in self.tx.output.input_source_to_var
+        if is_duplicate_sym:
+            return self.tx.output.input_source_to_var[self.get_source()]
         if not is_constant_source(self.get_source()):
             self.tx.output.add_grapharg(GraphArg(self.get_source(), value, False, None))
         elif is_constant_source(self.get_source()):
@@ -594,7 +597,7 @@
                 sym_num=value
                 # shape Guards live their own rich life via shape_env
             )
-        return SymNodeVariable.create(
+        sym_node_var = SymNodeVariable.create(
             tx=self.tx,
             proxy=self.tx.output.create_graph_input(
                 re.sub(r"[^a-zA-Z0-9]+", "_", self.name), type(value)
@@ -602,6 +605,8 @@
             sym_num=value
             # shape Guards live their own rich life via shape_env
         )
+        self.tx.output.input_source_to_var[self.get_source()] = sym_node_var
+        return sym_node_var
 
     def wrap_listlike(self, value: Union[tuple, list, odict_values, NamedTuple]):
         # One can index a tensor with a list/tuple. Therefore, we need to
@@ -761,16 +766,16 @@
             return self.tx.output.register_attr_or_module(
                 value,
                 self.name,
-                source=self.get_source(),
+                source=source,
                 # Guards are done inside register_attr_or_module
                 # guards=self.make_guards(GuardBuilder.TENSOR_MATCH),
             )
 
-        if is_constant_source(self.get_source()):
+        if is_constant_source(source):
             return self.tx.output.register_attr_or_module(
                 value,
                 re.sub(r"[^a-zA-Z0-9]+", "_", self.name),
-                source=self.get_source(),
+                source=source,
                 # Guards are added inside register_attr_or_module
             )
 
@@ -797,6 +802,10 @@
             assert type(value) in (torch.Tensor, torch.nn.Parameter)
             ignore_subclass = False
 
+        is_duplicate_tensor = source in self.tx.output.input_source_to_var
+        if is_duplicate_tensor:
+            return self.tx.output.input_source_to_var[source]
+
         tensor_proxy = self.tx.output.create_graph_input(
             re.sub(r"[^a-zA-Z0-9]+", "_", self.name), type(value)
         )
@@ -807,8 +816,9 @@
             guards=self.make_guards(GuardBuilder.TENSOR_MATCH),
             should_specialize=self.tensor_should_specialize(),
             ignore_subclass=ignore_subclass,
-            source=self.get_source(),
+            source=source,
         )
+        self.tx.output.input_source_to_var[source] = tensor_variable
         assert "tensor_dict" not in tensor_proxy.node.meta
         tensor_proxy.node.meta["tensor_dict"] = value.__dict__.copy()
 
@@ -819,9 +829,7 @@
         if isinstance(example_value, torch._subclasses.fake_tensor.FakeTensor):
             fake_tensor_value = example_value
 
-        self.tx.output.add_grapharg(
-            GraphArg(self.get_source(), value, False, fake_tensor_value)
-        )
+        self.tx.output.add_grapharg(GraphArg(source, value, False, fake_tensor_value))
 
         if type(value) in config.traceable_tensor_subclasses:
             subclass_torch_function__func = value.__torch_function__.__func__
@@ -831,7 +839,7 @@
             # on the default inherited from torch.Tensor
             return TensorWithTFOverrideVariable(
                 tensor_variable,
-                self.get_source(),
+                source,
                 subclass_torch_function__func,
                 subclass_type,
             )
@@ -972,7 +980,7 @@
     if "guards" in options and options["guards"] is not None:
         tx.output.guards.update(options["guards"])
 
-    assert "example_value" not in proxy.node.meta
+    assert "example_value" not in proxy.node.meta, f"{proxy.node.meta['example_value']}"
 
     initial_example_value = example_value
 
@@ -1191,9 +1199,6 @@
         if tx.output.export_constraints:
             for constraint in tx.output.export_constraints:
                 if constraint.t_id == t_id:
-<<<<<<< HEAD
-                    dim2constraint[constraint.dim] = constraint.constraint_range
-=======
                     if constraint.dim in dim2constraint:
                         from torch.fx.experimental.symbolic_shapes import (
                             StrictMinMaxConstraint,
@@ -1206,7 +1211,6 @@
                         )
                     else:
                         dim2constraint[constraint.dim] = constraint.constraint_range
->>>>>>> 1d077f28
 
         dynamic_dims = None
         constraint_dims = None
