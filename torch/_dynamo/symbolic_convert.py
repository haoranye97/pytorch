--- conflicted
+++ resolved
@@ -1942,7 +1942,7 @@
             f_code=f_code,
             export=export,
         )
-<<<<<<< HEAD
+
         # as soon as we create the tracing context we should keep it active, so any calls
         # into dynamo apis can rely on finding it
         with tracing(self.output.tracing_context):
@@ -1960,32 +1960,10 @@
             self.symbolic_locals = collections.OrderedDict(
                 (
                     k,
-                    VariableBuilder(
-                        self,
-                        LocalSource(k)
-                        if k in code_options["co_varnames"]
-                        else LocalSource((k)),
-                    )(f_locals[k]),
+                    VariableBuilder(self, LocalSource(k))(f_locals[k]),
                 )
                 for k in vars
                 if k in f_locals
-=======
-        self.one_graph: bool = one_graph
-        self.export = export
-        self.mutated_closure_cell_contents = mutated_closure_cell_contents
-        if self.export:
-            assert (
-                self.one_graph
-            ), "Export without one graph - something has gone wrong."
-
-        vars = list(code_options["co_varnames"])
-        vars.extend(x for x in self.cell_and_freevars() if x not in vars)
-
-        self.symbolic_locals = collections.OrderedDict(
-            (
-                k,
-                VariableBuilder(self, LocalSource(k))(f_locals[k]),
->>>>>>> 2d0b5832
             )
 
             # symbolic_locals contains the mapping from original f_locals to the
