from __future__ import annotations

import copy
import operator
<<<<<<< HEAD
import types
from dataclasses import asdict
=======
>>>>>>> 3bb40b54
from typing import Callable, Dict, List, Optional, Set

import torch
import torch.nn.functional as F
from torch.ao.quantization.observer import (
    HistogramObserver,
    MinMaxObserver,
    PerChannelMinMaxObserver,
    PlaceholderObserver,
)
from torch.fx import Node

from .quantizer import (
    OperatorConfig,
    OperatorPatternType,
    QuantizationConfig,
    QuantizationSpec,
    Quantizer,
)

__all__ = [
    "QNNPackQuantizer",
    "get_symmetric_quantization_config",
]


def supported_symmetric_quantized_operators() -> Dict[str, List[OperatorPatternType]]:
    supported_operators: Dict[str, List[OperatorPatternType]] = {
        # Both conv and linear should be able to handle relu + hardtanh fusion since
        # those are clamp ops
        "conv2d": [
            [torch.nn.Conv2d, torch.nn.ReLU],
            [torch.nn.Conv2d, F.relu],
            [F.conv2d, torch.nn.ReLU],
            [F.conv2d, F.relu],
        ],
        "linear": [[torch.nn.Linear], [F.linear]],
        "add": [[torch.add]],
        "maxpool2d": [[torch.nn.MaxPool2d], [F.max_pool2d]],
        "hardtanh": [[torch.nn.Hardtanh], [F.hardtanh]],
        "mean": [[torch.mean]],
        "adaptive_avgpool2d": [
            [torch.nn.AdaptiveAvgPool2d],
            [F.adaptive_avg_pool2d],
        ],
    }
    return copy.deepcopy(supported_operators)


def get_supported_symmetric_config_and_operators() -> List[OperatorConfig]:
    supported_config_and_operators: List[OperatorConfig] = []
    for quantization_config in [
        get_symmetric_quantization_config(),
        get_symmetric_quantization_config(is_per_channel=True),
    ]:
        ops = supported_symmetric_quantized_operators()
        for op_string, pattern_list in ops.items():
            supported_config_and_operators.append(
                OperatorConfig(quantization_config, pattern_list)
            )
    return copy.deepcopy(supported_config_and_operators)


def get_symmetric_quantization_config(is_per_channel=False):
    act_quantization_spec = QuantizationSpec(
        dtype=torch.int8,
        quant_min=-128,
        quant_max=127,
        qscheme=torch.per_tensor_symmetric,
        is_dynamic=False,
    )
    qscheme = (
        torch.per_channel_symmetric if is_per_channel else torch.per_tensor_symmetric
    )
    weight_quantization_spec = QuantizationSpec(
        dtype=torch.int8,
        quant_min=-127,
        quant_max=127,
        qscheme=qscheme,
        ch_axis=1,
        is_dynamic=False,
    )
    bias_quantization_spec = QuantizationSpec(dtype=torch.float)
    quantization_config = QuantizationConfig(
        act_quantization_spec, weight_quantization_spec, bias_quantization_spec
    )
    return quantization_config


def get_supported_config_and_operators() -> List[OperatorConfig]:
    return get_supported_symmetric_config_and_operators()


# TODO: add support for torch dtype in quant code base
# this includes observers and prepare/convert code
_TORCH_DTYPE_TO_QDTYPE = {
    torch.int8: torch.qint8,
    torch.uint8: torch.quint8,
    torch.int32: torch.qint32,
    torch.float16: torch.float16,
}


def _get_obs_or_fq_module(
    quantization_spec: QuantizationSpec, extra_kwargs, observer_type
):
    return observer_type.with_args(**asdict(quantization_spec), **extra_kwargs)


def _get_act_obs_or_fq_ctr(quantization_config: Optional[QuantizationConfig]):
    if quantization_config is None:
        return None
    assert quantization_config is not None
    quantization_spec: QuantizationSpec = quantization_config.activation
    qdtype = _TORCH_DTYPE_TO_QDTYPE[quantization_spec.dtype]
    assert quantization_spec.qscheme in [
        torch.per_tensor_affine,
        torch.per_tensor_symmetric,
    ]
    if not quantization_spec.is_dynamic:
        return HistogramObserver.with_args(
            dtype=qdtype,
            quant_min=quantization_spec.quant_min,
            quant_max=quantization_spec.quant_max,
            reduce_range=False,
            eps=2**-12,
        )
    else:
        # TODO: extend this helper function to support dynamic quantization
        raise Exception(
            "Unsupported quantization_spec for activation: {}".format(quantization_spec)
        )


def _get_weight_obs_or_fq_ctr(quantization_config: Optional[QuantizationConfig]):
    if quantization_config is None:
        return None
    assert quantization_config is not None
    quantization_spec: QuantizationSpec = quantization_config.weight
    qdtype = _TORCH_DTYPE_TO_QDTYPE[quantization_spec.dtype]
    if quantization_spec.qscheme == torch.per_tensor_symmetric:
        return MinMaxObserver.with_args(
            qscheme=quantization_spec.qscheme,
            dtype=qdtype,
            quant_min=quantization_spec.quant_min,
            quant_max=quantization_spec.quant_max,
            eps=2**-12,
        )
    elif quantization_spec.qscheme == torch.per_channel_symmetric:
        return PerChannelMinMaxObserver.with_args(
            qscheme=quantization_spec.qscheme,
            dtype=qdtype,
            quant_min=quantization_spec.quant_min,
            quant_max=quantization_spec.quant_max,
            eps=2**-12,
        )
    else:
        raise Exception(
            "Unsupported quantization_spec for weight: {}".format(quantization_spec)
        )


def _get_bias_obs_or_fq_ctr(quantization_config: Optional[QuantizationConfig]):
    if quantization_config is None:
        return None
    assert quantization_config is not None
    quantization_spec: QuantizationSpec = quantization_config.bias
    assert (
        quantization_spec.dtype == torch.float
    ), "Only float dtype for bias is supported for bias right now"
    return PlaceholderObserver.with_args(dtype=quantization_spec.dtype)


def _get_default_obs_or_fq_ctr():
    return PlaceholderObserver.with_args(dtype=torch.float)


def _is_annotated(nodes: List[Node]):
    """
    Given a list of nodes (that represents an operator pattern),
    check if any of the node is annotated, return True if any of the node
    is annotated, otherwise return False
    """
    annotated = False
    for node in nodes:
        annotated = annotated or (
            "target_dtype_info" in node.meta
            and node.meta["target_dtype_info"].get("_annotated", False)
        )
    return annotated


class QNNPackQuantizer(Quantizer):
    supported_config_and_operators = get_supported_config_and_operators()

    def __init__(self):
        super().__init__()
        self.global_config: Optional[QuantizationConfig] = None
        self.operator_type_config: Dict[str, Optional[QuantizationConfig]] = {}

    @classmethod
    def get_supported_quantization_configs(cls) -> List[QuantizationConfig]:
        op_configs: Set[QuantizationConfig] = set({})
        for spec, _ in cls.supported_config_and_operators:
            op_configs.add(spec)
        return list(op_configs)

    @classmethod
    def get_supported_operator_for_quantization_config(
        cls, quantization_config: Optional[QuantizationConfig]
    ) -> List[OperatorPatternType]:
        if quantization_config is None:
            all_ops = []
            for _, ops in cls.supported_config_and_operators:
                all_ops.extend(ops)
            return all_ops

        for config, ops in cls.supported_config_and_operators:
            # note: this assumes each entry in cls.supported_spec_and_operators
            # corresponds to one spec, e.g. we don't have
            # [(spec1, op_list1), (spec1, op_list2), (spec2, op_list3)]
            # where the first and second entry have the same spec but did not
            # merge the op list
            if config == quantization_config:
                return ops
        return []

    def set_global(
        self, quantization_config: Optional[QuantizationConfig]
    ) -> QNNPackQuantizer:
        self.global_config = quantization_config
        return self

    def set_config_for_operator_type(
        self, operator_type: str, quantization_config: Optional[QuantizationConfig]
    ) -> QNNPackQuantizer:
        self.operator_type_config[operator_type] = quantization_config
        return self

    def annotate(self, model: torch.fx.GraphModule) -> torch.fx.GraphModule:
        """just handling global spec for now"""
        # initialize default target_dtype_info
        _DEFAULT_TARGET_DTYPE_INFO = {
            "input_act_obs_or_fq_ctr": _get_default_obs_or_fq_ctr(),
            "output_act_obs_or_fq_ctr": _get_default_obs_or_fq_ctr(),
        }
        for node in model.graph.nodes:
            node.meta["target_dtype_info"] = copy.deepcopy(_DEFAULT_TARGET_DTYPE_INFO)

        global_config = self.global_config
        ops = self.get_supported_operator_for_quantization_config(global_config)
        # annotate the nodes from last to first since the matching is in the reversed order
        # and fusion operator patterns (conv - relu) can get matched before single operator pattern (conv)
        # and we will mark the matched node with "_annoated" so fusion operator pattern
        # can take precedence over single operator pattern in this way
        for node in reversed(model.graph.nodes):
            # one improvement is to register node annotators for each
            # supported op type.
            self._annotate_conv2d_relu(node, global_config)
            self._annotate_conv2d(node, global_config)
            self._annotate_linear(node, global_config)
            self._annotate_maxpool2d(node, global_config)
            self._annotate_add_relu(node, global_config)
            self._annotate_add(node, global_config)
            self._annotate_hardtanh(node, global_config)
            self._annotate_mean(node, global_config)
            self._annotate_adaptive_avg_pool2d(node, global_config)

        return model

    def _annotate_conv2d_relu(
        self, node: Node, quantization_config: Optional[QuantizationConfig]
    ) -> None:
        if node.op != "call_function" or node.target not in [
            torch.ops.aten.relu_.default,
            torch.ops.aten.relu.default,
        ]:
            return
        relu_node = node
        conv_node = relu_node.args[0]
        assert isinstance(conv_node, Node)
        if (
            conv_node.op != "call_function"
            or conv_node.target != torch.ops.aten.convolution.default
        ):
            return
        if _is_annotated([relu_node, conv_node]):
            return

        conv_node.meta["target_dtype_info"] = {
            "input_act_obs_or_fq_ctr": _get_act_obs_or_fq_ctr(quantization_config),
            "weight_obs_or_fq_ctr": _get_weight_obs_or_fq_ctr(quantization_config),
            "bias_obs_or_fq_ctr": _get_bias_obs_or_fq_ctr(quantization_config),
            "output_act_obs_or_fq_ctr": _get_default_obs_or_fq_ctr(),
            # TODO: validation of weight_index must be set if weight_obs_or_fq_ctr is set
            "weight_index": 1,
            # TODO: validation of bias_index must be set if bias_obs_or_fq_ctr is set
            "bias_index": 2,
            "_annotated": True,
        }
        relu_node.meta["target_dtype_info"] = {
            "input_act_obs_or_fq_ctr": _get_default_obs_or_fq_ctr(),
            "output_act_obs_or_fq_ctr": _get_act_obs_or_fq_ctr(quantization_config),
            "_annotated": True,
        }

    def _annotate_conv2d(
        self, node: Node, quantization_config: Optional[QuantizationConfig]
    ) -> None:
        conv_node = node
        if (
            conv_node.op != "call_function"
            or conv_node.target != torch.ops.aten.convolution.default
        ):
            return
        # skip annotation if it is already annotated
        if _is_annotated([conv_node]):
            return
        conv_node.meta["target_dtype_info"] = {
            "input_act_obs_or_fq_ctr": _get_act_obs_or_fq_ctr(quantization_config),
            "weight_obs_or_fq_ctr": _get_weight_obs_or_fq_ctr(quantization_config),
            "bias_obs_or_fq_ctr": _get_bias_obs_or_fq_ctr(quantization_config),
            "output_act_obs_or_fq_ctr": _get_act_obs_or_fq_ctr(quantization_config),
            # TODO: validation of weight_index must be set if weight_obs_or_fq_ctr is set
            "weight_index": 1,
            # TODO: validation of bias_index must be set if bias_obs_or_fq_ctr is set
            "bias_index": 2,
            "_annotated": True,
        }

    def _annotate_linear(
        self, node: Node, quantization_config: Optional[QuantizationConfig]
    ) -> None:
        addmm_node = node
        if (
            addmm_node.op != "call_function"
            or addmm_node.target != torch.ops.aten.addmm.default
        ):
            return
        view_node = addmm_node.args[1]
        assert isinstance(view_node, Node)
        if (
            view_node.op != "call_function"
            or view_node.target != torch.ops.aten.view.default
        ):
            return
        t_node = addmm_node.args[2]
        assert isinstance(t_node, Node)
        if t_node.op != "call_function" or t_node.target != torch.ops.aten.t.default:
            return
        if _is_annotated([addmm_node, view_node, t_node]):
            return

        # bias and output act
        addmm_node.meta["target_dtype_info"] = {
            "bias_obs_or_fq_ctr": _get_bias_obs_or_fq_ctr(quantization_config),
            "input_act_obs_or_fq_ctr": _get_default_obs_or_fq_ctr(),
            "output_act_obs_or_fq_ctr": _get_act_obs_or_fq_ctr(quantization_config),
            "bias_index": 0,
            "_annotated": True,
        }
        # input act
        view_node.meta["target_dtype_info"] = {
            "input_act_obs_or_fq_ctr": _get_act_obs_or_fq_ctr(quantization_config),
            "output_act_obs_or_fq_ctr": _get_default_obs_or_fq_ctr(),
            "_annotated": True,
        }
        # weight
        t_node.meta["target_dtype_info"] = {
            "input_act_obs_or_fq_ctr": _get_weight_obs_or_fq_ctr(quantization_config),
            "output_act_obs_or_fq_ctr": _get_default_obs_or_fq_ctr(),
            "_annotated": True,
        }

    def _annotate_maxpool2d(
        self, node: Node, quantization_config: Optional[QuantizationConfig]
    ) -> None:
        if (
            node.op != "call_function"
            or node.target != operator.getitem
            or node.args[1] != 0
        ):
            return
        getitem_node = node
        maxpool_node = getitem_node.args[0]
        assert isinstance(maxpool_node, Node)
        if (
            maxpool_node.op != "call_function"
            or maxpool_node.target != torch.ops.aten.max_pool2d_with_indices.default
        ):
            return
        if _is_annotated([getitem_node, maxpool_node]):
            return

        maxpool_node.meta["target_dtype_info"] = {
            "input_act_obs_or_fq_ctr": _get_act_obs_or_fq_ctr(quantization_config),
            "output_act_obs_or_fq_ctr": _get_default_obs_or_fq_ctr(),
            "_annotated": True,
        }
        getitem_node.meta["target_dtype_info"] = {
            "input_act_obs_or_fq_ctr": _get_default_obs_or_fq_ctr(),
            "output_act_obs_or_fq_ctr": _get_act_obs_or_fq_ctr(quantization_config),
            "input_output_share_observers": True,
            "_annotated": True,
        }

    def _annotate_input_out_obs_sharing_op(
        self,
        op: Callable,
        node: Node,
        quantization_config: Optional[QuantizationConfig],
    ) -> None:
        io_obs_sharing_node = node
        if (
            io_obs_sharing_node.op != "call_function"
            or io_obs_sharing_node.target != op
        ):
            return
        if _is_annotated([io_obs_sharing_node]):
            return

        io_obs_sharing_node.meta["target_dtype_info"] = {
            "input_act_obs_or_fq_ctr": _get_act_obs_or_fq_ctr(quantization_config),
            "output_act_obs_or_fq_ctr": _get_act_obs_or_fq_ctr(quantization_config),
            "input_output_share_observers": True,
            "_annotated": True,
        }

    def _annotate_hardtanh(
        self, node: Node, quantization_config: Optional[QuantizationConfig]
    ) -> None:
        self._annotate_input_out_obs_sharing_op(
            torch.ops.aten.hardtanh.default, node, quantization_config
        )

    def _annotate_mean(
        self, node: Node, quantization_config: Optional[QuantizationConfig]
    ) -> None:
        self._annotate_input_out_obs_sharing_op(
            torch.ops.aten.mean.default, node, quantization_config
        )
        self._annotate_input_out_obs_sharing_op(
            torch.ops.aten.mean.dim, node, quantization_config
        )

    def _annotate_adaptive_avg_pool2d(
        self, node: Node, quantization_config: Optional[QuantizationConfig]
    ) -> None:
        self._annotate_input_out_obs_sharing_op(
            torch.ops.aten.adaptive_avg_pool2d.default, node, quantization_config
        )

    def _annotate_add_relu(
        self, node: Node, quantization_config: Optional[QuantizationConfig]
    ) -> None:
        if node.op != "call_function" or node.target not in [
            torch.ops.aten.relu_.default,
            torch.ops.aten.relu.default,
        ]:
            return
        relu_node = node
        add_node = relu_node.args[0]
        assert isinstance(add_node, Node)
        if add_node.op != "call_function" or add_node.target not in [
            torch.ops.aten.add.Tensor,
            torch.ops.aten.add_.Tensor,
        ]:
            return
        if _is_annotated([relu_node, add_node]):
            return

        add_node.meta["target_dtype_info"] = {
            "input_act_obs_or_fq_ctr": _get_act_obs_or_fq_ctr(quantization_config),
            "output_act_obs_or_fq_ctr": _get_default_obs_or_fq_ctr(),
            "_annotated": True,
        }
        relu_node.meta["target_dtype_info"] = {
            "input_act_obs_or_fq_ctr": _get_default_obs_or_fq_ctr(),
            "output_act_obs_or_fq_ctr": _get_act_obs_or_fq_ctr(quantization_config),
            "_annotated": True,
        }

    def _annotate_add(
        self, node: Node, quantization_config: Optional[QuantizationConfig]
    ) -> None:
        add_node = node
        if add_node.op != "call_function" or add_node.target not in [
            torch.ops.aten.add.Tensor,
            torch.ops.aten.add_.Tensor,
        ]:
            return
        if _is_annotated([add_node]):
            return

        add_node.meta["target_dtype_info"] = {
            "input_act_obs_or_fq_ctr": _get_act_obs_or_fq_ctr(quantization_config),
            "output_act_obs_or_fq_ctr": _get_act_obs_or_fq_ctr(quantization_config),
            "_annotated": True,
        }

    def validate(self, model: torch.fx.GraphModule) -> None:
        pass

    @classmethod
    def get_supported_operators(cls) -> List[OperatorConfig]:
        return cls.supported_config_and_operators<|MERGE_RESOLUTION|>--- conflicted
+++ resolved
@@ -2,11 +2,7 @@
 
 import copy
 import operator
-<<<<<<< HEAD
-import types
 from dataclasses import asdict
-=======
->>>>>>> 3bb40b54
 from typing import Callable, Dict, List, Optional, Set
 
 import torch
