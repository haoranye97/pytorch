--- conflicted
+++ resolved
@@ -9,7 +9,7 @@
 from torch.ao.quantization.fx._decomposed import quantized_decomposed_lib  # noqa: F401
 from .utils import _fold_bn_weights_into_conv_node
 
-# Example inputs for both `_conv2d_bn_pattern` and `_qat_conv2d_bn_pattern`
+# Example inputs for `_conv2d_bn_pattern`, `_qat_conv2d_bn_pattern`, and `_qat_conv2d_bn_pattern_no_bias`
 _conv2d_bn_pattern_example_inputs = (
     torch.randn(1, 1, 3, 3),  # x
     torch.randn(1, 1, 1, 1),  # conv_weight
@@ -80,29 +80,41 @@
     x = F.batch_norm(x, bn_running_mean, bn_running_var, bn_weight, bn_bias, training=True, eps=bn_eps)
     return x
 
-<<<<<<< HEAD
-def _fused_qat_conv2d_bn_pattern_no_conv_bias(
+def _qat_conv2d_bn_pattern_no_conv_bias(
     x: torch.Tensor,
     conv_weight: torch.Tensor,
     # Not used, only for matching convenience
-=======
-def _quantized_qat_conv2d_bn_pattern(
-    x: torch.Tensor,
-    conv_weight: torch.Tensor,
->>>>>>> 2dc93c20
-    conv_bias: torch.Tensor,
-    bn_weight: torch.Tensor,
-    bn_bias: torch.Tensor,
-    bn_running_mean: torch.Tensor,
-    bn_running_var: torch.Tensor,
-<<<<<<< HEAD
-) -> torch.Tensor:
-    """
-    Same as `_fused_qat_conv2d_bn_pattern`, but handles the case with no conv bias.
+    conv_bias: torch.Tensor,
+    bn_weight: torch.Tensor,
+    bn_bias: torch.Tensor,
+    bn_running_mean: torch.Tensor,
+    bn_running_var: torch.Tensor,
+) -> torch.Tensor:
+    """
+    Same as `_qat_conv2d_bn_pattern`, but handles the case with no conv bias.
     """
     # TODO: allow setting eps
     bn_eps = 1e-5
-=======
+    running_std = torch.sqrt(bn_running_var + bn_eps)
+    scale_factor = bn_weight / running_std
+    weight_shape = [1] * len(conv_weight.shape)
+    weight_shape[0] = -1
+    bias_shape = [1] * len(conv_weight.shape)
+    bias_shape[1] = -1
+    scaled_weight = conv_weight * scale_factor.reshape(weight_shape)
+    x = F.conv2d(x, scaled_weight, None)
+    x = x / scale_factor.reshape(bias_shape)
+    x = F.batch_norm(x, bn_running_mean, bn_running_var, bn_weight, bn_bias, training=True, eps=bn_eps)
+    return x
+
+def _quantized_qat_conv2d_bn_pattern(
+    x: torch.Tensor,
+    conv_weight: torch.Tensor,
+    conv_bias: torch.Tensor,
+    bn_weight: torch.Tensor,
+    bn_bias: torch.Tensor,
+    bn_running_mean: torch.Tensor,
+    bn_running_var: torch.Tensor,
     input_scale: torch.Tensor,
     input_zero_point: torch.Tensor,
     weight_scale: torch.Tensor,
@@ -124,20 +136,6 @@
     input_quant_max = 127
     output_quant_min = -128
     output_quant_max = 127
-
->>>>>>> 2dc93c20
-    running_std = torch.sqrt(bn_running_var + bn_eps)
-    scale_factor = bn_weight / running_std
-    weight_shape = [1] * len(conv_weight.shape)
-    weight_shape[0] = -1
-    bias_shape = [1] * len(conv_weight.shape)
-    bias_shape[1] = -1
-    scaled_weight = conv_weight * scale_factor.reshape(weight_shape)
-<<<<<<< HEAD
-    x = F.conv2d(x, scaled_weight, None)
-    x = x / scale_factor.reshape(bias_shape)
-    x = F.batch_norm(x, bn_running_mean, bn_running_var, bn_weight, bn_bias, training=True, eps=bn_eps)
-=======
     x = torch.ops.quantized_decomposed.dequantize_per_tensor(
         x, input_scale, input_zero_point, input_quant_min, input_quant_max, torch.int8)
     zero_bias = torch.zeros_like(conv_bias, dtype=x.dtype)
@@ -189,7 +187,6 @@
     x = F.batch_norm(x, bn_running_mean, bn_running_var, bn_weight, bn_bias, training=True, eps=bn_eps)
     x = torch.ops.quantized_decomposed.quantize_per_tensor(
         x, output_scale, output_zero_point, output_quant_min, output_quant_max, torch.int8)
->>>>>>> 2dc93c20
     return x
 
 def _get_aten_graph_module(
@@ -249,19 +246,15 @@
     m.recompile()
     example_inputs = _conv2d_bn_pattern_example_inputs
     match_pattern = _get_aten_graph_module(_conv2d_bn_pattern, example_inputs)
-<<<<<<< HEAD
 
     # Step (1): Replace patterns with conv bias
     #
     # Here we do replacement separately for cases with and without conv bias, since
     # the replacement patterns for these two cases are substantially different.
-=======
-    replacement_pattern = _get_aten_graph_module(_qat_conv2d_bn_pattern, example_inputs)
->>>>>>> 2dc93c20
     # TODO: use the public replace_pattern API once it also returns replacement nodes
 
     replacement_pattern_with_conv_bias = _get_aten_graph_module(
-        _fused_qat_conv2d_bn_pattern,
+        _qat_conv2d_bn_pattern,
         example_inputs,
     )
     replacements_with_conv_bias = replace_pattern_with_filters(
@@ -276,7 +269,7 @@
     # Step (2): Replace patterns without conv bias
 
     replacement_pattern_no_conv_bias = _get_aten_graph_module(
-        _fused_qat_conv2d_bn_pattern_no_conv_bias,
+        _qat_conv2d_bn_pattern_no_conv_bias,
         example_inputs,
     )
     replacements_no_conv_bias = replace_pattern_with_filters(
