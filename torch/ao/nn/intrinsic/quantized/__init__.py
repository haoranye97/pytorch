from .modules import *  # noqa: F403

__all__ = [
    'BNReLU2d',
    'BNReLU3d',
    'ConvReLU1d',
    'ConvReLU2d',
    'ConvReLU3d',
    'LinearReLU',
    'LinearLeakyReLU',
<<<<<<< HEAD
    'ConvAdd2d',
=======
    'LinearTanh',
>>>>>>> 3fc31bfc
]<|MERGE_RESOLUTION|>--- conflicted
+++ resolved
@@ -8,9 +8,6 @@
     'ConvReLU3d',
     'LinearReLU',
     'LinearLeakyReLU',
-<<<<<<< HEAD
+    'LinearTanh',
     'ConvAdd2d',
-=======
-    'LinearTanh',
->>>>>>> 3fc31bfc
 ]