--- conflicted
+++ resolved
@@ -1562,16 +1562,6 @@
     return at::globalContext().linalgPreferredBackend();
   });
 
-<<<<<<< HEAD
-  py_module.def(
-      "_construct_storage_from_data_pointer",
-      [](int64_t data_ptr, c10::Device device, size_t size_bytes) {
-        return c10::Storage(
-            c10::Storage::use_byte_size_t(),
-            size_bytes,
-            at::DataPtr(reinterpret_cast<void*>(data_ptr), device));
-      });
-
   py_module.def("_stash_obj_in_tls", [](std::string key, py::handle arg) {
     at::impl::ThreadLocalPythonObjects::get_state().set(
         key,
@@ -1589,8 +1579,6 @@
     return at::impl::ThreadLocalPythonObjects::get_state().contains(key);
   });
 
-=======
->>>>>>> e6e15959
 #ifdef USE_CUDA
   PyObject* has_cuda = Py_True;
 #else
