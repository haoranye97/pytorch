#include <torch/csrc/utils/python_arg_parser.h>

#include <torch/csrc/Exceptions.h>
#include <torch/csrc/Layout.h>
#include <torch/csrc/MemoryFormat.h>
#include <torch/csrc/autograd/python_variable.h>
#include <torch/csrc/utils/invalid_arguments.h>
#include <torch/csrc/utils/python_strings.h>
#include <torch/csrc/utils/python_torch_function_mode.h>
#include <torch/csrc/utils/torch_dispatch_mode.h>

#include <ATen/ATen.h>
#include <ATen/PythonTorchFunctionTLS.h>
#include <ATen/TracerMode.h>
#include <c10/util/irange.h>

#include <sstream>
#include <stdexcept>
#include <string>
#include <unordered_map>
#include <vector>

namespace torch {

static std::unordered_map<std::string, ParameterType> type_map = {
    {"Tensor", ParameterType::TENSOR},
    {"Scalar", ParameterType::SCALAR},
    {"int64_t", ParameterType::INT64},
    {"double", ParameterType::DOUBLE},
    {"complex", ParameterType::COMPLEX},
    {"TensorList", ParameterType::TENSOR_LIST},
    {"c10::List<c10::optional<Tensor>>", ParameterType::TENSOR_LIST},
    {"IntArrayRef", ParameterType::INT_LIST},
    {"ArrayRef<double>", ParameterType::FLOAT_LIST},
    {"Generator", ParameterType::GENERATOR},
    {"bool", ParameterType::BOOL},
    {"Storage", ParameterType::STORAGE},
    {"PyObject*", ParameterType::PYOBJECT},
    {"ScalarType", ParameterType::SCALARTYPE},
    {"Layout", ParameterType::LAYOUT},
    {"MemoryFormat", ParameterType::MEMORY_FORMAT},
    {"QScheme", ParameterType::QSCHEME},
    {"Device", ParameterType::DEVICE},
    {"Stream", ParameterType::STREAM},
    {"std::string", ParameterType::STRING},
    {"c10::string_view", ParameterType::STRING},
    {"SymInt", ParameterType::SYM_INT},
    {"Dimname", ParameterType::DIMNAME},
    {"SymIntArrayRef", ParameterType::SYM_INT_LIST},
    {"DimnameList", ParameterType::DIMNAME_LIST},
    {"ScalarList", ParameterType::SCALAR_LIST},
};

// Default arg name translations for compatibility with NumPy.
//
// Example:
// ```python
// t = torch.randn(10,10)
// torch.sum(a=t, axis=0, keepdim=True)
// ```
//
// A vector is necessary, because we might need to try multiple values.
// In particular, NumPy sometimes uses "x" and sometimes "a" for the main input
// tensor. Rather than annotate each function separately with whether it should
// take "x" or "a", just try both.
//
// TODO: Allow individual functions to specify non-default translations:
// For example, `torch.pow` should translate "exponent" to "x2".
static const std::unordered_map<std::string, std::vector<std::string>>
    numpy_compatibility_arg_names = {
        {"dim", {"axis"}},
        {"keepdim", {"keepdims"}},
        {"input", {"x", "a", "x1"}},
        {"other", {"x2"}},
};

// TODO: remove this. This is a temporary list of functions that allow Python
// numbers to bind to Tensors. Some binary ops have separate Tensor and Scalar
// overloads and binding to the Tensor overload with a number of a different
// type will trigger a type error.
//
// If you modify this, you will need to adjust the blocklist in
// tools/pyi/gen_pyi.py (and add hardcoded signatures for these
// functions.)
bool should_allow_numbers_as_tensors(const std::string& name) {
  static std::unordered_set<std::string> allowed = {
      "add",          "add_",          "add_out",
      "div",          "div_",          "div_out",
      "divide",       "divide_",       "divide_out", // alias of div
      "mul",          "mul_",          "mul_out",
      "multiply",     "multiply_",     "multiply_out", // alias of mul
      "sub",          "sub_",          "sub_out",
      "subtract",     "subtract_",     "subtract_out", // alias of sub
      "true_divide",  "true_divide_",  "true_divide_out",
      "to",           "_to_copy",      "copy_",
      "floor_divide", "floor_divide_", "floor_divide_out"};
  return allowed.find(name) != allowed.end();
}

// NOLINTNEXTLINE(cppcoreguidelines-pro-type-member-init)
FunctionParameter::FunctionParameter(const std::string& fmt, bool keyword_only)
    : optional(false),
      allow_none(false),
      keyword_only(keyword_only),
      size(0),
      default_scalar(0) {
  auto space = fmt.find(' ');
  if (space == std::string::npos) {
    throw std::runtime_error("FunctionParameter(): missing type: " + fmt);
  }

  auto type_str = fmt.substr(0, space);

  auto question = type_str.find('?');
  if (question != std::string::npos) {
    allow_none = true;
    type_str = type_str.substr(0, question);
  }

  // Parse and remove brackets from type_str
  auto bracket = type_str.find('[');
  if (bracket != std::string::npos) {
    auto size_str =
        type_str.substr(bracket + 1, type_str.length() - bracket - 2);
    size = atoi(size_str.c_str());
    type_str = type_str.substr(0, bracket);
  }

  auto name_str = fmt.substr(space + 1);
  auto it = type_map.find(type_str);
  if (it == type_map.end()) {
    throw std::runtime_error(
        "FunctionParameter(): invalid type string: " + type_str);
  }
  type_ = it->second;

  auto eq = name_str.find('=');
  if (eq != std::string::npos) {
    name = name_str.substr(0, eq);
    optional = true;
    set_default_str(name_str.substr(eq + 1));
  } else {
    name = name_str;
  }
  python_name = THPUtils_internString(name);
  auto np_compat_it = numpy_compatibility_arg_names.find(name);
  if (np_compat_it != numpy_compatibility_arg_names.end()) {
    for (const auto& str : np_compat_it->second) {
      numpy_python_names.push_back(THPUtils_internString(str));
    }
  }
}

auto handle_torch_function_getter(
    THPVariable* self,
    const std::string& property_name) -> PyObject* {
  py::object torch_api = PyObject_FastGetAttrString(
      THPVariableClass, (char*)property_name.c_str());
  std::string module_name = "torch.Tensor." + property_name;
  return handle_torch_function(
      (PyObject*)self,
      "__get__",
      nullptr,
      nullptr,
      torch_api.ptr(),
      module_name);
}

auto handle_torch_function_setter(
    THPVariable* self,
    const std::string& property_name,
    PyObject* value) -> int {
  py::object torch_api = PyObject_FastGetAttrString(
      THPVariableClass, (char*)property_name.c_str());
  std::string module_name = "torch.Tensor." + property_name;
  if (value != nullptr) {
    py::tuple args_ = py::make_tuple(py::handle(value));
    handle_torch_function(
        (PyObject*)self,
        "__set__",
        args_.ptr(),
        nullptr,
        torch_api.ptr(),
        module_name);
  } else {
    handle_torch_function(
        (PyObject*)self,
        "__delete__",
        nullptr,
        nullptr,
        torch_api.ptr(),
        module_name);
  }
  return 0;
}

// Combines self and args into one tuple.
auto combine_self_args(PyObject* self, PyObject* args) -> py::tuple {
  if (args == nullptr) {
    return py::make_tuple(py::handle(self));
  } else if (self == nullptr) {
    return py::reinterpret_borrow<py::tuple>(args);
  }

  auto py_args = py::reinterpret_borrow<py::tuple>(args);
  size_t n = py_args.size();
  auto args_ = py::tuple(n + 1);
  args_[0] = py::handle(self);
  for (const auto i : c10::irange(n)) {
    args_[i + 1] = py_args[i];
  }
  return args_;
}

// TODO: I'm not sure if I should call this __torch_function__ or
// torch_function.  The former makes it easier to take an existing
// Tensor-like __torch_function__ object and turn it into a mode;
// but in general modes don't have to be Tensor-like (and we will
// improperly accept mode objects as arguments when they shouldn't
// be passed around in this way).
const char* torch_function_mode_name = "__torch_function__";

auto handle_torch_function(
    PyObject* self,
    const std::string& func_name,
    PyObject* args,
    PyObject* kwargs,
    PyObject* torch_api,
    const std::string& module_name) -> PyObject* {
  py::object torch_api_function =
      PyObject_FastGetAttrString(torch_api, (char*)func_name.c_str());
  TORCH_INTERNAL_ASSERT(
      torch_api_function.ptr() != nullptr, "torch API function must exist");
  py::tuple args_ = combine_self_args(self, args);
  return handle_torch_function_no_python_arg_parser(
      {py::handle(self)},
      args_.ptr(),
      kwargs,
      func_name.c_str(),
      torch_api_function.ptr(),
      module_name.c_str(),
      TorchFunctionName::TorchFunction);
}

// Note: [Overloaded args]
// An overloaded arg may be one of the following:
// - an instance of an object that has a __torch_function__ method
// - an instance of an object that has a __torch_dispatch__ classmethod
// - a class type that has a __torch_dispatch__ classmethod
//
// This function returns the type of the arg (if the arg is an instance),
// otherwise, it returns the arg.
static PyObject* get_type_of_overloaded_arg(PyObject* obj_or_type) {
  if (PyType_Check(obj_or_type)) {
    return obj_or_type;
  }
  return (PyObject*)Py_TYPE(obj_or_type);
}

// See Note: [Overloaded args] for what they hold
auto handle_torch_function_no_python_arg_parser(
    at::ArrayRef<py::handle> overloaded_args,
    PyObject* args,
    PyObject* kwargs,
    const char* func_name,
    PyObject* torch_api_function,
    const char* module_name,
    TorchFunctionName torch_function_name) -> PyObject* {
  const char* torch_function_name_str = nullptr;
  switch (torch_function_name) {
    case TorchFunctionName::TorchFunction:
      torch_function_name_str = "__torch_function__";
      break;
    case TorchFunctionName::TorchDispatch:
      torch_function_name_str = "__torch_dispatch__";
      break;
    default:
      TORCH_INTERNAL_ASSERT(0, static_cast<int>(torch_function_name));
  }
  // overloaded_args already all have unique types
  // nb: modes don't go in the overloaded types list, as they are not
  // necessarily types
  std::vector<py::object> overloaded_types;
  overloaded_types.reserve(overloaded_args.size());
  for (auto& arg : overloaded_args) {
    overloaded_types.push_back(py::reinterpret_borrow<py::object>(
        get_type_of_overloaded_arg(arg.ptr())));
  }
  py::tuple py_types = py::cast(overloaded_types);
  py::object ret;
  PyObject* mode_obj = nullptr;
  const bool is_torch_function =
      torch_function_name == TorchFunctionName::TorchFunction;
  auto get_mode = [&]() {
    return is_torch_function ? at::impl::PythonTorchFunctionTLS::get_mode()
                             : c10::impl::TorchDispatchModeTLS::get_state();
  };

  const auto& maybe_mode = get_mode();
  if (maybe_mode) {
    mode_obj = maybe_mode->ptr(getPyInterpreter());
    TORCH_INTERNAL_ASSERT(py_types.ptr() != nullptr);
    TORCH_INTERNAL_ASSERT(args != nullptr);
    // Disable mode on the inside; this makes for a more user-friendly
    // experience if you try to, e.g., print your tensors.
    at::optional<torch::overrides::StashTorchFunctionModeGuard> tf_g;
    at::optional<torch_dispatch_mode::StashTorchDispatchModeGuard> td_g;
    if (is_torch_function) {
      tf_g.emplace();
    } else {
      td_g.emplace();
    }
    // Blegh.  This accidentally works in PyObject_CallFunctionObjArgs below
    // because the nullptr terminates the argument list ick ick ick.
    if (kwargs == nullptr) {
      ret = py::reinterpret_steal<py::object>(PyObject_CallMethod(
          mode_obj,
          torch_function_name_str,
          "OOO",
          torch_api_function,
          py_types.ptr(),
          args));
    } else {
      ret = py::reinterpret_steal<py::object>(PyObject_CallMethod(
          mode_obj,
          torch_function_name_str,
          "OOOO",
          torch_api_function,
          py_types.ptr(),
          args,
          kwargs));
    }
    if (ret.ptr() == nullptr) {
      throw python_error();
    }
  }
  if (ret.ptr() == nullptr || ret.ptr() == Py_NotImplemented) {
    for (auto& arg : overloaded_args) {
      // NOLINTNEXTLINE(clang-diagnostic-writable-strings)
      py::object torch_function =
          PyObject_FastGetAttrString(arg.ptr(), torch_function_name_str);
      if (!torch_function) {
        TORCH_INTERNAL_ASSERT(0);
      }

      // See https://github.com/pytorch/pytorch/issues/63767
      if (PyObject_FastGetAttrString(torch_function.ptr(), "__self__")
              .is(arg) &&
          torch_function.ptr() != torch::disabled_torch_function_impl()) {
        TORCH_WARN(
            "Defining your `",
            torch_function_name_str,
            "` as a plain method is deprecated ",
            "and will be an error in future, please define it as a classmethod.");
      }

      ret = py::reinterpret_steal<py::object>(PyObject_CallFunctionObjArgs(
          torch_function.ptr(),
          torch_api_function,
          py_types.ptr(),
          args,
          kwargs,
          NULL));
      if (ret.ptr() != Py_NotImplemented) {
        // Return the reference to the result. This also covers the case where
        // ret is NULL and __torch_function__/__torch_dispatch raised an
        // exception, which we throw below
        break;
      }
    }
  }
  if (ret.ptr() == nullptr) {
    // if an exception occurred in a user's implementation of
    // __torch_function__, throw it
    throw python_error();
  } else if (ret.ptr() == Py_NotImplemented) {
    // all __torch_function__ implementations in overloaded_args
    // returned NotImplemented, so we raise a TypeError.
    std::stringstream ss;
    ss << "no implementation found for '";
    if (module_name && func_name) {
      ss << module_name << "." << func_name;
    } else {
<<<<<<< HEAD
      ss << torch_api_function;
=======
      py::handle fn = torch_api_function;
      ss << py::str(fn.attr("__module__")) << "."
         << py::str(fn.attr("__name__"));
>>>>>>> 652707ab
    }
    ss << "' on types that implement " << torch_function_name_str << ": [";
    for (auto& arg : overloaded_args) {
      ss << py::repr(get_type_of_overloaded_arg(arg.ptr()));
      if (!arg.is(overloaded_args.back())) {
        ss << ", ";
      }
    }
    ss << "]";
    if (mode_obj) {
      // Note [Paranoid check mode is same]
      // ~~~~~~~~~~~~~~~~~~~~~~~~~~~~~~~~~~
      // If a user forcibly changes the mode in a non-lexical way
      // in the inner context, the mode could be invalid here.  So just be
      // a bit safe, it doesn't cost us anything since this is error reporting
      const auto& maybe_mode = get_mode();
      TORCH_INTERNAL_ASSERT(
          maybe_mode && mode_obj == maybe_mode->ptr(getPyInterpreter()));
      ss << " nor was it found on the currently active mode "
         << py::repr(mode_obj);
    }
    const std::string& tmp = ss.str();
    PyErr_SetString(PyExc_TypeError, tmp.c_str());
    throw python_error();
  }
  return ret.release().ptr();
}

auto handle_torch_function(
    PythonArgs& r,
    PyObject* self,
    PyObject* args,
    PyObject* kwargs,
    PyObject* torch_api,
    const char* module_name,
    const char* func_name_override) -> PyObject* {
  py::object torch_api_function = PyObject_FastGetAttrString(
      torch_api,
      (char*)(func_name_override ? func_name_override : r.get_func_name().c_str()));
  TORCH_INTERNAL_ASSERT(
      torch_api_function.ptr() != nullptr, "torch API function must exist");
  py::object ret;
  py::tuple args_ = combine_self_args(self, args);
  // overloaded_args already all have unique types
  std::vector<py::object> overloaded_types;
  overloaded_types.reserve(r.signature.overloaded_args.size());
  for (auto& arg : r.signature.overloaded_args) {
    overloaded_types.push_back(
        py::reinterpret_borrow<py::object>((PyObject*)Py_TYPE(arg.ptr())));
  }
  py::tuple py_types = py::cast(overloaded_types);
  return handle_torch_function_no_python_arg_parser(
      r.signature.overloaded_args,
      args_.ptr(),
      kwargs,
      r.get_func_name().c_str(),
      torch_api_function.ptr(),
      module_name);
}

auto handle_torch_function(
    PythonArgs& r,
    PyObject* args,
    PyObject* kwargs,
    PyObject* torch_api,
    const char* module_name,
    const char* func_name_override) -> PyObject* {
  return handle_torch_function(
      r, nullptr, args, kwargs, torch_api, module_name, func_name_override);
}

auto handle_torch_function_indexing(
    PyObject* self,
    PyObject* index,
    PyObject* val) -> PyObject* {
  const char* func_name = (val == nullptr) ? "__getitem__" : "__setitem__";
  py::object index_tup;
  if (PyTuple_Check(index)) {
    index_tup = py::reinterpret_borrow<py::object>(index);
  } else {
    index_tup = py::make_tuple(py::handle(index));
  }
  std::vector<py::handle> overridable_args;
  is_tensor_and_append_overloaded(self, &overridable_args);
  auto size = PyTuple_GET_SIZE(index_tup.ptr());
  for (auto i : c10::irange(size)) {
    auto* obj = PyTuple_GetItem(index_tup.ptr(), i);
    is_tensor_and_append_overloaded(obj, &overridable_args);
  }
  if (val != nullptr) {
    is_tensor_and_append_overloaded(val, &overridable_args);
  }
  py::object func =
      PyObject_FastGetAttrString(THPVariableClass, (char*)func_name);
  py::object args = (val == nullptr)
      ? py::make_tuple(py::handle(self), py::handle(index))
      : py::make_tuple(py::handle(self), py::handle(index), py::handle(val));
  return handle_torch_function_no_python_arg_parser(
      overridable_args,
      args.ptr(),
      nullptr,
      func_name,
      func.ptr(),
      "torch.Tensor");
}

/*
 *  obj has a __torch_function__ implementation and may either be a
 *  subclass of Tensor or a Tensor-like duck type. We may need to
 *  append this object to the overloaded_args vector, which tracks all
 *  of the arguments with distinct __torch_function__ implementations
 *  we've seen so far.
 *
 *  If this is the first argument we've seen with __torch_function__
 *  defined, we unconditionally add obj to the overloaded_args vector.
 *
 *  If we've already seen arguments with __torch_function__ defined,
 *  then we first need to check if obj is the same type as any of the
 *  entries in overloaded_args.  If so, we can ignore obj since we
 *  already have an entry in overloaded_args with the same
 *  __torch_function__ implementation.
 *
 *  If it's a different type, we then need to check if it's a subclass
 *  of one of the types we've already seen. If so, we need to insert an
 *  entry in overloaded_args for this type with higher precedence than
 *  the superclass.
 *
 *  See torch._overrides._get_overloaded_types_and_args for the equivalent
 *  function in the Python __torch_function__ implementation.
 *
 *  The precedence-determining algorithm implemented in this function is
 *  described in NEP-0018:
 *  https://numpy.org/neps/nep-0018-array-function-protocol.html
 *
 *  'overloaded_args' is a raw pointer to a vector of pybind11 handles
 *  that have distinct __torch_function__ implementations, in order of calling
 *  precedence.
 *
 *  'obj' is an object to check for a __torch_function__ implementation
 *
 * If changing this file in a way that can affect the __torch_function__
 * overhead, please report the benchmarks in 'benchmarks/overrides_benchmark'.
 * See the instructions in the 'README.md' in that directory.
 *
 */

static void append_overloaded_arg(
    std::vector<py::handle>* overloaded_args,
    PyObject* obj,
    bool obj_is_type) {
  bool class_not_seen_yet = true;
  PyObject* obj_type = obj_is_type ? obj : (PyObject*)Py_TYPE(obj);
  for (auto& arg : *overloaded_args) {
    if (obj_type == get_type_of_overloaded_arg(arg.ptr())) {
      // obj is the same type as another parameter we've seen in a prior
      // iteration of the loop over parameters so we already have an entry
      // with the proper __torch_function__ implementation to call, so skip
      // this parameter
      class_not_seen_yet = false;
      break;
    }
  }
  if (class_not_seen_yet) {
    int arg_index = overloaded_args->size();
    for (const auto j : c10::irange(arg_index)) {
      if (PyObject_IsSubclass(
              obj_type,
              (PyObject*)(get_type_of_overloaded_arg(
                  (*overloaded_args)[j].ptr())))) {
        // obj is a subclass of another object we've seen already so its
        // __torch_function__ should be called first, therefore we
        // insert it into overloaded_args before the superclass
        arg_index = j;
        break;
      }
    }
    // add object to overloaded_args. If it's a subclass of another class
    // we've already seen it will be inserted before the superclass,
    // otherwise it will be inserted at the end of the array
    overloaded_args->insert(overloaded_args->begin() + arg_index, obj);
  }
}

void append_overloaded_tensor(
    std::vector<py::handle>* overloaded_args,
    PyObject* obj) {
  append_overloaded_arg(overloaded_args, obj, /*obj_is_type*/ false);
}

void append_overloaded_type(
    std::vector<py::handle>* overloaded_args,
    PyObject* obj) {
  append_overloaded_arg(overloaded_args, obj, /*obj_is_type*/ true);
}

bool is_tensor_and_append_overloaded(
    PyObject* obj,
    std::vector<py::handle>* overloaded_args) {
  if (THPVariable_CheckExact(obj)) {
    // torch.Tensor instances (not subclasses, except for Parameter)
    return true;
  }

  if (check_has_torch_function(obj, /*ignore_mode*/ true)) {
    // tensor subclasses and unrelated objects with __torch_function__
    append_overloaded_tensor(overloaded_args, obj);
    return true;
  } else if (THPVariable_Check(obj)) {
    // tensor subclasses without __torch_function__
    return true;
  }

  return false;
}

bool is_scalar_list(PyObject* obj) {
  auto tuple = six::isTuple(obj);
  if (!(tuple || PyList_Check(obj))) {
    return false;
  }
  // NOLINTNEXTLINE(bugprone-branch-clone)
  const auto size = tuple ? PyTuple_GET_SIZE(obj) : PyList_GET_SIZE(obj);
  for (const auto idx : c10::irange(size)) {
    PyObject* iobj =
        tuple ? PyTuple_GET_ITEM(obj, idx) : PyList_GET_ITEM(obj, idx);
    if (!THPUtils_checkScalar(iobj)) {
      return false;
    }
  }
  return true;
}

bool is_tensor_list_and_append_overloaded(
    PyObject* obj,
    std::vector<py::handle>* overloaded_args,
    int argnum,
    bool throw_error) {
  auto tuple = six::isTuple(obj);
  if (!(tuple || PyList_Check(obj))) {
    return false;
  }
  // NOLINTNEXTLINE(bugprone-branch-clone)
  const auto size = tuple ? PyTuple_GET_SIZE(obj) : PyList_GET_SIZE(obj);
  for (long idx = 0; idx < size; idx++) {
    PyObject* iobj =
        tuple ? PyTuple_GET_ITEM(obj, idx) : PyList_GET_ITEM(obj, idx);
    if (!is_tensor_and_append_overloaded(iobj, overloaded_args)) {
      if (throw_error) {
        throw TypeError(
            "expected Tensor as element %d in argument %d, but got %s",
            static_cast<int>(idx),
            argnum,
            Py_TYPE(iobj)->tp_name);
      }
      return false;
    }
  }
  return true;
}

bool is_float_or_complex_list(PyObject* obj) {
  auto tuple = six::isTuple(obj);
  if (!(tuple || PyList_Check(obj))) {
    return false;
  }

  // NOLINTNEXTLINE(bugprone-branch-clone)
  const auto size = tuple ? PyTuple_GET_SIZE(obj) : PyList_GET_SIZE(obj);
  if (size > 0) {
    PyObject* iobj = tuple ? PyTuple_GET_ITEM(obj, 0) : PyList_GET_ITEM(obj, 0);
    if (!THPUtils_checkDouble(iobj) && !PyComplex_Check(iobj)) {
      return false;
    }
  }

  return true;
}

static bool is_int_list(PyObject* obj, int broadcast_size) {
  if (PyTuple_Check(obj) || PyList_Check(obj)) {
    auto len = PySequence_Size(obj);
    if (len == 0) {
      return true;
    }

    auto item = py::reinterpret_steal<py::object>(PySequence_GetItem(obj, 0));
    bool int_first = false;
    if (THPUtils_checkIndex(item.ptr())) {
      // we still have to check that the rest of items are NOT symint nodes
      int_first = true;
    }

    // Make sure none of the later arguments are SymInt
    // NB: do NOT check that the later arguments are ints, as this is
    // BC-breaking for FX
    for (int i = 1; i < len; i++) {
      if (torch::is_symint_node(
              py::reinterpret_steal<py::object>(PySequence_GetItem(obj, i)))) {
        return false;
      }
    }

    if (int_first) {
      return true;
    }

    // NOTE: JIT tracer allows arbitrary scalar tensors to act as ints
    // in an intlist argument. Even float or complex scalar tensors.
    return (
        jit::tracer::isTracing() && THPVariable_Check(item.ptr()) &&
        THPVariable_Unpack(item.ptr()).sizes() == c10::IntArrayRef{});
  }
  // if a size is specified (e.g. IntArrayRef[2]) we also allow passing a single
  // int
  return broadcast_size > 0 && THPUtils_checkLong(obj);
}

static bool is_int_or_symint(PyObject* obj) {
  // THPUtils_checkIndex may call __index__ or __int__
  // which may have side effects if obj is a symint node
  // so we do `is_symint_node` check first
  // TODO: maybe we should be using checkLong here?
  return torch::is_symint_node(py::handle(obj)) || THPUtils_checkIndex(obj);
}

static bool is_int_or_symint_list(PyObject* obj, int broadcast_size) {
  if (PyTuple_Check(obj) || PyList_Check(obj)) {
    if (PySequence_Size(obj) == 0) {
      return true;
    }
    auto item = py::reinterpret_steal<py::object>(PySequence_GetItem(obj, 0));

    if (is_int_or_symint(item.ptr())) {
      return true;
    }
    // NOTE: JIT tracer allows arbitrary scalar tensors to act as ints
    // in an intlist argument. Even float or complex scalar tensors.
    return (
        jit::tracer::isTracing() && THPVariable_Check(item.ptr()) &&
        THPVariable_Unpack(item.ptr()).sizes() == c10::IntArrayRef{});
  }
  // if a size is specified (e.g. IntArrayRef[2]) we also allow passing a single
  // int
  return broadcast_size > 0 && THPUtils_checkLong(obj);
}

// argnum is needed for raising the TypeError, it's used in the error message.
auto FunctionParameter::check(
    PyObject* obj,
    std::vector<py::handle>& overloaded_args,
    int argnum) -> bool {
  switch (type_) {
    case ParameterType::TENSOR: {
      if (is_tensor_and_append_overloaded(obj, &overloaded_args)) {
        return true;
      }
      if (allow_numbers_as_tensors) {
        return THPUtils_checkScalar(obj) ||
            torch::is_symint_node(py::handle(obj)) ||
            torch::is_symfloat_node(py::handle(obj));
      }
      return false;
    }
    case ParameterType::SCALAR:
    case ParameterType::COMPLEX:
      if (PyComplex_Check(obj)) {
        return true;
      }
      // fallthrough
    case ParameterType::DOUBLE: {
      if (THPUtils_checkDouble(obj)) {
        return true;
      }
      if (THPVariable_Check(obj)) {
        const auto& var = THPVariable_Unpack(obj);
        return !var.requires_grad() && var.dim() == 0;
      }
      return false;
    }
    case ParameterType::INT64: {
      if (THPUtils_checkLong(obj)) {
        return true;
      }
      if (THPVariable_Check(obj)) {
        const auto& var = THPVariable_Unpack(obj);
        return at::isIntegralType(var.scalar_type(), /*includeBool=*/false) &&
            !var.requires_grad() && var.dim() == 0;
      }
      return false;
    }
    case ParameterType::DIMNAME:
      return THPUtils_checkDimname(obj);
    case ParameterType::DIMNAME_LIST: {
      if (THPUtils_checkDimnameList(obj)) {
        return true;
      }
      // if a size is specified (e.g. DimnameList[1]) we also allow passing a
      // single Dimname
      return size == 1 && THPUtils_checkDimname(obj);
    }
    case ParameterType::TENSOR_LIST: {
      return is_tensor_list_and_append_overloaded(
          obj, &overloaded_args, argnum, true /* throw_error */);
    }
    case ParameterType::INT_LIST:
      return is_int_list(obj, size);
    case ParameterType::FLOAT_LIST:
      return is_float_or_complex_list(obj);
    case ParameterType::GENERATOR:
      return THPGenerator_Check(obj);
    case ParameterType::BOOL:
      return PyBool_Check(obj);
    case ParameterType::STORAGE:
      return isStorage(obj);
    case ParameterType::PYOBJECT:
      return true;
    case ParameterType::SCALARTYPE:
      return THPDtype_Check(obj) || THPPythonScalarType_Check(obj);
    case ParameterType::LAYOUT:
      return THPLayout_Check(obj);
    case ParameterType::MEMORY_FORMAT:
      return THPMemoryFormat_Check(obj);
    case ParameterType::QSCHEME:
      return THPQScheme_Check(obj);
    case ParameterType::DEVICE:
      return THPUtils_checkLong(obj) || THPUtils_checkString(obj) ||
          THPDevice_Check(obj);
    case ParameterType::STREAM:
      return THPStream_Check(obj);
    case ParameterType::STRING:
      return THPUtils_checkString(obj);
    default:
      throw std::runtime_error("unknown parameter type");
    case ParameterType::SCALAR_LIST: {
      return is_scalar_list(obj);
    }
    case ParameterType::SYM_INT: {
      return is_int_or_symint(obj);
    }
    case ParameterType::SYM_INT_LIST: {
      return is_int_or_symint_list(obj, size);
    }
  }
}

std::string FunctionParameter::type_name() const {
  switch (type_) {
    case ParameterType::TENSOR:
      return "Tensor";
    case ParameterType::SCALAR:
      return "Number";
    case ParameterType::INT64:
      return "int";
    case ParameterType::SYM_INT:
      return "SymInt";
    case ParameterType::DOUBLE:
      return "float";
    case ParameterType::COMPLEX:
      return "complex";
    case ParameterType::TENSOR_LIST:
      return "tuple of Tensors";
    case ParameterType::INT_LIST:
      return "tuple of ints";
    case ParameterType::FLOAT_LIST:
      return "tuple of floats";
    case ParameterType::GENERATOR:
      return "torch.Generator";
    case ParameterType::BOOL:
      return "bool";
    case ParameterType::STORAGE:
      return "torch.Storage";
    case ParameterType::PYOBJECT:
      return "object";
    case ParameterType::SCALARTYPE:
      return "torch.dtype";
    case ParameterType::LAYOUT:
      return "torch.layout";
    case ParameterType::MEMORY_FORMAT:
      return "torch.memory_format";
    case ParameterType::QSCHEME:
      return "torch.qscheme";
    case ParameterType::DEVICE:
      return "torch.device";
    case ParameterType::STRING:
      return "str";
    case ParameterType::DIMNAME:
      return "name";
    case ParameterType::DIMNAME_LIST:
      return "tuple of names";
    case ParameterType::SCALAR_LIST:
      return "tuple of Scalars";
    case ParameterType::SYM_INT_LIST:
      return "tuple of SymInts";
    default:
      throw std::runtime_error("unknown parameter type");
  }
}

static inline c10::optional<int64_t> parse_as_integer(const std::string& s) {
  if (s.empty())
    return c10::nullopt;
  // NOLINTNEXTLINE(cppcoreguidelines-init-variables)
  char* str_end;
  long ans = strtol(s.c_str(), &str_end, 0);
  // *str_end == 0 if the entire string was parsed as an integer.
  return (*str_end == 0) ? c10::optional<int64_t>(ans) : c10::nullopt;
}

/*
Parse default value of IntArrayRef declared at native_functions.yaml

There are two kinds of default values:
1. IntArrayRef[2] x=1 (where size=2, value={1,1}
2. IntArrayRef x={1,2,3} (where size=3, value={1,2,3}, note that there cannot be
space after comma since native_parse.py uses ', ' to split args)
*/
static inline std::vector<int64_t> parse_intlist_args(
    const std::string& s,
    int64_t size) {
  size_t n = s.size();

  if (s.empty())
    return std::vector<int64_t>();

  // case 1. s is an int (e.g., s=2)
  if (s[0] != '{') {
    return std::vector<int64_t>(size, std::stol(s));
  }

  // case 2. s is a list of dims (e.g., s={1,2})

  // since already checked left brace '{' above, here only checks right brace
  // '}'
  TORCH_CHECK(
      s[n - 1] == '}',
      "Default value of IntArrayRef is missing right brace '}', found ",
      s[n - 1]);

  auto args = std::vector<int64_t>();
  std::istringstream ss(s.substr(1, s.length() - 2)); // exclude '{' and '}'
  std::string tok;

  while (std::getline(ss, tok, ',')) {
    args.emplace_back(std::stol(tok));
  }
  return args;
}

// Parse a string literal to remove quotes and escape sequences
static std::string parse_string_literal(c10::string_view str) {
  TORCH_CHECK(str.length() >= 2, "String defaults must be quoted");

  if (str.front() == '"') {
    TORCH_CHECK(
        str.back() == '"', "Mismatched quotes in string default: ", str);
  } else {
    TORCH_CHECK(
        str.front() == '\'' && str.back() == '\'',
        "Invalid quotes in string default: ",
        str)
  }

  std::string parsed;
  parsed.reserve(str.size());
  for (size_t i = 1; i < str.size() - 1;) {
    if (str[i] != '\\') {
      parsed.push_back(str[i]);
      ++i;
      continue;
    }

    // Handle escape sequences
    TORCH_CHECK(
        i < str.size() - 2, "String ends with escaped final quote: ", str)
    char c = str[i + 1];
    switch (c) {
      case '\\':
      case '\'':
      case '\"':
        break;
      case 'a':
        c = '\a';
        break;
      case 'b':
        c = '\b';
        break;
      case 'f':
        c = '\f';
        break;
      case 'n':
        c = '\n';
        break;
      case 'v':
        c = '\v';
        break;
      case 't':
        c = '\t';
        break;
      default:
        TORCH_CHECK(
            false,
            "Unsupported escape sequence in string default: \\",
            str[i + 1]);
    }
    parsed.push_back(c);
    i += 2;
  }
  return parsed;
}

void FunctionParameter::set_default_str(const std::string& str) {
  if (str == "None") {
    allow_none = true;
  }
  if (type_ == ParameterType::TENSOR) {
    if (str != "None") {
      throw std::runtime_error(
          "default value for Tensor must be none, got: " + str);
    }
  } else if (type_ == ParameterType::INT64) {
    default_int = atol(str.c_str());
  } else if (type_ == ParameterType::BOOL) {
    default_bool = (str == "True" || str == "true");
  } else if (type_ == ParameterType::DOUBLE) {
    default_double = atof(str.c_str());
  } else if (type_ == ParameterType::COMPLEX) {
    default_complex[0] = atof(str.c_str()); // TODO: parse "x + xj"?
    default_complex[1] = 0;
  } else if (type_ == ParameterType::SCALAR) {
    if (str != "None") {
      // we sometimes rely on integer-vs-float values, e.g. with arange.
      const auto as_integer = parse_as_integer(str);
      default_scalar = as_integer.has_value() ? at::Scalar(as_integer.value())
                                              : at::Scalar(atof(str.c_str()));
    }
  } else if (type_ == ParameterType::INT_LIST) {
    if (str != "None") {
      default_intlist = parse_intlist_args(str, size);
    }
  } else if (type_ == ParameterType::FLOAT_LIST) {
    if (str != "None") {
      throw std::runtime_error("Defaults not supported for float[]");
    }
  } else if (type_ == ParameterType::SCALARTYPE) {
    if (str == "None") {
      default_scalartype = at::ScalarType::Undefined;
    } else if (str == "torch.int64") {
      default_scalartype = at::ScalarType::Long;
    } else {
      throw std::runtime_error("invalid default value for ScalarType: " + str);
    }
  } else if (type_ == ParameterType::LAYOUT) {
    if (str == "None") {
      TORCH_INTERNAL_ASSERT_DEBUG_ONLY(allow_none);
    } else if (str == "torch.strided") {
      default_layout = at::Layout::Strided;
    } else if (str == "torch.sparse_coo") {
      default_layout = at::Layout::Sparse;
    } else {
      throw std::runtime_error("invalid default value for layout: " + str);
    }
  } else if (type_ == ParameterType::DEVICE) {
    if (str != "None") {
      throw std::runtime_error("invalid device: " + str);
    }
  } else if (type_ == ParameterType::STREAM) {
    if (str != "None") {
      throw std::runtime_error("invalid stream: " + str);
    }
  } else if (type_ == ParameterType::STRING) {
    if (str != "None") {
      default_string = parse_string_literal(str);
    }
  }
}

// NOLINTNEXTLINE(cppcoreguidelines-pro-type-member-init)
FunctionSignature::FunctionSignature(const std::string& fmt, int index)
    : min_args(0),
      max_args(0),
      max_pos_args(0),
      index(index),
      hidden(false),
      deprecated(false) {
  auto open_paren = fmt.find('(');
  if (open_paren == std::string::npos) {
    throw std::runtime_error("missing opening parenthesis: " + fmt);
  }
  name = fmt.substr(0, open_paren);

  bool allow_numbers_as_tensors = should_allow_numbers_as_tensors(name);

  auto last_offset = open_paren + 1;
  // NOLINTNEXTLINE(clang-analyzer-deadcode.DeadStores)
  auto next_offset = last_offset;
  bool keyword_only = false;
  bool done = false;
  while (!done) {
    auto offset = fmt.find(", ", last_offset);
    if (offset == std::string::npos) {
      offset = fmt.find(')', last_offset);
      done = true;
      next_offset = offset + 1;
      // this 'if' happens for an empty parameter list, i.e. fn().
      if (offset == last_offset) {
        last_offset = next_offset;
        break;
      }
    } else {
      next_offset = offset + 2;
    }
    if (offset == std::string::npos) {
      throw std::runtime_error("missing closing parenthesis: " + fmt);
    }
    if (offset == last_offset) {
      throw std::runtime_error("malformed signature: " + fmt);
    }

    auto param_str = fmt.substr(last_offset, offset - last_offset);
    last_offset = next_offset;
    if (param_str == "*") {
      keyword_only = true;
    } else {
      params.emplace_back(param_str, keyword_only);
      params.back().allow_numbers_as_tensors = allow_numbers_as_tensors;
    }
  }

  if (fmt.substr(last_offset) == "|deprecated") {
    hidden = true;
    // TODO: raise warning when parsing deprecated signatures
    deprecated = true;
  } else if (fmt.substr(last_offset) == "|hidden") {
    hidden = true;
  }

  max_args = params.size();

  // count the number of non-optional args
  for (auto& param : params) {
    if (!param.optional) {
      min_args++;
    }
    if (!param.keyword_only) {
      max_pos_args++;
    }
  }
}

std::string FunctionSignature::toString() const {
  // TODO: consider printing more proper schema strings with defaults,
  // optionals, etc.
  std::ostringstream ss;
  bool keyword_already = false;
  ss << "(";
  int i = 0;
  for (auto& param : params) {
    if (i != 0) {
      ss << ", ";
    }
    if (param.keyword_only && !keyword_already) {
      ss << "*, ";
      keyword_already = true;
    }
    ss << param.type_name() << " " << param.name;
    i++;
  }
  ss << ")";
  return ss.str();
}

[[noreturn]] static void extra_args(
    const FunctionSignature& signature,
    Py_ssize_t nargs) {
  const long max_pos_args = signature.max_pos_args;
  const long min_args = signature.min_args;
  const long nargs_ = nargs;
  if (min_args != max_pos_args) {
    throw TypeError(
        "%s() takes from %ld to %ld positional arguments but %ld were given",
        signature.name.c_str(),
        min_args,
        max_pos_args,
        nargs_);
  }
  throw TypeError(
      "%s() takes %ld positional argument%s but %ld %s given",
      signature.name.c_str(),
      max_pos_args,
      max_pos_args == 1 ? "" : "s",
      nargs_,
      nargs == 1 ? "was" : "were");
}

[[noreturn]] static void missing_args(
    const FunctionSignature& signature,
    int idx) {
  int num_missing = 0;
  std::stringstream ss;

  auto& params = signature.params;
  for (auto it = params.begin() + idx; it != params.end(); ++it) {
    if (!it->optional) {
      if (num_missing > 0) {
        ss << ", ";
      }
      ss << '"' << it->name << '"';
      num_missing++;
    }
  }

  throw TypeError(
      "%s() missing %d required positional argument%s: %s",
      signature.name.c_str(),
      num_missing,
      num_missing == 1 ? "s" : "",
      ss.str().c_str());
}

static Py_ssize_t find_param(FunctionSignature& signature, PyObject* name) {
  Py_ssize_t i = 0;
  for (auto& param : signature.params) {
    int cmp = PyObject_RichCompareBool(name, param.python_name, Py_EQ);
    if (cmp < 0) {
      throw python_error();
    } else if (cmp) {
      return i;
    }
    i++;
  }
  return -1;
}

[[noreturn]] static void extra_kwargs(
    FunctionSignature& signature,
    PyObject* kwargs,
    Py_ssize_t num_pos_args) {
  PyObject* key = nullptr;
  PyObject* value = nullptr;
  Py_ssize_t pos = 0;

  while (PyDict_Next(kwargs, &pos, &key, &value)) {
    if (!THPUtils_checkString(key)) {
      throw TypeError("keywords must be strings");
    }

    auto param_idx = find_param(signature, key);
    if (param_idx < 0) {
      throw TypeError(
          "%s() got an unexpected keyword argument '%s'",
          signature.name.c_str(),
          THPUtils_unpackString(key).c_str());
    }

    if (param_idx < num_pos_args) {
      throw TypeError(
          "%s() got multiple values for argument '%s'",
          signature.name.c_str(),
          THPUtils_unpackString(key).c_str());
    }
  }

  // this should never be hit
  throw TypeError("invalid keyword arguments");
}

bool FunctionSignature::parse(
    PyObject* self,
    PyObject* args,
    PyObject* kwargs,
    PyObject* dst[], // NOLINT
    bool raise_exception) {
  size_t nargs = args ? PyTuple_GET_SIZE(args) : 0;
  auto remaining_kwargs = kwargs ? PyDict_Size(kwargs) : 0;
  size_t arg_pos = 0;
  bool allow_varargs_intlist = false;

  // if there is a single positional IntArrayRef argument, i.e. expand(..),
  // view(...), allow a var-args style IntArrayRef, so expand(5,3) behaves as
  // expand((5,3))
  int int_list_overload = false;
  if (max_pos_args == 1 &&
      (params[0].type_ == ParameterType::INT_LIST ||
       params[0].type_ == ParameterType::SYM_INT_LIST)) {
    allow_varargs_intlist = true;
    if (params[0].type_ == ParameterType::INT_LIST) {
      int_list_overload = true;
    }
  }

  if (nargs > max_pos_args && !allow_varargs_intlist) {
    if (raise_exception) {
      // foo() takes takes 2 positional arguments but 3 were given
      extra_args(*this, nargs);
    }
    return false;
  }

  if (!overloaded_args.empty()) {
    overloaded_args.clear();
  }

  int i = 0;
  if (self != nullptr && check_has_torch_function(self, /*ignore_mode*/ true)) {
    append_overloaded_tensor(&this->overloaded_args, self);
  }
  for (auto& param : params) {
    PyObject* obj = nullptr;
    bool is_kwd = false;
    if (arg_pos < nargs) {
      // extra positional args given after single positional IntArrayRef arg
      if (param.keyword_only) {
        if (raise_exception) {
          extra_args(*this, nargs);
        }
        return false;
      }
      obj = PyTuple_GET_ITEM(args, arg_pos);
    } else if (kwargs) {
      obj = PyDict_GetItem(kwargs, param.python_name);
      for (PyObject* numpy_name : param.numpy_python_names) {
        if (obj) {
          break;
        }
        obj = PyDict_GetItem(kwargs, numpy_name);
      }
      is_kwd = true;
    }

    if ((!obj && param.optional) || (obj == Py_None && param.allow_none)) {
      dst[i++] = nullptr;
    } else if (!obj) {
      if (raise_exception) {
        // foo() missing 1 required positional argument: "b"
        missing_args(*this, i);
      }
      return false;
    } else if (param.check(obj, this->overloaded_args, i)) {
      dst[i++] = obj;
      // XXX: the Variable check is necessary because sizes become tensors when
      // tracer is enabled. This behavior easily leads to ambiguities, and we
      // should avoid having complex signatures that make use of it...
    } else if (
        allow_varargs_intlist && arg_pos == 0 && !is_kwd &&
        ((int_list_overload ? is_int_list(args, param.size)
                            : is_int_or_symint_list(args, param.size)))) {
      // take all positional arguments as this parameter
      // e.g. permute(1, 2, 3) -> permute((1, 2, 3))
      dst[i++] = args;
      arg_pos = nargs;
      continue;
    } else if (raise_exception) {
      if (is_kwd) {
        // foo(): argument 'other' must be str, not int
        throw TypeError(
            "%s(): argument '%s' must be %s, not %s",
            name.c_str(),
            param.name.c_str(),
            param.type_name().c_str(),
            Py_TYPE(obj)->tp_name);
      } else {
        // foo(): argument 'other' (position 2) must be str, not int
        throw TypeError(
            "%s(): argument '%s' (position %ld) must be %s, not %s",
            name.c_str(),
            param.name.c_str(),
            static_cast<long>(arg_pos + 1),
            param.type_name().c_str(),
            Py_TYPE(obj)->tp_name);
      }
    } else {
      return false;
    }

    if (!is_kwd) {
      arg_pos++;
    } else if (obj) {
      remaining_kwargs--;
    }
  }

  if (remaining_kwargs > 0) {
    if (raise_exception) {
      // foo() got an unexpected keyword argument "b"
      extra_kwargs(*this, kwargs, nargs);
    }
    return false;
  }
  return true;
}

PythonArgParser::PythonArgParser(std::vector<std::string> fmts, bool traceable)
    : max_args(0), traceable(traceable) {
  int index = 0;
  for (auto& fmt : fmts) {
    signatures_.emplace_back(fmt, index);
    ++index;
  }
  for (auto& signature : signatures_) {
    if (signature.max_args > max_args) {
      max_args = signature.max_args;
    }
  }
  if (signatures_.size() > 0) {
    function_name = signatures_[0].name;
  }

  // Check deprecated signatures last
  std::stable_partition(
      signatures_.begin(), signatures_.end(), [](const FunctionSignature& sig) {
        return !sig.deprecated;
      });
}

void PythonArgParser::check_deprecated(const FunctionSignature& signature) {
  if (signature.deprecated) {
    auto msg = c10::str(
        "This overload of ",
        signature.name,
        " is deprecated:\n\t",
        signature.name,
        signature.toString());
    auto signatures = get_signatures();
    if (!signatures.empty()) {
      msg += "\nConsider using one of the following signatures instead:";
      for (const auto& sig : signatures) {
        msg += "\n\t";
        msg += signature.name;
        msg += sig;
      }
    }
    TORCH_WARN_ONCE(msg);
  }
}

PythonArgs PythonArgParser::raw_parse(
    PyObject* self,
    PyObject* args,
    PyObject* kwargs,
    PyObject* parsed_args[]) { // NOLINT
  if (signatures_.size() == 1) {
    auto& signature = signatures_[0];
    signature.parse(self, args, kwargs, parsed_args, true);
    check_deprecated(signature);
    return PythonArgs(traceable, signature, parsed_args);
  }

  for (auto& signature : signatures_) {
    if (signature.parse(self, args, kwargs, parsed_args, false)) {
      check_deprecated(signature);
      return PythonArgs(traceable, signature, parsed_args);
    }
  }

  print_error(self, args, kwargs, parsed_args);
}

void PythonArgParser::print_error(
    PyObject* self,
    PyObject* args,
    PyObject* kwargs,
    PyObject* parsed_args[]) { // NOLINT
  // NOLINTNEXTLINE(clang-analyzer-core.NullDereference)
  size_t num_args = PyTuple_GET_SIZE(args) + (kwargs ? PyDict_Size(kwargs) : 0);
  std::vector<unsigned> plausible_idxs;
  unsigned i = 0;
  for (auto& signature : signatures_) {
    if (num_args >= signature.min_args && num_args <= signature.max_args &&
        !signature.hidden) {
      plausible_idxs.push_back(i);
    }
    i++;
  }

  if (plausible_idxs.size() == 1) {
    auto& signature = signatures_[plausible_idxs[0]];
    signature.parse(self, args, kwargs, parsed_args, true);
  }

  auto options = get_signatures();
  auto msg =
      torch::format_invalid_args(args, kwargs, function_name + "()", options);
  throw TypeError("%s", msg.c_str());
}

std::vector<std::string> PythonArgParser::get_signatures() const {
  std::vector<std::string> options;
  for (auto& signature : signatures_) {
    if (!signature.hidden) {
      options.push_back(signature.toString());
    }
  }
  return options;
}

at::Tensor PythonArgs::tensor_slow(int i) {
  PyObject* obj = args[i];
  if (!obj) {
    return at::Tensor();
  }
  if (THPVariable_Check(obj)) {
    return THPVariable_Unpack(obj);
  }

  bool save_symint = false;
  at::Scalar scalar;
  if (PyBool_Check(obj)) {
    scalar = at::Scalar(THPUtils_unpackBool(obj));
  } else if (THPUtils_checkLong(obj)) {
    scalar = at::Scalar(THPUtils_unpackLong(obj));
  } else if (PyComplex_Check(obj)) {
    scalar = at::Scalar(THPUtils_unpackComplexDouble(obj));
  } else if (THPUtils_checkDouble(obj)) {
    scalar = at::Scalar(THPUtils_unpackDouble(obj));
  } else if (torch::is_symint_node(py::handle(obj))) {
    save_symint = true;
    // This scalar value doesn't matter, it shouldn't ever actually
    // get read out.  Make it a big and weird looking number to help
    // people figure out if there's aproblem.
    scalar = at::Scalar(7777777);
  } else if (torch::is_symfloat_node(py::handle(obj))) {
    save_symint = true;
    scalar = at::Scalar(std::numeric_limits<double>::quiet_NaN());
  } else {
    // NB: Are you here because you passed None to a Variable method,
    // and you expected an undefined tensor to be returned?   Don't add
    // a test for Py_None here; instead, you need to mark the argument
    // as *allowing none*; you can do this by writing 'Tensor?' instead
    // of 'Tensor' in the ATen metadata.
    throw TypeError(
        "expected Tensor as argument %d, but got %s", i, Py_TYPE(obj)->tp_name);
  }
  at::AutoDispatchBelowADInplaceOrView guard; // TODO: remove
  at::tracer::impl::NoTracerDispatchMode tracer_guard;

  at::Tensor tensor = scalar_to_tensor(scalar);
  tensor.unsafeGetTensorImpl()->set_wrapped_number(true);

  if (save_symint) {
    auto py_tensor = py::cast(tensor);
    if (PyObject_SetAttrString(py_tensor.ptr(), "_wrapped_number", obj) < 0) {
      throw python_error();
    }
  }

  return tensor;
}

at::Scalar PythonArgs::scalar_slow(int i) {
  if (traceable && jit::tracer::isTracing() && THPVariable_Check(args[i])) {
    auto& var = THPVariable_Unpack(args[i]);
    jit::tracer::ArgumentStash::stashValue(
        signature.params[i].name, idx, var, c10::NumberType::get());
  }

  return scalar_slow(args[i]);
}

at::Scalar PythonArgs::scalar_slow(PyObject* arg) {
  // Zero-dim tensors are converted to Scalars as-is. Note this doesn't
  // currently handle most NumPy scalar types except np.float64.
  if (THPVariable_Check(arg)) {
    return THPVariable_Unpack(arg).item();
  }

  if (THPUtils_checkLong(arg)) {
    return at::Scalar(static_cast<int64_t>(THPUtils_unpackLong(arg)));
  }

  if (PyBool_Check(arg)) {
    return at::Scalar(THPUtils_unpackBool(arg));
  }

  if (PyComplex_Check(arg)) {
    return at::Scalar(THPUtils_unpackComplexDouble(arg));
  }
  return at::Scalar(THPUtils_unpackDouble(arg));
}

} // namespace torch<|MERGE_RESOLUTION|>--- conflicted
+++ resolved
@@ -381,13 +381,9 @@
     if (module_name && func_name) {
       ss << module_name << "." << func_name;
     } else {
-<<<<<<< HEAD
-      ss << torch_api_function;
-=======
       py::handle fn = torch_api_function;
       ss << py::str(fn.attr("__module__")) << "."
          << py::str(fn.attr("__name__"));
->>>>>>> 652707ab
     }
     ss << "' on types that implement " << torch_function_name_str << ": [";
     for (auto& arg : overloaded_args) {
