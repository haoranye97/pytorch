--- conflicted
+++ resolved
@@ -172,15 +172,12 @@
 
 @register_inference_rule(getattr)
 def get_attr_inference_rule(n: Node, traced):
-<<<<<<< HEAD
-=======
     """
     The current getattr rule only handles the shape attribute
     Can be extended to other attributes
     The most representitive type we have is "Dyn" but the system
     can be extended with more types, such as a type to represent shapes
     """
->>>>>>> fccaa4a3
     attr_node = n.args[0]
     attr_name = n.args[1]
 
@@ -582,11 +579,7 @@
             return n.type
 
         elif n.op == 'get_attr':
-<<<<<<< HEAD
-            t = self.traced.get_parameter(n.target)
-=======
             t = get_parameter(self.traced, n.target)  # type: ignore[arg-type]
->>>>>>> fccaa4a3
             if isinstance(t.data, torch.Tensor):
                 n.type = TensorType(t.data.shape)
             return n.type
