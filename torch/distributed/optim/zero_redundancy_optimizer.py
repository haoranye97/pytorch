# Copyright (c) Facebook, Inc. and its affiliates. All rights reserved.
#
# This source code is licensed under the BSD license found in the
# LICENSE file in the root directory of this source tree.

import collections
import copy
import enum
import inspect
import io
import logging
from itertools import chain
from typing import Any, Callable, Dict, List, Optional, Set, Type, Union

import torch
import torch.distributed as dist
from torch.distributed.algorithms.join import Join, Joinable, JoinHook
from torch.distributed.optim.utils import functional_optim_map
from torch.optim import Optimizer


logger = logging.getLogger(__name__)

__all__ = ["ZeroRedundancyOptimizer"]


# Credits:  classy_vision/generic/distributed_util.py
def _recursive_copy_to_device(
    value: Any,
    non_blocking: bool,
    device: torch.device,
) -> Any:
    r"""
    Recursively searches lists, tuples, dicts and copies tensors to device if
    possible. Non-tensor values are passed as-is in the result.

    .. note:  These are all copies, so if there are two objects that reference
    the same object, then after this call, there will be two different objects
    referenced on the device.
    """
    if isinstance(value, torch.Tensor):
        return value.to(device, non_blocking=non_blocking)

    if isinstance(value, (list, tuple)):
        values = [
            _recursive_copy_to_device(val, non_blocking=non_blocking, device=device)
            for val in value
        ]
        return values if isinstance(value, list) else tuple(values)

    if isinstance(value, collections.abc.Mapping):
        return {
            key: _recursive_copy_to_device(
                val, non_blocking=non_blocking, device=device
            )
            for key, val in value.items()
        }

    return value


def _is_trainable(param: torch.Tensor) -> bool:
    r"""
    Returns if a parameter is trainable, where trainability is equivalent to
    requiring a gradient.
    """
    return param.requires_grad


def _broadcast_object(
    obj: Any,
    src_rank: int,
    group: object = dist.group.WORLD,
    device: torch.device = torch.device("cpu"),
) -> Any:
    r"""
    Broadcasts an object to the given group, sending the object if called from
    the source rank and receiving the object otherwise.

    Arguments:
        obj: object to broadcast; only used if called on the source rank.
        src_rank (int): source rank.
        group (``ProcessGroup``, optional): group used for the broadcast
            (default: ``dist.group.WORLD``).
        device (``torch.device``, optional): device to send from or receive
            to (default: ``torch.device("cpu")``).

    Returns:
        The broadcasted object.
    """
    if dist.get_rank() == src_rank:
        # Send the object
        buffer = io.BytesIO()
        torch.save(obj, buffer)
        data = bytearray(buffer.getbuffer())
        length_tensor = torch.LongTensor([len(data)]).to(device)
        data_send_tensor = torch.ByteTensor(data).to(device)
        dist.broadcast(length_tensor, src=src_rank, group=group, async_op=False)
        dist.broadcast(data_send_tensor, src=src_rank, group=group, async_op=False)
    else:
        # Receive the object
        length_tensor = torch.LongTensor([0]).to(device)
        dist.broadcast(length_tensor, src=src_rank, group=group, async_op=False)
        data_recv_tensor = torch.empty(
            [int(length_tensor.item())], dtype=torch.uint8, device=device
        )
        dist.broadcast(data_recv_tensor, src=src_rank, group=group, async_op=False)
        buffer = io.BytesIO(data_recv_tensor.cpu().numpy())
        obj = torch.load(buffer, map_location=device)
    return obj


class _ZeROJoinHook(JoinHook):
    def __init__(self, zero):
        assert isinstance(zero, ZeroRedundancyOptimizer), (
            "ZeRO join hook requires passing in a ZeroRedundancyOptimizer "
            "instance as the state"
        )
        self.zero = zero
        super().__init__()

    def main_hook(self):
        """
        Performs an optimizer step, which updates the joined process's shard of
        the parameters and broadcasts those parameters.
        """
        self.zero.step()


class _DDPBucketAssignment:
    r"""
    This represents a :class:`DistributedDataParallel` bucket assignment,
    meaning a (possibly non-strict) subset of the parameters corresponding to
    a DDP bucket assigned to a rank to update.

    Attributes:
        bucket_index (int): index of the bucket determined by the DDP gradient
            bucket all-reduce order.
        parameters (List[torch.Tensor]): model parameters in the bucket
            assigned to this rank.
        offset (int): offset into the :class:`GradBucket` 's :meth:`parameters`
            giving the index of the first element in the passed-in
            ``parameters``; this equivalently indexes into the
            :class:`GradBucket` 's :meth:`gradients`.
        device (torch.device): device on which the parameters are stored.
        tensor (torch.Tensor): flattened tensor giving the data of the
            parameter subset assigned to the rank.
    """

    def __init__(
        self,
        bucket_index: int,
        parameters: List[torch.Tensor],
        offset: int,
    ):
        self.bucket_index = bucket_index
        self.parameters = parameters
        self.offset = offset
        if len(self.parameters) == 0:
            raise ValueError("Empty bucket assignment")
        # DDP guarantees all parameters in the bucket have the same device
        self.device: torch.device = self.parameters[0].device
        self.tensor: Optional[torch.Tensor] = None


class _OverlapStatus(enum.IntEnum):
    r"""
    This defines the three possible statuses that
    :class:`ZeroRedundancyOptimizer` can be in when overlapping with
    :class:`DistributedDataParallel`.

        ``UNINITIALIZED``: The ZeRO instance is effectively uninitialized and
            is waiting for DDP to finalize its bucketing.
        ``DDP_HAS_REBUILT_BUCKETS``: DDP has rebuilt its buckets, meaning that
            its bucketing is finalized. The ZeRO instance can now collect the
            necessary information about the DDP bucketing.
        ``INITIALIZED``: The ZeRO instance is fully initialized and can now
            optimize parameters.
    """
    UNINITIALIZED = 0
    DDP_HAS_REBUILT_BUCKETS = 1
    INITIALIZED = 2


class _OverlapInfo:
    r"""
    This contains the information needed by :class:`ZeroRedundancyOptimizer`
    to overlap with :class:`DistributedDataParallel`.

    Arguments:
        world_size (int): world size of the process group being used.

    Attributes:
        shard_buckets (bool): if ``True``, then the assignment of each
            :class:`DistributedDataParallel` bucket is partitioned across
            possibly multiple :class:`ZeroRedundancyOptimizer` instances (i.e.
            across possibly multiple ranks) to approximate uniformity following
            a threshold given by the total parameter size divided by the world
            size; if ``False``, then each bucket is wholly assigned to a single
            :class:`ZeroRedundancyOptimizer` instance (i.e. to a single rank);
            this should be set to the value passed into the hook constructor.
        status (_OverlapStatus): current status; see :class:`_OverlapStatus`
            for more information.
        params_per_bucket (List[List[torch.Tensor]]): ``params_per_bucket[i]``
            gives the model parameters in the ``i``th bucket.
        params_per_rank (List[List[torch.Tensor]]): ``params_per_rank[i]``
            gives the model parameters assigned to the ``i``th rank, where the
            parameters are grouped by increasing bucket indices.
        offsets (Dict[int, int]): maps from bucket index to the offset in
            ``self.params_per_rank[rank]`` giving the index of the first
            parameter in that bucket, where ``rank`` is this process's own
            rank; the keys of this :class:`dict` are the bucket indices
            assigned to this rank.
        num_bucket_assignments (int): total number of bucket assignments across
            all ranks; this is equal to the number of
            :class:`DistributedDataParallel` gradient buckets if
            ``shard_buckets=False`` and possibly greater otherwise.
        total_size (int, optional): total size of all buckets (i.e. sum of
            ``param.numel()`` for all ``param`` across all buckets) if
            ``shard_buckets=True``; otherwise, ``None``.
        broadcast_handles (List[Work]): :class:`list` of async work handles for
            the parameter broadcasts.
        bucket_index_to_future (Dict[int, torch.futures.Future]):
            :class:`dict` mapping bucket index to the corresponding all-reduce
            future.
        bucket_index_to_bucket (Dict[int, dist.GradBucket]): :class:`dict`
            mapping bucket index to the corresponding bucket.
        bucket_indices_seen (List[int]): :class:`list` of the bucket indices
            seen on this iteration.
    """

    def __init__(self, world_size) -> None:
        self.status: _OverlapStatus = _OverlapStatus.UNINITIALIZED
        self.shard_buckets: bool = False

        # Modified per bucket reconstruction
        self.params_per_bucket: List[List[torch.Tensor]] = []
        self.params_per_rank: List[List[torch.Tensor]] = [[] for _ in range(world_size)]
        self.offsets: Dict[int, int] = {}
        # Group Ranks
        self.assigned_ranks_per_bucket: List[Set[int]] = []
        self.num_bucket_assignments: int = 0
        self.total_size: Optional[int] = None

        # Modified per iteration
        self.broadcast_handles: List[Any] = []
        self.bucket_indices_seen: List[int] = []
        # Used by `hook_with_zero_step()`
        self.bucket_index_to_future: Dict[int, torch.futures.Future] = {}
        self.bucket_index_to_bucket: Dict[int, dist.GradBucket] = {}

    def wait_for_broadcasts(self) -> None:
        r"""
        Waits for all parameter broadcasts. This should be called once all
        broadcasts have been scheduled, meaning ``self.broadcast_handles`` is
        filled. This clears ``self.broadcast_handles`` in preparation for the
        next iteration.
        """
        assert (
            len(self.broadcast_handles) == self.num_bucket_assignments
        ), f"Missing at least one broadcast handle on rank {dist.get_rank()}"
        _ = list(map(lambda x: x.wait(), self.broadcast_handles))
        self.broadcast_handles.clear()

    def clear_per_iter_info(self) -> None:
        r"""
        Clears the data structures that are modified per-iteration. This should
        be called at the end of an iteration.
        """
        self.bucket_indices_seen.clear()
        self.bucket_index_to_future.clear()
        self.bucket_index_to_bucket.clear()


class ZeroRedundancyOptimizer(Optimizer, Joinable):
    r"""
    This class wraps an arbitrary :class:`optim.Optimizer
    <torch.optim.Optimizer>` and shards its states across ranks in the group as
    described by ZeRO_. The local optimizer instance in each rank is only
    responsible for updating approximately ``1 / world_size`` parameters and
    hence only needs to keep ``1 / world_size`` optimizer states. After
    parameters are updated locally, each rank will broadcast its parameters to
    all other peers to keep all model replicas in the same state.
    ``ZeroRedundancyOptimizer`` can be used in conjunction with
    :class:`torch.nn.parallel.DistributedDataParallel` to reduce per-rank peak
    memory consumption.

    ``ZeroRedundancyOptimizer`` uses a sorted-greedy algorithm to pack a number
    of parameters at each rank. Each parameter belongs to a single rank and is
    not divided among ranks. The partition is arbitrary and might not match the
    the parameter registration or usage order.

    Arguments:
        params (``Iterable``): an ``Iterable`` of :class:`torch.Tensor` s
            or :class:`dict` s giving all parameters, which will be sharded
            across ranks.

    Keyword Args:
        optimizer_class (:class:`torch.nn.Optimizer`): the class of the local
            optimizer.
        process_group (``ProcessGroup``, optional): ``torch.distributed``
            ``ProcessGroup`` (default: ``dist.group.WORLD`` initialized by
            :meth:`torch.distributed.init_process_group`).
        parameters_as_bucket_view (bool, optional): if ``True``, parameters are
            packed into buckets to speed up communication, and ``param.data``
            fields point to bucket views at different offsets; if ``False``,
            each individual parameter is communicated separately, and each
            ``params.data`` stays intact (default: ``False``).
        overlap_with_ddp (bool, optional): if ``True``, :meth:`step` is
            overlapped with :class:`DistributedDataParallel` 's gradient
            synchronization; this requires (1) either a functional optimizer
            for the ``optimizer_class`` argument or one with a functional
            equivalent and (2) registering a DDP communication hook
            constructed from one of the functions in ``ddp_zero_hook.py``;
            parameters are packed into buckets matching those in
            :class:`DistributedDataParallel`, meaning that the
            ``parameters_as_bucket_view`` argument is ignored.
            If ``False``, :meth:`step` runs disjointly after the backward pass
            (per normal).
            (default: ``False``)
        **defaults: any trailing arguments, which are forwarded to the local
            optimizer.

    Example::

        >>> import torch.nn as nn
        >>> from torch.distributed.optim import ZeroRedundancyOptimizer
        >>> from torch.nn.parallel import DistributedDataParallel as DDP

        >>> # xdoctest: +SKIP
        >>> model = nn.Sequential(*[nn.Linear(2000, 2000).to(rank) for _ in range(20)])
        >>> ddp = DDP(model, device_ids=[rank])
        >>> opt = ZeroRedundancyOptimizer(
        >>>     ddp.parameters(),
        >>>     optimizer_class=torch.optim.Adam,
        >>>     lr=0.01
        >>> )
        >>> ddp(inputs).sum().backward()
        >>> opt.step()

    .. warning::
        Currently, ``ZeroRedundancyOptimizer`` requires that all of the
        passed-in parameters are the same dense type.

    .. warning::
        If you pass ``overlap_with_ddp=True``, be wary of the following: Given
        the way that overlapping :class:`DistributedDataParallel` with
        :class:`ZeroRedundancyOptimizer` is currently implemented, the first
        two or three training iterations do not perform parameter updates in
        the optimizer step, depending on if ``static_graph=False`` or
        ``static_graph=True``, respectively. This is because it needs
        information about the gradient bucketing strategy used by
        :class:`DistributedDataParallel`, which is not finalized until the
        second forward pass if ``static_graph=False`` or until the third
        forward pass if ``static_graph=True``. To adjust for this, one option
        is to prepend dummy inputs.

    .. warning:: ZeroRedundancyOptimizer is experimental and subject to change.

    .. _ZeRO: https://arxiv.org/abs/1910.02054

    """

    def __init__(
        self,
        params,
        optimizer_class: Type[Optimizer],
        process_group: Optional[Any] = None,
        parameters_as_bucket_view: bool = False,
        overlap_with_ddp: bool = False,
        **defaults: Any,
    ):
        # Perform type and assumption checks on the input parameters
        params = self._verify_and_init_params(params)
        self._verify_same_dense_param_type()

        # NOTE: The parent constructor uses `add_param_group()` which is
        # partially overloaded in ZeroRedundancyOptimizer, so we use the
        # `initialized` flag to dissociate the behaviour of `add_param_group()`
        # between the parent and child.
        self.initialized = False

        Optimizer.__init__(self, params, defaults)
        Joinable.__init__(self)
        # Now, all parameters are held in both `self._all_params` and
        # `self.param_groups`

        # Internal data structures (`_cache` indicates lazily evaluated)
        self._param_to_rank_cache: Dict[torch.Tensor, int] = {}
        self._param_to_index_cache: Dict[torch.Tensor, int] = {}
        self._partition_parameters_cache: List[List[Dict]] = []
        self._index_to_param_cache: List[torch.Tensor] = []
        self._device_to_params_per_rank_cache: Dict[
            torch.device, List[List[torch.Tensor]]
        ] = {}
        self._bucket_assignments_per_rank_cache: List[
            Dict[int, _DDPBucketAssignment]
        ] = []
        self._is_trainable_mask = self._get_is_trainable_mask()

        # Default device for collective communication and buckets
        self._default_device = self._all_params[0].device

        self.process_group = (
            process_group if process_group is not None else dist.group.WORLD
        )
        self.world_size: int = dist.get_world_size(self.process_group)
        self.rank: int = dist.get_rank(self.process_group)
        self.global_rank: int = dist.distributed_c10d.get_global_rank(
            self.process_group, self.rank
        )

        self._overlap_with_ddp: bool = overlap_with_ddp
        self._optim_defaults = defaults
        self._optim_constructor = self._get_optimizer_constructor(optimizer_class)

        # If `overlap_with_ddp=True`, local optimizer initialization is delayed
        # to run time after the necessary information has been collected
        if not overlap_with_ddp:
            self._init_local_optimizer()
        else:
            self._overlap_info: _OverlapInfo = _OverlapInfo(self.world_size)
            if parameters_as_bucket_view:
                logger.warning(
                    "`parameters_as_bucket_view=True` will be ignored since "
                    "`overlap_with_ddp=True`; instead, a different bucketing "
                    "strategy will be used"
                )

        # `self._buckets` is used if `parameters_as_bucket_view=True`, in
        # which case parameter data is flattened into contiguous bucket tensors
        self.parameters_as_bucket_view = parameters_as_bucket_view
        self._buckets: List[List[torch.Tensor]] = []
        self._build_param_buckets()

        # Optional consolidated optimizer state, only populated if this rank
        # is the target in `consolidate_state_dict()`
        self._all_state_dicts: List[Dict[str, Any]] = []

        self.initialized = True

    def _clear_cache(self) -> None:
        r"""
        Clears the cached data structures giving partition information.
        """
        self._partition_parameters_cache.clear()
        self._param_to_rank_cache.clear()
        self._index_to_param_cache.clear()
        self._param_to_index_cache.clear()
        self._device_to_params_per_rank_cache.clear()
        self._bucket_assignments_per_rank_cache.clear()

    def add_param_group(self, param_group: dict) -> None:
        r"""
        Add a parameter group to the :class:`Optimizer` 's ``param_groups``.

        This can be useful when fine tuning a pre-trained network, as frozen
        layers can be made trainable and added to the :class:`Optimizer` as
        training progresses.

        Arguments:
            param_group (dict): specifies the parameters to be optimized and
                group-specific optimization options.

        .. warning:: This method handles updating the shards on all partitions
            but needs to be called on all ranks. Calling this on a subset of
            the ranks will cause the training to hang because communication
            primitives are called depending on the managed parameters and
            expect all the ranks to participate on the same set of parameters.
        """
        if self.initialized and self._overlap_with_ddp:
            raise RuntimeError(
                "ZeroRedundancyOptimizer with `overlap_with_ddp=True` only "
                "supports a single parameter group"
            )

        super().add_param_group(param_group)
        # NOTE: The rest of the method assumes that the call to the parent's
        # `add_param_group()` appends the new parameter group and preserves
        # the previous parameter-group ordering

        if self.initialized:
            # Force a re-partitioning of the parameters
            self._clear_cache()
            param_groups = self._partition_parameters()[self.rank]
            # NOTE: All parameters in the old parameter groups should be
            # assigned to the same ranks so that the local optimizers do not
            # need to be reinitialized

            # Add the parameters assigned to this rank from the new parameter
            # group to the local optimizer, if any
            if len(param_groups) == len(self.optim.param_groups) + 1:
                self.optim.add_param_group(param_groups[-1])

            # Update the bucketing strategy accordingly
            if self.parameters_as_bucket_view:
                self._build_param_buckets()

    def consolidate_state_dict(self, to: int = 0) -> None:
        r"""
        Consolidate a list of ``state_dict`` s (one per rank) on the target
        rank.

        Arguments:
            to (int): the rank that receives the optimizer states (default: 0).

        Raises:
            RuntimeError: if ``overlap_with_ddp=True`` and this method is
                called before this :class:`ZeroRedundancyOptimizer` instance
                has been fully initialized, which happens once
                :class:`DistributedDataParallel` gradient buckets have been
                rebuilt.

        .. warning:: This needs to be called on all ranks.
        """
        self._check_overlap_initialized()

        # Sync the exposed `param_groups` attributes to the local optimizer in
        # case they have been updated
        self._sync_param_groups(self.param_groups, self.optim.param_groups)

        # Pull the sharded state from all ranks and store them in rank order
        empty_messenger = torch.tensor(
            [0], dtype=torch.uint8, device=self._default_device
        )

        # NOTE: We wastefully use `broadcast()` (e.g. instead of `gather()`)
        # due to compatibility issues with NCCL backend; a possible follow-up
        # is to move all sharded state management to RPC RRef
        self._all_state_dicts = []
        for rank in range(self.world_size):
            global_rank = dist.distributed_c10d.get_global_rank(
                self.process_group, rank
            )
            if self.rank == to:
                # Consolidate all local `state_dict`s on this rank, storing on
                # CPU to save GPU memory
                if rank == self.rank:
                    # Directly append own optimizer state
                    self._all_state_dicts.append(
                        _recursive_copy_to_device(
                            self.optim.state_dict(),
                            non_blocking=True,
                            device=torch.device("cpu"),
                        )
                    )
                else:
                    # Receive the optimizer state from the source rank
                    local_state_dict = _broadcast_object(
                        empty_messenger,
                        src_rank=global_rank,
                        group=self.process_group,
                        device=self._default_device,
                    )
                    self._all_state_dicts.append(
                        _recursive_copy_to_device(
                            local_state_dict,
                            non_blocking=True,
                            device=torch.device("cpu"),
                        )
                    )
            else:
                if rank == self.rank:
                    # Send the optimizer state to the target rank
                    _ = _broadcast_object(
                        self.optim.state_dict(),
                        src_rank=self.global_rank,
                        group=self.process_group,
                        device=self._default_device,
                    )
                elif rank != to:
                    # Discard the received object; `broadcast()` is used for
                    # compatibility reasons
                    _ = _broadcast_object(
                        empty_messenger,
                        src_rank=global_rank,
                        group=self.process_group,
                        device=self._default_device,
                    )

    def _verify_params_per_rank(
        self,
        params_per_rank: List[List[torch.Tensor]],
    ) -> None:
        r"""
        Verifies ``params_per_rank`` for :meth:`_partition_parameters`,
        checking that ``params_per_rank`` has length equal to the world size
        and that it does not contain any parameters not passed into the
        :class:`ZeroRedundancyOptimizer` constructor.

        The parameters in ``params_per_rank`` being a strict subset of those
        passed into the constructor is valid since some parameters may be
        frozen.

        Raises:
            ValueError: if ``params_per_rank`` does not have length equal to
                the world size or if it contains a parameter that was not
                passed into the :class:`ZeroRedundancyOptimizer` constructor.
        """
        if len(params_per_rank) != self.world_size:
            raise ValueError(
                "`params_per_rank` must have length equal to the world size"
            )
        all_params_set = set(self._all_params)
        for params in params_per_rank:
            for param in params:
                if param not in all_params_set:
                    raise ValueError(
                        "Passing a new parameter in `params_per_rank` that "
                        "was not passed into the ZeroRedundancyOptimizer "
                        "constructor"
                    )

    def _partition_param_group(
        self, param_group: Dict[str, Any], params_per_rank: List[List[torch.Tensor]]
    ) -> None:
        r"""
        Partitions the parameter group ``param_group`` according to
        ``params_per_rank`` by modifying ``self._partition_parameters_cache``.

        This method should only be used as a subroutine for
        :meth:`_partition_parameters`.

        Arguments:
            param_group (dict[str, Any]): a parameter group as normally defined
                in an optimizer state.
            params_per_rank (list[list[torch.Tensor]]): a :class:`list` of
                length world size containing :class:`list` s of parameters to
                assign to each rank.
        """
        for rank, params in enumerate(params_per_rank):
            rank_param_group = copy.copy(param_group)
            rank_param_group["params"] = params
            self._partition_parameters_cache[rank].append(rank_param_group)

    def _partition_parameters(
        self,
        params_per_rank: Optional[List[List[torch.Tensor]]] = None,
    ) -> List[List[Dict]]:
        r"""
        Partitions parameters across distributed data parallel ranks.

        Arguments:
            params_per_rank (list[list[torch.Tensor]], optional): a
                :class:`list` of length world size containing :class:`list` s
                of parameters to assign to each rank; this provides a way to
                specify a partition manually.
                If ``None``, the parameters are partitioned according to an
                internal algorithm.
                (default: ``None``)

        Returns:
            A :class:`list` where each element of the list contains the
            ``param_groups`` for a rank (which itself is a :class:`list` of
            :class:`dict`); element 0 corresponds to rank 0, etc.; each rank
            stores the ``param_groups`` for all ranks for the collective
            communication in :meth:`step`.

        Raises:
            ValueError: see :meth:`_validate_params_per_rank`.
            RuntimeError: if ``params_per_rank`` is not ``None`` and this
                :class:`ZeroRedundancyOptimizer` instance is using more than
                one parameter group.
        """
        if params_per_rank is None:
            # Partition the parameters optimizing for uniformity
            if len(self._partition_parameters_cache) == 0:
                self._partition_parameters_cache = [[] for _ in range(self.world_size)]
                sizes = [0] * self.world_size
                for param_group in self.param_groups:
                    param_group_params_per_rank: List[List] = [
                        [] for _ in range(self.world_size)
                    ]
                    # Sort the parameters by size (largest first)
                    params_sorted = sorted(
                        param_group["params"], key=lambda t: t.numel(), reverse=True
                    )
                    for param in params_sorted:
                        # Greedily add the parameter to rank with smallest size so far
                        rank = self._get_min_index(sizes)
                        param_group_params_per_rank[rank].append(param)
                        sizes[rank] += param.numel()
                    # Apply the constructed partition of the parameter group
                    self._partition_param_group(
                        param_group, param_group_params_per_rank
                    )

            return self._partition_parameters_cache

        # Partition the parameters according to `params_per_rank`
        assert len(self._partition_parameters_cache) == 0, (
            "Specifying `params_per_rank` should only be done when the "
            "parameters have not been partitioned yet"
        )
        if len(self.param_groups) != 1:
            raise RuntimeError(
                "Specifying `params_per_rank` only supports a single " "parameter group"
            )
        self._verify_params_per_rank(params_per_rank)
        self._partition_parameters_cache = [[] for _ in range(self.world_size)]

        # Apply the passed-in partition of the parameter group
        param_group = self.param_groups[0]
        self._partition_param_group(param_group, params_per_rank)

        return self._partition_parameters_cache

    @property
    def _param_to_rank(self) -> Dict[torch.Tensor, int]:
        r"""
        :class:`dict` mapping parameters to their assigned data parallel rank
        in the partition.
        """
        if len(self._param_to_rank_cache) == 0:
            for rank, param_groups in enumerate(self._partition_parameters()):
                for param_group in param_groups:
                    for param in param_group["params"]:
                        self._param_to_rank_cache[param] = rank
        return self._param_to_rank_cache

    @property
    def _param_to_index(self) -> Dict[torch.Tensor, int]:
        r"""
        :class:`dict` mapping parameters to their indices in the global
        optimizer state.

        NOTE: This assumes that the global optimizer state's indexing (in
        ``state_dict``) follows a linear ordering over the parameter groups.
        """
        if len(self._param_to_index_cache) == 0:
            self._param_to_index_cache = {
                p: i
                for i, p in enumerate(chain(*(g["params"] for g in self.param_groups)))
            }
        return self._param_to_index_cache

    @property
    def _index_to_param(self) -> List[torch.Tensor]:
        r"""
        List mapping parameter indices in the global optimizer scheme to the
        actual params.
        """
        if len(self._index_to_param_cache) == 0:
            self._index_to_param_cache = list(
                chain(*(g["params"] for g in self.param_groups))
            )
        return self._index_to_param_cache

    def _broadcast_params_from_rank(self, rank: int):
        r"""
        Broadcasts the shard of parameters from a given rank to all other
        ranks asynchronously.

        Arguments:
            rank (int): the source rank.

        Returns:
            A :class:`list` of async work handles for the ``broadcast()`` s
            performed to synchronize the parameters.
        """
        assert not self._overlap_with_ddp, (
            "`_broadcast_params_from_rank()` should not be used if "
            "`overlap_with_ddp=True`; instead, the broadcasting should "
            "happen in the DDP communication hook"
        )
        handles = []
        if self.parameters_as_bucket_view:
            for dev_i_buckets in self._buckets:
                bucket = dev_i_buckets[rank]
                global_rank = dist.distributed_c10d.get_global_rank(
                    self.process_group, rank
                )
                handles.append(
                    dist.broadcast(
                        tensor=bucket,
                        src=global_rank,
                        group=self.process_group,
                        async_op=True,
                    )
                )
        else:
            param_groups = self._partition_parameters()[rank]
            global_rank = dist.distributed_c10d.get_global_rank(
                self.process_group, rank
            )
            for param_group in param_groups:
                for param in param_group["params"]:
                    handles.append(
                        dist.broadcast(
                            tensor=param.data,
                            src=global_rank,
                            group=self.process_group,
                            async_op=True,
                        )
                    )
        return handles

    def _sync_params(self):
        r"""
        Syncs all parameter shards across the ranks.

        This rank sends its shard of the parameters to all other ranks and
        receives a shard from each other rank. This is done using
        ``broadcast()``. Parameters are sent bucket-by-bucket if
        ``parameters_as_bucket_view=True``and sent parameter-by-parameter
        otherwise.
        """
        handles = []
        for rank in range(self.world_size):
            handles.extend(self._broadcast_params_from_rank(rank))
        _ = list(map(lambda x: x.wait(), handles))

    @property
    def _device_to_params_per_rank(
        self,
    ) -> Dict[torch.device, List[List[torch.Tensor]]]:
        r"""
        :class:`dict` mapping each device to a :class:`list` of the per-rank parameter
        lists filtered to only include the parameters stored on that device.
        Each per-rank parameter list gives the parameters assigned to that rank
        to update.

        This is used for constructing the parameter buckets if
        ``parameters_as_bucket_view=True``.

        Let ``dev_i`` denote the ``i``th device for this rank. Then:
        ``dev_0`` maps to a list containing:
            rank 0's assigned parameters stored on ``dev_0``,
            rank 1's assigned parameters stored on ``dev_0``,
            ...
        ``dev_1`` maps to a list containing:
            rank 0's assigned parameters stored on ``dev_1``,
            rank 1's assigned parameters stored on ``dev_1``,
            ...
        ...
        """
        assert self.parameters_as_bucket_view, (
            "`_device_to_params_per_rank` should only be used if "
            "`parameters_as_bucket_view=True`"
        )
        if len(self._device_to_params_per_rank_cache) == 0:
            for rank, param_groups in enumerate(self._partition_parameters()):
                for param_group in param_groups:
                    for param in param_group["params"]:
                        device = param.device
                        if device not in self._device_to_params_per_rank_cache:
                            self._device_to_params_per_rank_cache[device] = [
                                [] for _ in range(self.world_size)
                            ]
                        self._device_to_params_per_rank_cache[device][rank].append(
                            param
                        )
        return self._device_to_params_per_rank_cache

    def _get_min_index(
        self,
        values: List[int],
        disallowed_indices: Optional[Set[int]] = None,
    ) -> int:
        r"""
        Returns ``values.index(min(values))``, except only uses one pass. It
        also excludes any indices in ``disallowed_indices`` if provided.

        Arguments:
            values: (List[int]): :class:`list` of values.
            disallowed_indices (Optional[Set[int]]): indices that are
                disallowed from being the returned min index.
        """
        min_index = -1
        min_value = float("inf")
        for i, value in enumerate(values):
            if disallowed_indices and i in disallowed_indices:
                continue
            if value < min_value:
                min_value = value
                min_index = i
        assert min_index >= 0, "All indices are disallowed"
        return min_index

    def _assign_bucket_subset_to_rank(
        self,
        bucket_index: int,
        bucket_params: List[torch.Tensor],
        bucket_offset: int,
        assigned_rank: int,
        assigned_ranks_per_bucket: List[Set[int]],
    ) -> None:
        r"""
        Assigns the model parameters given by ``bucket_params``, representing a
        (possibly non-strict) subset of the parameters corresponding to a
        :class:`DistributedDataParallel` bucket, to the rank with the least
        size assigned so far and collects relevant information.

        Arguments:
            bucket_index (int): index of the :class:`DistributedDataParallel`
                gradient bucket.
            bucket_params (List[torch.Tensor]): subset of the parameters
                corresponding to the bucket to assign.
            bucket_offset (int): offset giving the index of the first element
                in ``bucket_params`` in the bucket's full parameter list.
            assigned_rank (int): group rank to assign to.
            assigned_ranks_per_bucket (List[Set[int]]): :class:`set` of group ranks
                assigned to each bucket.
        """
        overlap_info = self._overlap_info
        if len(bucket_params) == 0:
            raise ValueError("Empty bucket assignment")
        params_per_rank = overlap_info.params_per_rank
        offsets = overlap_info.offsets

        self._bucket_assignments_per_rank_cache[assigned_rank][
            bucket_index
        ] = _DDPBucketAssignment(bucket_index, bucket_params, bucket_offset)
        if self.global_rank == assigned_rank:
            offsets[bucket_index] = len(params_per_rank[assigned_rank])
        params_per_rank[assigned_rank].extend(bucket_params)
        assigned_ranks_per_bucket[bucket_index].add(assigned_rank)
        self._overlap_info.num_bucket_assignments += 1

    @property
    def _bucket_assignments_per_rank(self) -> List[Dict[int, _DDPBucketAssignment]]:
        r"""
        :class:`list` of length world size consisting of :class:`dict` s
        mapping bucket indices to :class:`_DDPBucketAssignment` s for each
        rank.
        """
        assert self._overlap_with_ddp, (
            "`_bucket_assignments_per_rank` " "only be used if `overlap_with_ddp=True`"
        )
        if len(self._bucket_assignments_per_rank_cache) > 0:
            return self._bucket_assignments_per_rank_cache

        overlap_info = self._overlap_info
        assert overlap_info.status == _OverlapStatus.INITIALIZED

        self._bucket_assignments_per_rank_cache = [{} for _ in range(self.world_size)]
        params_per_bucket = overlap_info.params_per_bucket

        if overlap_info.shard_buckets:
            # Define the assignment threshold to approximate uniformity
            assert overlap_info.total_size is not None, "`total_size` was not computed"
            threshold = overlap_info.total_size / self.world_size  # type: ignore[operator]
            size_per_rank = [0 for _ in range(self.world_size)]

        num_buckets = len(params_per_bucket)
        overlap_info.assigned_ranks_per_bucket = [set() for _ in range(num_buckets)]
        assigned_ranks_per_bucket = overlap_info.assigned_ranks_per_bucket
        if not overlap_info.shard_buckets:
            # Assign each DDP bucket entirely to a single rank
            for bucket_index, bucket_params in enumerate(params_per_bucket):
                assert len(bucket_params) > 0, "Empty bucket"
                assigned_rank = self._get_assigned_rank(bucket_index)
                self._assign_bucket_subset_to_rank(
                    bucket_index,
                    bucket_params,
                    0,
                    assigned_rank,
                    assigned_ranks_per_bucket,
                )
        else:
            # Assign each DDP bucket to possibly multiple ranks
            # Specifically, sort the DDP buckets by increasing size, and for
            # each bucket, iteratively assign the maximal unassigned subset
            # with size less than `threshold` to the rank with the least total
            # size so far -- each such assignment is represented by a
            # `_DDPBucketAssignment` instance and only contains parameters from
            # a single DDP bucket
            params_per_bucket_enum = sorted(
                enumerate(params_per_bucket), key=lambda x: sum(p.numel() for p in x[1])
            )
            for bucket_index, bucket_params in params_per_bucket_enum:
                assert len(bucket_params) > 0, "Empty bucket"
                bucket_offset = 0
                assignment_size = 0
                for param_index, param in enumerate(bucket_params):
                    param_numel = param.numel()
                    if (
                        assignment_size + param_numel >= threshold
                        and param_index > bucket_offset
                    ):
                        assigned_rank = self._get_min_index(
                            size_per_rank, assigned_ranks_per_bucket[bucket_index]
                        )
                        # Include up to but not including the parameter that
                        # exceeded the threshold
                        self._assign_bucket_subset_to_rank(
                            bucket_index,
                            bucket_params[bucket_offset:param_index],
                            bucket_offset,
                            assigned_rank,
                            assigned_ranks_per_bucket,
                        )
                        size_per_rank[assigned_rank] += assignment_size
                        bucket_offset = param_index
                        assignment_size = 0
                    assignment_size += param_numel
                # Assign the remainder of the bucket so that no assignment
                # spans across two buckets
                assigned_rank = self._get_min_index(
                    size_per_rank, assigned_ranks_per_bucket[bucket_index]
                )
                self._assign_bucket_subset_to_rank(
                    bucket_index,
                    bucket_params[bucket_offset:],
                    bucket_offset,
                    assigned_rank,
                    assigned_ranks_per_bucket,
                )
                size_per_rank[assigned_rank] += assignment_size

        return self._bucket_assignments_per_rank_cache

    def _local_step(
        self,
        gradients: Optional[List[Optional[torch.Tensor]]] = None,
        closure: Optional[Callable[[], float]] = None,
        **kwargs: Any,
    ) -> Optional[float]:
        r"""
        Performs a single optimizer step without syncing parameters across
        ranks.

        Arguments:
            gradients (list[Optional[torch.Tensor]], optional): a :class:`list`
                of length equal to the number of parameters assigned to this
                rank containing gradient tensors or ``None`` as its elements;
                a ``None`` in the :class:`list` indicates that the
                corresponding parameter should not be updated.
                If the argument itself is ``None``, then all parameters are
                updated, and the gradients are assumed to be already populated.
                (default: ``None``)
            closure (Callable): a closure that re-evaluates the model and
                returns the loss; optional for most optimizers and should be
                ``None`` if ``gradients`` is not ``None``; (default: ``None``)
        Returns:
            Optional loss depending on the underlying local optimizer.

        .. warning::
            The argument ``gradients`` should only be specified (i.e. not
            ``None``) if ``overlap_with_ddp=True``, in which case
            :class:`ZeroRedundancyOptimizer` wraps a functional optimizer.
        """
        Join.notify_join_context(self)
        # Check if the model trainability has changed
        is_trainable_mask = self._get_is_trainable_mask()
        if is_trainable_mask != self._is_trainable_mask:
            if self._overlap_with_ddp:
                raise RuntimeError(
                    "ZeroRedundancyOptimizer with `overlap_with_ddp=True` "
                    "does not support changing parameter trainability at run "
                    "time"
                )
            logger.warning(
                "ZeroRedundancyOptimizer detected that the trainable "
                "parameters changed; rebuilding the parameter buckets if "
                "enabled"
            )
            self._build_param_buckets()
            self._is_trainable_mask = is_trainable_mask

        # Sync the exposed `param_groups` attributes to the local optimizer in
        # case they have been updated
        self._sync_param_groups(self.param_groups, self.optim.param_groups)

        # Run the optimizer step on this shard only
        if gradients is None:
            loss = (
                self.optim.step(**kwargs)
                if closure is None
                else self.optim.step(closure=closure, **kwargs)
            )
        else:
            assert self._overlap_with_ddp, (
                "Specifying `gradients` should not "
                "be used when `overlap_with_ddp=False`"
            )
            assert closure is None, (
                "`closure` is not supported when using " "a local functional optimizer"
            )
            loss = self.optim.step(gradients=gradients)

        # Sync any updated attributes in the local optimizer to the exposed
        # `param_groups`
        self._sync_param_groups(self.optim.param_groups, self.param_groups)

        return loss

    def step(
        self,
        closure: Optional[Callable[[], float]] = None,
        **kwargs: Any,
    ) -> Optional[float]:
        r"""
        Performs a single optimizer step and syncs parameters across all ranks.

        Arguments:
            closure (Callable): a closure that re-evaluates the model and
                returns the loss; optional for most optimizers.
        Returns:
            Optional loss depending on the underlying local optimizer.

        .. note: Any extra parameters are passed to the base optimizer as-is.
        """
        if self._overlap_with_ddp:
            logger.warning(
                "`step()` should not be included in the training loop when "
                "`overlap_with_ddp=True`"
            )
            return None

        # Perform the local optimizer step
        loss = self._local_step(closure=closure, **kwargs)

        # Sync all of the updated parameter shards across the ranks
        self._sync_params()

        return loss

    def join_hook(self, **kwargs):
        r"""
        Returns the ZeRO join hook, which enables training on uneven inputs by
        shadowing the collective communications in the optimizer step.

        Gradients must be properly set before this hook is called.

        Arguments:
            kwargs (dict): a :class:`dict` containing any keyword arguments
                to modify the behavior of the join hook at run time; all
                :class:`Joinable` instances sharing the same join context
                manager are forwarded the same value for ``kwargs``.

        This hook does not support any keyword arguments; i.e. ``kwargs`` is
        unused.
        """
        return _ZeROJoinHook(self)

    @property
    def join_device(self) -> torch.device:
        return self._default_device

    @property
    def join_process_group(self) -> Any:
        return self.process_group

    def load_state_dict(self, state_dict: Dict[str, Any]) -> None:
        r"""
        Load the state pertaining to the given rank from the input
        ``state_dict``, updating the local optimizer as needed.

        Arguments:
            state_dict (dict): optimizer state; should be an object returned
                from a call to :meth:`state_dict`.

        Raises:
            RuntimeError: if ``overlap_with_ddp=True`` and this method is
                called before this :class:`ZeroRedundancyOptimizer` instance
                has been fully initialized, which happens once
                :class:`DistributedDataParallel` gradient buckets have been
                rebuilt.
        """
        self._check_overlap_initialized()

        for index, value in state_dict["state"].items():
            param = self._index_to_param[index]
            if self._param_to_rank[param] != self.rank:
                # Clear any state irrelevant to this rank
                state_dict["state"][index] = None
            else:
                # Load the parameter state to the local optimizer
                self.optim.state[param] = _recursive_copy_to_device(
                    value, non_blocking=True, device=param.device
                )
                # Force zero-dimensional tensors (like Adam "step") on CPU
                for state_name, state_value in self.optim.state[param].items():
                    if torch.is_tensor(state_value) and state_value.dim() == 0:
                        self.optim.state[param][state_name] = state_value.cpu()

        super().load_state_dict(state_dict)

        # Sync the input state with the exposed and local optimizer states
        self._sync_param_groups(state_dict["param_groups"], self.param_groups)
        self._sync_param_groups(self.param_groups, self.optim.param_groups)

    def state_dict(self) -> Dict[str, Any]:
        r"""
        Returns the last global optimizer state known to this rank.

        .. warning:
            If the state has not been consolidated to this rank, this raises a
            runtime error, and even if it has, the state may not be up-to-date,
            depending on when :meth:`consolidate_state_dict` was last called.

        Raises:
            RuntimeError: if ``overlap_with_ddp=True`` and this method is
                called before this :class:`ZeroRedundancyOptimizer` instance
                has been fully initialized, which happens once
                :class:`DistributedDataParallel` gradient buckets have been
                rebuilt; or if this method is called without a preceding call
                to :meth:`consolidate_state_dict`.
        """
        self._check_overlap_initialized()

        if len(self._all_state_dicts) == 0:
            raise RuntimeError(
                "Optimizer state has not been consolidated on this rank. "
                f"Please call `consolidate_state_dict(to={self.rank})` on "
                "all ranks beforehand if you meant to save the global state."
            )

        # Get the possibly-stale global optimizer state that uses global
        # parameter indexing
        state_dict = super().state_dict()

        # Update the global optimizer state with local state information,
        # factoring in the translation from local to global indexing
        for rank, local_state_dict in enumerate(self._all_state_dicts):
            local_param_groups = local_state_dict["param_groups"]
            global_param_groups = self._partition_parameters()[rank]
            assert len(local_param_groups) == len(
                global_param_groups
            ), "Mismatch between number of local and global parameter groups"

            for local_param_group, global_param_group in zip(
                local_param_groups, global_param_groups
            ):
                # `local_param_group` stores local indices, while
                # `global_param_group` stores the tensors directly
                local_param_indices = local_param_group["params"]
                global_params = global_param_group["params"]

                assert len(local_param_indices) == len(
                    global_params
                ), "Mismatch between number of local and global parameters in parameter group"
                for local_param_index, global_param in zip(
                    local_param_indices, global_params
                ):
                    # Update the global parameter state, if any
                    if local_param_index in local_state_dict["state"]:
                        global_param_index = self._param_to_index[global_param]
                        state_dict["state"][global_param_index] = local_state_dict[
                            "state"
                        ][local_param_index]

        # Sort the parameters in the state
        state_dict["state"] = dict(sorted(state_dict["state"].items()))
        return state_dict

    @staticmethod
    def _sync_param_groups(
        src_param_groups: List[Dict[Any, Any]],
        dst_param_groups: List[Dict[Any, Any]],
    ) -> None:
        r"""
        Syncs the attributes from the source parameter groups to the
        destination parameter groups.

        Example attributes include learning rate or scheduler attributes. The
        two parameter groups should have the same length (i.e. same number of
        parameter groups).

        Arguments:
            src_param_groups (list[dict]): parameter groups giving the
                attribute settings to copy.
            dst_param_groups (list[dict]): parameter groups giving the
                attribute settings to set.
        """
        assert len(src_param_groups) == len(
            dst_param_groups
        ), "Mismatch between number of source and destination parameter groups"
        for src_param_group, dst_param_group in zip(src_param_groups, dst_param_groups):
            # Sync all attributes except the parameters
            for attr in filter(lambda x: x != "params", src_param_group.keys()):
                dst_param_group[attr] = src_param_group[attr]

    def _build_param_buckets(self) -> None:
        r"""
        Builds parameter buckets if ``parameters_as_bucket_view=True`` so
        that for each device that stores this rank's parameters, there is a
        bucket (represented as a tensor) containing all of the parameters on
        that device that are assigned to a given rank in the parameter update
        partition.

        This method is called in the constructor and any time parameter
        trainability is changed.

        .. warning::
            The current implementation assumes that all of the parameters in a
            bucket are of the same dense type when allocating the bucket's
            tensor.

        .. warning::
            If the model parameters are stored across more than one device,
            then the storage partitioning must be the same across all
            processes in order for parameter synchronization to work.
        """
        if not self.parameters_as_bucket_view or self._overlap_with_ddp:
            return

        # `self._buckets[i][j]` are the parameters stored on device i and
        # assigned to rank j
        num_devices = len(self._device_to_params_per_rank)
        self._buckets = [[] for _ in range(num_devices)]  # type: ignore[assignment]

        for dev_i, (device, params_per_rank) in enumerate(
            self._device_to_params_per_rank.items()
        ):
            for params in params_per_rank:
                bucket_size = 0
                dtype = None
                trainable_params = []
                for param in params:
                    if not _is_trainable(param):
                        # Clone in case the parameter was previously part of
                        # a bucket to avoid the data from being destroyed
                        param.data = param.data.detach().clone()
                    else:
                        bucket_size += param.numel()
                        trainable_params.append(param)
                    dtype = param.dtype  # assumes all same dtype

                if bucket_size == 0:
                    # Create a dummy bucket if there are no parameters
                    bucket = torch.zeros(1, device=device)
                else:
                    # Construct the bucket (assuming all dense and same dtype)
                    bucket = torch.empty(bucket_size, dtype=dtype, device=device)
                    offset = 0
                    for param in trainable_params:
                        offset_next = offset + param.numel()
                        bucket[offset:offset_next].copy_(param.data.flatten())
                        param.data = bucket[offset:offset_next].view_as(param.data)
                        offset = offset_next
                self._buckets[dev_i].append(bucket)  # type: ignore[arg-type]

    def _build_ddp_param_buckets(self) -> None:
        r"""
        For each DDP bucket with parameters assigned to this rank, flattens the
        data of those parameters into a single tensor and saves the tensor to
        the ``tensor`` attribute in the corresponding
        :class:`_DDPBucketAssignment` instance stored in
        ``self._bucket_assignments_per_rank``.

        :class:`DistributedDataParallel` guarantees that the parameters
        corresponding to a gradient bucket have the same device and the same
        dtype.
        """
        for bucket_assignments in self._bucket_assignments_per_rank:
            for bucket_assignment in bucket_assignments.values():
                params = bucket_assignment.parameters
                bucket_size = 0
                dtype = None
                for param in params:
                    assert _is_trainable(param), (
                        "Model parameter "
                        "corresponding to a gradient in a DDP bucket should "
                        "require a gradient"
                    )
                    bucket_size += param.numel()
                    dtype = param.dtype  # assumes all same dtype
                assert bucket_size > 0, "Empty bucket"

                # Construct the bucket tensor (assuming all dense and same dtype)
                tensor = torch.empty(
                    bucket_size, dtype=dtype, device=bucket_assignment.device
                )
                offset = 0
                for param in params:
                    offset_next = offset + param.numel()
                    tensor[offset:offset_next].copy_(param.data.flatten())
                    param.data = tensor[offset:offset_next].view_as(param.data)
                    offset = offset_next
                bucket_assignment.tensor = tensor

    def _verify_and_init_params(
        self,
        params: Any,
    ) -> Union[List[torch.Tensor], List[dict]]:
        r"""
        Verifies the type of ``params`` and initializes ``self._all_params``
        as a :class:`list` of all parameters if ``params`` is valid.

        Arguments:
            params (Any): Candidate parameter list or parameter groups to
                verify.

        Raises:
            TypeError: ``params`` has an invalid type.
            ValueError: ``params`` is empty.

        Returns:
            The persistent form of ``params`` to be passed into the parent
            :class:`Optimizer` constructor -- i.e. returns ``params`` as a
            :class:`list` to ensure that it can be iterated over again.
        """
        if isinstance(params, torch.Tensor):
            raise TypeError(
                "`params` argument should be an iterable of "
                f"Tensors, but got {torch.typename(params)}"
            )
        try:
            all_params = list(params)
<<<<<<< HEAD
        except TypeError:
            raise TypeError(
                "`params` argument should be an iterable of Tensors"
                f" or dicts, but got {torch.typename(params)}"
            )
=======
        except TypeError as e:
            raise TypeError("`params` argument should be an iterable of Tensors"
                            f" or dicts, but got {torch.typename(params)}") from e
>>>>>>> a9d6c233
        if len(all_params) == 0:
            raise ValueError("ZeroRedundancyOptimizer got an empty parameter " "list")
        all_tensors = True
        all_dicts = True
        for param in all_params:
            all_tensors &= isinstance(param, torch.Tensor)
            all_dicts &= isinstance(param, dict)
        if not all_tensors and not all_dicts:
            raise TypeError(
                "`params` argument should be an iterable of " "Tensors or dicts"
            )
        # Ensure that `self._all_params` contains a list of all parameters
        if all_tensors:
            self._all_params = all_params
        elif all_dicts:
            self._all_params = []
            # `all_params` contains parameter groups (not parameters)
            for param_group in all_params:
                if "params" not in param_group:
                    raise ValueError(
                        "Each parameter group passed-in via `params` must "
                        "have a 'params' key mapping to the parameters in "
                        "the group"
                    )
                self._all_params.extend(param_group["params"])
        return all_params

    def _verify_same_dense_param_type(self) -> None:
        r"""
        Verifies that all parameters are of the same dense type.

        The method assumes that ``self._all_params`` has been initialized
        and is non-empty.

        Raises:
            ValueError: ``params`` contains sparse parameters or parameters
            of varying dense types.

        NOTE: This method can be removed once support for sparse parameters
        and varying parameter types is added.
        """
        typename = torch.typename(self._all_params[0])
        if self._all_params[0].is_sparse:
            raise ValueError(
                "ZeroRedundancyOptimizer only supports using "
                "the same dense type for all parameters but got "
                f"{typename}"
            )
        for param in self._all_params[1:]:
            other_typename = torch.typename(param)
            if other_typename != typename:
                raise ValueError(
                    "ZeroRedundancyOptimizer only supports "
                    "using the same dense type for all "
                    f"parameters but got both {typename} and "
                    f"{other_typename}"
                )

    def _get_is_trainable_mask(self) -> List[bool]:
        r"""
        Returns a boolean mask indicating if each parameter is trainable
        (``requires_grad``) or not.
        """
        return list(map(_is_trainable, self._all_params))

    def _init_local_optimizer(self) -> None:
        r"""
        Initializes this rank's local optimizer, responsible for its subset of
        the parameters.

        The local optimizer is saved in ``self.optim``.
        """
        assert (
            self._optim_constructor is not None
        ), "The local optimizer class has not been set"

        param_groups = self._partition_parameters()[self.rank]
        # `overlap_with_ddp=True` requires a local functional optimizer
        if self._overlap_with_ddp:
            # Functional optimizers only support a single parameter group and
            # require passing in the parameters as a list
            assert len(param_groups) == 1, (
                "Initializing the local "
                "functional optimizer with more than one parameter group"
            )
            params = param_groups[0]["params"]
            # Try to pass `_allow_empty_param_list=True` to avoid erroring
            if (
                "_allow_empty_param_list"
                in inspect.signature(self._optim_constructor).parameters
            ):
                self.optim: Any = self._optim_constructor(
                    params, **self._optim_defaults, _allow_empty_param_list=True
                )
            else:
                logger.warning(
                    f"{self._optim_constructor} does not support the argument "
                    "`_allow_empty_param_list`; ZeroRedundancyOptimizer may "
                    "error due to an empty parameter list"
                )
                self.optim: Any = self._optim_constructor(params, **self._optim_defaults)  # type: ignore[no-redef]

            # Log information about the DDP and ZeRO bucketing
            if dist.get_debug_level() != dist.DebugLevel.OFF:
                local_numel = sum(p.numel() for p in params)
                num_assigned_buckets = len(
                    self._bucket_assignments_per_rank[self.global_rank]
                )
                logger.info(
                    f"rank {self.global_rank} with {local_numel} parameters "
                    f"across {num_assigned_buckets} buckets"
                )
                if self.global_rank == 0:
                    logger.info(
                        f"{len(self._overlap_info.params_per_bucket)} DDP "
                        f"buckets and "
                        f"{self._overlap_info.num_bucket_assignments} bucket "
                        "assignments"
                    )
        else:
            # NOTE: Passing `param_groups` into the local optimizer constructor
            # bypasses the empty parameter list check
            self.optim: Optimizer = self._optim_constructor(param_groups, **self._optim_defaults)  # type: ignore[no-redef]

        # TODO: Manually add `self.param_groups` if using a functional
        # optimizer; remove this if/when the functional optimizers support
        # multiple parameter groups
        if self._overlap_with_ddp and not hasattr(self.optim, "param_groups"):
            assert hasattr(self.optim, "param_group"), (
                "The functional optimizer should set at least one of the "
                "attributes `param_group` or `param_groups`"
            )
            self.optim.param_groups = [self.optim.param_group]  # type: ignore[attr-defined]

        self._sync_param_groups(self.optim.param_groups, self.param_groups)

    def _init_zero_for_overlap(self) -> None:
        r"""
        Performs a delayed initialization of the local optimizer and the
        supporting data structures.
        """
        assert self._overlap_with_ddp, (
            "`_init_zero_for_overlap()` should only be called when "
            "`overlap_with_ddp=True`"
        )
        self._overlap_info.status = _OverlapStatus.INITIALIZED
        self._clear_cache()
        self._partition_parameters(self._overlap_info.params_per_rank)
        self._build_ddp_param_buckets()
        self._init_local_optimizer()

    def _get_assigned_rank(self, bucket_index: int) -> int:
        r"""
        Returns the single rank assigned to a :class:`DistributedDataParallel`
        gradient bucket.

        Arguments:
            bucket_index (int): index of the :class:`DistributedDataParallel`
                bucket for which to get the assigned rank.
        """
        assert not self._overlap_info.shard_buckets, (
            "The bucket assignment requires global bucket information and "
            "will be computed later; there should be no need to use this "
            "method"
        )
        return bucket_index % self.world_size

    def _check_overlap_initialized(self):
        r"""
        Checks that the delayed initialization has occurred (see
        :meth:`_init_zero_for_overlap`) if ``overlap_with_ddp=True``, and
        raises a ``RuntimeError`` if not. This should preface methods that
        should not be run before that delayed initialization.

        Raises:
            RuntimeError: if ``overlap_with_ddp=True`` and
                :meth:`_init_zero_for_overlap` has not been called.
        """
        if (
            self._overlap_with_ddp
            and self._overlap_info.status != _OverlapStatus.INITIALIZED
        ):
            raise RuntimeError(
                "This method should not be called until this "
                "ZeroRedundancyOptimizer instance has been fully "
                "initialized"
            )

    def _get_optimizer_constructor(self, optimizer_class: Any) -> Any:
        r"""
        Returns the proper optimizer constructor, performing the necessary
        validation and transformation depending on ``overlap_with_ddp``.

        Returns:

            - ``optimizer_class`` if ``overlap_with_ddp=False`` and
                ``optimizer_class`` is not a functional optimizer.
            - ``optimizer_class`` if ``overlap_with_ddp=True`` and
                ``optimizer_class`` is already a functional optimizer.
            - The functional equivalent of ``optimizer_class`` if
                ``overlap_with_ddp=True`` and ``optimizer_class`` is not
                already a functional optimizer (assuming the equivalent
                exists).

        Raises:
            ValueError:

                - if ``overlap_with_ddp=True`` but ``optimizer_class`` is
                    neither a functional optimizer nor translatable to a
                    functional optimizer.
                - if ``overlap_with_ddp=False`` and ``optimizer_class`` is a
                    functional optimizer.
        """
        functional_optims = functional_optim_map.values()
        if not self._overlap_with_ddp:
            if optimizer_class in functional_optims:
                # Using a functional optimizer is only supported when
                # `overlap_with_ddp=True`
                raise ValueError(
                    f"Passing in a functional optimizer {optimizer_class} "
                    "when `overlap_with_ddp=False`"
                )
            else:
                return optimizer_class
        else:
            if optimizer_class in functional_optims:
                # Already a functional optimizer
                return optimizer_class
            elif optimizer_class in functional_optim_map:
                # Translate the passed-in optimizer class to its functional
                # equivalent if `overlap_with_ddp=True`
                optim_constructor = functional_optim_map[optimizer_class]
                logger.info(
                    f"Using the functional optimizer {optim_constructor} "
                    f"instead of {optimizer_class} since "
                    "`overlap_with_ddp=True`"
                )
                return optim_constructor
            else:
                raise ValueError(
                    "Using `ddp_with_overlap=True` requires using a "
                    "functional optimizer, but there is no supported functional "
                    f"optimizer equivalent for {optimizer_class}"
                )<|MERGE_RESOLUTION|>--- conflicted
+++ resolved
@@ -1399,17 +1399,11 @@
             )
         try:
             all_params = list(params)
-<<<<<<< HEAD
-        except TypeError:
+        except TypeError as e:
             raise TypeError(
                 "`params` argument should be an iterable of Tensors"
                 f" or dicts, but got {torch.typename(params)}"
-            )
-=======
-        except TypeError as e:
-            raise TypeError("`params` argument should be an iterable of Tensors"
-                            f" or dicts, but got {torch.typename(params)}") from e
->>>>>>> a9d6c233
+            ) from e
         if len(all_params) == 0:
             raise ValueError("ZeroRedundancyOptimizer got an empty parameter " "list")
         all_tensors = True
