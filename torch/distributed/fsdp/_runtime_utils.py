import functools
import warnings
from typing import Any, Callable, Iterable, List, no_type_check, Optional, Tuple

import torch
import torch.nn as nn
from torch.autograd import Variable
from torch.distributed.algorithms._comm_hooks import LOW_PRECISION_HOOKS, default_hooks
from torch.distributed.fsdp._common_utils import (
    _all_handles,
    _assert_in_training_states,
    _FSDPState,
    _is_composable,
    TrainingState,
)
from torch.distributed.fsdp._init_utils import HYBRID_SHARDING_STRATEGIES
from torch.distributed.fsdp._utils import (
    _apply_to_tensors,
    _no_dispatch_record_stream,
    p_assert,
)
from torch.distributed.fsdp.api import BackwardPrefetch
from torch.distributed.fsdp.flat_param import (
    _HandlesKey,
    FlatParameter,
    FlatParamHandle,
    HandleShardingStrategy,
    HandleTrainingState,
)
from torch.distributed.utils import _to_kwargs

RESHARD_AFTER_FORWARD_STRATEGIES = {
    HandleShardingStrategy.FULL_SHARD,
    HandleShardingStrategy.HYBRID_SHARD,
}

@no_type_check
def _validate_hybrid_shard_setup(fsdp_root: _FSDPState, fsdp_module: nn.Module):
    """
    Performs validation that hybrid sharding strategy is setup. In particular, we:
    1) Ensure root and passed in FSDP module have the same hybrid sharding strategy,
    i.e. both should be using the same hybrid shard strategy or no hybrid shard at all.
    2) Ensure that inter and intra-node process groups are the same across root and
    this FSDP module.
    """
    if (
        fsdp_root.sharding_strategy in HYBRID_SHARDING_STRATEGIES
        or fsdp_module.sharding_strategy in HYBRID_SHARDING_STRATEGIES
    ):
        if fsdp_root.sharding_strategy != fsdp_module.sharding_strategy:
            raise ValueError(
                "When using hybrid sharding strategy, expect sharding strategies"
                f" to be the same, but got {fsdp_root.sharding_strategy} vs {fsdp_module.sharding_strategy}"
            )

        # Ensure inter and intra-node process groups are the same
        # TODO (rohan-varma) unclear whether these should be asserts or Exceptions
        # as they can happen due to bug in FSDP process group setup or user passing in
        # incorrect configuration.
        if fsdp_root.process_group != fsdp_module.process_group:
            raise ValueError(
                f"For {fsdp_root.sharding_strategy} intra-node process groups do not match"
            )

        if fsdp_root._inter_node_pg != fsdp_module._inter_node_pg:
            raise ValueError(
                f"For {fsdp_root.sharding_strategy}, inter-node process groups do not match"
            )

@no_type_check
def _lazy_init(
    state: _FSDPState,
    root_module: nn.Module,
) -> _FSDPState:
    """
    Performs initialization lazily, typically right before the first forward
    pass. The laziness is needed to ensure that the parameter device/dtype and
    the FSDP hierarchy have finalized. This method's actual logic only runs on
    the root FSDP instance, which performs initialization for all non-root FSDP
    instances to avoid partial initialization.

    For the non-composable code path, ``state`` and ``root_module`` should be
    the same, namely the FSDP instance itself.
    """
    if state._is_root is not None:
        return  # no-op: already lazily initialized
    if not torch.cuda.is_available():
        # Allow the FSDP constructor to run even without CUDA but check this
        # once we start real execution
        raise RuntimeError("FSDP does not support CPU only execution")
    # The following logic is only run on the root FSDP instance since it will
    # set `_is_root=False` for the non-root instances
    state._is_root = True
    _assert_in_training_states(state, [TrainingState.IDLE])
    _init_streams(state)
    buffers, buffer_dtypes = _get_buffers_and_dtypes_for_computation(state, root_module)
    _cast_buffers_to_dtype_and_device(buffers, buffer_dtypes, state.compute_device)
    for handle in state._handles:
        handle.init_flat_param_attributes()
    state._exec_order_data.init(state, root_module, state.process_group)
    if _is_composable(state):
        # Return early since there is no need to share data structures
        return state
    # Initialize non-root FSDP instances and share attributes from the root to
    # non-root instances
    assert state is root_module
    inconsistent_limit_all_gathers = False
    for fsdp_module in state.fsdp_modules(root_module):
        if fsdp_module is root_module:
            continue

        if fsdp_module.sharding_strategy in HYBRID_SHARDING_STRATEGIES:
            _validate_hybrid_shard_setup(state, fsdp_module)
            # Share the allreduce state across FSDP units. This is not strictly necessary
            # as each one already uses the same process group, but can slightly save memory
            # since other FSDP units allreduce state can be garbage collected.
            fsdp_module._inter_node_state = state._inter_node_state

        # Relax the assert for non-root FSDP instances in case the nested
        # initialized module is wrapped again in FSDP later (e.g. after
        # training to run inference)
        p_assert(
            fsdp_module._is_root is None or not fsdp_module._is_root,
            "Non-root FSDP instance's `_is_root` should not have been "
            "set yet or should have been set to `False`",
        )
        fsdp_module._is_root = False
        fsdp_module._streams = state._streams
        fsdp_module._stream_to_name = state._stream_to_name
        fsdp_module._exec_order_data = state._exec_order_data
        if fsdp_module.limit_all_gathers != state.limit_all_gathers:
            # Prefer the root's value
            inconsistent_limit_all_gathers = True
            fsdp_module.limit_all_gathers = state.limit_all_gathers
        fsdp_module._free_event_queue = state._free_event_queue
        fsdp_module._handles_prefetched = state._handles_prefetched
        fsdp_module._needs_pre_backward_unshard = state._needs_pre_backward_unshard
        for handle in fsdp_module._handles:
            handle.init_flat_param_attributes()
    if inconsistent_limit_all_gathers:
        warnings.warn(
            "Found inconsistent `limit_all_gathers` values across FSDP "
            f"instances on rank {state.rank}. Using the root FSDP's value of "
            f"{state.limit_all_gathers} for all instances."
        )
    return state


@no_type_check
def _init_streams(
    state: _FSDPState,
) -> _FSDPState:
    """
    Initializes CUDA streams for overlapping communication, computation, and
    data transfers. The streams should be shared across FSDP instances.
    """
    assert state._is_root
    assert torch.cuda.is_available()
    # Stream for unshard logic, including allocating the all-gather destination
    # tensors and the all-gathers themselves.
    state._streams["unshard"] = torch.cuda.Stream()
    # Stream for overlapping gradient reduction with the backward pass gradient
    # computation.
    state._streams["post_backward"] = torch.cuda.Stream()
    # Stream for pre-unshard logic, namely allocations and writes for CPU
    # offloading (H2D copy) and mixed precision (low precision cast).
    state._streams["pre_unshard"] = torch.cuda.Stream()
    # Default stream for computation
    state._streams["default"] = torch.cuda.current_stream()
    state._stream_to_name = {
        torch.cuda.current_stream(): "default",
        state._streams["unshard"]: "unshard",
        state._streams["pre_unshard"]: "pre_unshard",
        state._streams["post_backward"]: "post_backward",
    }


@no_type_check
def _unshard(
    state: _FSDPState,
    handles: List[FlatParamHandle],
    unshard_stream: torch.cuda.Stream,
    pre_unshard_stream: torch.cuda.Stream,
) -> None:
    """
    Unshards the handles in ``handles``. If the handles are in
    :meth:`summon_full_params` and are using mixed precision, then they are
    forced to full precision.

    Postcondition: Each handle's ``FlatParameter`` 's data is the padded
    unsharded flattened parameter on the compute device.
    """
    if not handles:
        return
    any_ran_pre_unshard = False
    with torch.cuda.stream(pre_unshard_stream):
        for handle in handles:
            ran_pre_unshard = handle.pre_unshard()
            any_ran_pre_unshard = any_ran_pre_unshard or ran_pre_unshard
    if any_ran_pre_unshard:
        unshard_stream.wait_stream(pre_unshard_stream)
    if state.limit_all_gathers:
        event = state._free_event_queue.dequeue_if_needed()
        if event:
            event.synchronize()
    with torch.cuda.stream(unshard_stream):
        for handle in handles:
            handle.unshard()
            handle.post_unshard()


@no_type_check
def _reshard(
    state: _FSDPState,
    handles: List[FlatParamHandle],
    free_unsharded_flat_params: List[bool],
):
    """
    Reshards the handles in ``handles``. ``free_unsharded_flat_params`` should
    have the same length as ``handles``, and each element should give whether
    the corresponding handle should free its padded unsharded flattened
    parameter.
    """
    if not handles:
        return
    p_assert(
        len(handles) == len(free_unsharded_flat_params),
        "Expects both lists to have equal length but got "
        f"{len(handles)} and {len(free_unsharded_flat_params)}",
    )
    for handle, free_unsharded_flat_param in zip(
        handles,
        free_unsharded_flat_params,
    ):
        handle.reshard(free_unsharded_flat_param)
        if state.limit_all_gathers and free_unsharded_flat_param:
            free_event = torch.cuda.Event()
            free_event.record()
            state._free_event_queue.enqueue(free_event)
        handle.post_reshard()
    # Since we prefetch entire handles keys at a time, conservatively mark
    # the entire key as no longer prefetched once we free at least one
    handles_key = tuple(handles)
    if any(free_unsharded_flat_params):
        state._handles_prefetched.pop(handles_key, None)


def _unshard_grads(
    handles: List[FlatParamHandle],
) -> None:
    for handle in handles:
        handle.unshard_grad()


def _reshard_grads(
    handles: List[FlatParamHandle],
) -> None:
    for handle in handles:
        handle.reshard_grad()


@no_type_check
def _pre_forward(
    state: _FSDPState,
    handles: List[FlatParamHandle],
    unshard_fn: Callable,
    module: nn.Module,
    input: Any,
):
    """
    Runs the pre-forward logic. This includes an opportunity to unshard
    currently sharded parameters such as those for the current forward and
    registering post-backward hooks for these current parameters.

    Args:
        handles (List[FlatParamHandle]): Handles giving the parameters used in
            the current forward.
        unshard_fn (Optional[Callable]): A callable to unshard any currently
            sharded parameters or ``None`` to not do any unsharding.
        module (nn.Module): Module whose forward this method runs right before;
            expected by the hook signature.
        input (Any): Unused; expected by the hook signature.
    """
    state.training_state = TrainingState.FORWARD_BACKWARD
    state._exec_order_data.record_pre_forward(handles, module.training)
    for handle in handles:
        handle._training_state = HandleTrainingState.FORWARD
    if unshard_fn is not None:
        unshard_fn()
    # Register post-backward hooks to reshard the parameters and reduce-scatter
    # their gradients. They must be re-registered every forward pass in case
    # the `grad_fn` is mutated.
    _register_post_backward_hooks(state, handles)


@no_type_check
def _pre_forward_unshard(
    state: _FSDPState,
    handles: List[FlatParamHandle],
) -> None:
    """Unshards parameters in the pre-forward."""
    if not handles:
        return
    _unshard(state, handles, state._streams["unshard"], state._streams["pre_unshard"])
    handles_key = tuple(handles)
    state._needs_pre_forward_unshard[handles_key] = False
    torch.cuda.current_stream().wait_stream(state._streams["unshard"])
    _prefetch_handles(state, handles_key)


@no_type_check
def _post_forward(
    state: _FSDPState,
    handles: List[FlatParamHandle],
    reshard_fn: Callable,
    module: nn.Module,
    input: Any,
    output: Any,
) -> Any:
    """
    Runs the post-forward logic. This includes an opportunity to reshard
    currently unsharded parameters such as those used in the current forward
    and registering pre-backward hooks on the forward outputs.

    Args:
        handles (List[FlatParamHandle]): Handles giving the parameters used in
            the current forward.
        reshard_fn (Optional[Callable]): A callable to reshard any currently
            unsharded parameters (e.g. from the current forward) or ``None`` to
            not do any resharding.
        module (nn.Module): Unused; expected by the hook signature.
        input (Any): Unused; exepcted by the hook signature.
        output (Any): Forward pass output; pre-backward hooks are registered on
            the tensors that require gradients in this output.

    Postcondition: Each ``FlatParameter`` 's data points to the sharded
    flattened parameter.
    """
    state._exec_order_data.record_post_forward(handles)
    if reshard_fn is not None:
        reshard_fn()
    # Register pre-backward hooks to unshard the flattened parameters
    # for the gradient computation (if needed)
    output = _register_pre_backward_hooks(state, output, handles)
    state.training_state = TrainingState.IDLE
    for handle in handles:
        handle._training_state = HandleTrainingState.IDLE
    return output


@no_type_check
def _post_forward_reshard(
    state: _FSDPState,
    handles: List[FlatParamHandle],
) -> None:
    """Reshards parameters in the post-forward."""
    if not handles:
        return
    # Do not free the root's parameters in the post-forward for `FULL_SHARD`
    # with the intention that they are immediately used for backward
    # computation (though this may not be true)


    free_unsharded_flat_params = [
        not state._is_root
        and handle._config.sharding_strategy in RESHARD_AFTER_FORWARD_STRATEGIES
        for handle in handles
    ]
    _reshard(state, handles, free_unsharded_flat_params)


@no_type_check
def _root_pre_forward(
    state: _FSDPState,
    module: nn.Module,
    args,
    kwargs,
):
    """
    Runs pre-forward logic specific to the root FSDP instance, which should run
    before any individual module's pre-forward. This starts with an attempt at
    lazy initialization (which only runs non-vacuously once). Otherwise, if
    this is called on a non-root FSDP instance, then the forward inputs are
    returned directly.

    Args:
        module (nn.Module): Module for which this logic tries to run. It may or
            may not be the root. If not, then this method does not do anything.
    """
    _lazy_init(state, module)
    p_assert(state._is_root is not None, "Expects a root FSDP to have been set")
    if not state._is_root:
        return args, kwargs
    if state.forward_prefetch:
        handles_keys = []
        if _is_composable(state):
            # TODO: This assumes singleton handles keys.
            handles_keys = [tuple(handle) for handle in state._handles]
        else:
            for fsdp_module in state.fsdp_modules(state):
                handles_key = tuple(fsdp_module._handles)
                handles_keys.append(handles_key)
        for handles_key in handles_keys:
            state._needs_pre_forward_unshard[handles_key] = True
    _wait_for_computation_stream(
        torch.cuda.current_stream(),
        state._streams["unshard"],
        state._streams["pre_unshard"],
    )
    _clear_grads_if_needed(_all_handles(state))
    input_dtype: Optional[torch.dtype] = state.mixed_precision.param_dtype
    args, kwargs = _prepare_forward_inputs(
        state.compute_device, input_dtype, *args, **kwargs
    )
    return args, kwargs


def _prepare_forward_inputs(
    device: torch.device,
    input_dtype: Optional[torch.dtype],
    *args: Any,
    **kwargs: Any,
) -> Tuple[Any, Any]:
    """
    Prepares the forward inputs by moving them to ``device`` and casting them
    to ``input_dtype`` if it is not ``None``.
    """
    # TODO: Do not use the side stream for tensor copies for now; investigate
    # the perf with/without it.
    # TODO: For mixed precision, move the inputs to the compute device and cast
    # to reduced-precision in a single `to()` call.
    args_tuple, kwargs_tuple = _to_kwargs(args, kwargs, device.index, False)
    args = args_tuple[0]
    kwargs = kwargs_tuple[0]
    if input_dtype is not None:
        args, kwargs = _cast_fp_inputs_to_dtype(input_dtype, *args, **kwargs)
    return args, kwargs


def _cast_fp_inputs_to_dtype(
    dtype: torch.dtype,
    *args: Any,
    **kwargs: Any,
) -> Tuple[Any, Any]:
    """
    Casts floating point tensors in ``args`` and ``kwargs`` to ``input_dtype``.
    This respects the existing ``requires_grad`` on the tensors.
    """

    def cast_fn(x: torch.Tensor) -> torch.Tensor:
        if not torch.is_floating_point(x):
            return x
        y = x.to(dtype)
        # Explicitly copy over `requires_grad` since this runs inside
        # `torch.no_grad()`
        if x.is_leaf:
            y.requires_grad = x.requires_grad
        return y

    with torch.no_grad():
        return (_apply_to_tensors(cast_fn, args), _apply_to_tensors(cast_fn, kwargs))


@no_type_check
def _pre_backward_hook(
    state: _FSDPState,
    _handles: List[FlatParamHandle],
    *unused: Any,
) -> Any:
    """Prepares ``_handles`` 's ``FlatParameter`` s for gradient computation."""
    _handles_key = tuple(_handles)  # avoid shadowing `handles_key`
    # Only run the pre-backward hook once per group of handles involved in the
    # same module forward computation
    if _handles_key and state._ran_pre_backward_hook.get(_handles_key, False):
        return

    with torch.autograd.profiler.record_function(
        "FullyShardedDataParallel._pre_backward_hook"
    ):
        # Queue the post-backward callback once for the root FSDP instance to
        # attach it to the outermost backward graph task so that it is called
        # after all backward calls complete
        if state._is_root and not state._post_backward_callback_queued:
            _register_post_backward_final_callback(state)
            _clear_grads_if_needed(_all_handles(state))
        elif _handles_key:
            allowed_states = [TrainingState.IDLE]
            if _is_composable(state):
                allowed_states.append(TrainingState.FORWARD_BACKWARD)
            _assert_in_training_states(state, allowed_states)
        state.training_state = TrainingState.FORWARD_BACKWARD
        # Queueing the post-backward callback is the only logic that is not
        # per-handle in the pre-backward hook, so we can return early here if
        # there are no handles.
        if not _handles_key:
            return
        for handle in _handles:
            handle._training_state = HandleTrainingState.BACKWARD_PRE

        # If the handles have been prefetched, this `_unshard()` simply
        # switches to using the unsharded parameter
        _unshard(
            state, _handles, state._streams["unshard"], state._streams["pre_unshard"]
        )
        torch.cuda.current_stream().wait_stream(state._streams["unshard"])

        # Set this to `False` to ensure that a mistargeted prefetch does not
        # actually unshard these handles
        state._needs_pre_backward_unshard[_handles_key] = False
        _prefetch_handles(state, _handles_key)
        for handle in _handles:
            handle.prepare_gradient_for_backward()
        state._ran_pre_backward_hook[_handles_key] = True


@no_type_check
@torch.no_grad()
def _post_backward_hook(
    state: _FSDPState,
    handle: FlatParamHandle,
    *unused: Any,
):
    """
    Reduce-scatters the gradient of ``handle`` 's ``FlatParameter``.

    Precondition: The ``FlatParameter`` 's ``.grad`` attribute contains the
    unsharded gradient for the local batch.

    Postcondition:
    - If using ``NO_SHARD``, then the ``.grad`` attribute is the reduced
    unsharded gradient.
    - Otherwise, the ``_saved_grad_shard`` attribute is the reduced sharded
    gradient (accumulating with any existing gradient).
    """
    param = handle.flat_param
    param._post_backward_called = True
    with torch.autograd.profiler.record_function(
        "FullyShardedDataParallel._post_backward_hook"
    ):
        _assert_in_training_states(state, [TrainingState.FORWARD_BACKWARD])
        # For multiple applications of reentrant AC across submodules sharing
        # the same `FlatParameter`, the post-backward hook may run multiple
        # times in one backward, in which case we permit the state to already
        # be in `BACKWARD_POST`.
        p_assert(
            handle._training_state
            in (HandleTrainingState.BACKWARD_PRE, HandleTrainingState.BACKWARD_POST),
            f"Expects `BACKWARD_PRE` or `BACKWARD_POST` state but got {handle._training_state}",
        )
        handle._training_state = HandleTrainingState.BACKWARD_POST

        if param.grad is None:
            return
        if param.grad.requires_grad:
            raise RuntimeError("FSDP does not support gradients of gradients")

        free_unsharded_flat_param = _should_free_in_backward(state, handle)
        _reshard(state, [handle], [free_unsharded_flat_param])

        # TODO: Post-backward prefetching does not support the multiple handles
        # per module case since the post-backward hook runs per handle, not per
        # group of handles.
        handles_key = (handle,)
        _prefetch_handles(state, handles_key)

        if not state._sync_gradients:
            return

        # Only define `padded_unsharded_grad` for sharded strategies
        pre_allocated_grad = False
        if handle.uses_sharded_strategy:
            if handle._uses_reduce_mixed_precision:
                grad_dtype = handle._config.low_prec_reduce_dtype
            elif handle._uses_param_mixed_precision:
                grad_dtype = handle._config.low_prec_param_dtype
            else:
                grad_dtype = param.grad.dtype
            # Pre-allocate the padded unsharded gradient in the default stream
            # if the gradient needs padding
            with torch.cuda.stream(state._streams["default"]):
                padded_unsharded_grad: Optional[torch.Tensor] = (
                    torch.empty(
                        handle.flat_param._padded_unsharded_size,
                        dtype=grad_dtype,
                        device=state.compute_device,
                    )
                    if handle.flat_param._padded_unsharded_size
                    != handle.flat_param._unpadded_unsharded_size
                    else None
                )
            pre_allocated_grad = padded_unsharded_grad is not None

        # Wait for all ops in the current stream (e.g. gradient
        # computation) to finish before reduce-scattering the gradient
        current_stream = torch.cuda.current_stream()
        state._streams["post_backward"].wait_stream(current_stream)
        if pre_allocated_grad and current_stream != state._streams["default"]:
            state._streams["post_backward"].wait_stream(state._streams["default"])

        with torch.cuda.stream(state._streams["post_backward"]):
            unsharded_grad_data = param.grad.data
            if state._exec_order_data.is_first_iter:  # only check once
                _check_comm_hook(
                    state._communication_hook, state._communication_hook_state
                )
            if (
                (
                    (
                        handle._uses_reduce_mixed_precision
                        and not _low_precision_hook_enabled(state)
                    )
                    or handle._uses_param_mixed_precision  # computed grad dtype differs
                )
                and param.grad.dtype != handle._config.reduce_dtype
            ):
                # TODO: Use the low precision communication hook directly
<<<<<<< HEAD
                # TODO: We can avoid the double copy (first to `reduce_dtype`,
                # then to `padded_unsharded_grad`) in the padding case.
                param.grad.data = param.grad.to(handle._config.low_prec_reduce_dtype)
=======
                param.grad.data = param.grad.to(handle._config.reduce_dtype)
>>>>>>> 515a0fc8

            if handle.uses_sharded_strategy:
                # We clear `.grad` to permit multiple backwards. This avoids a
                # race where the second backward pass computation precedes
                # ahead of the first backward pass reduction, which is possible
                # since the reduction is issued in a separate stream and is
                # async and would result in reducing the wrong gradient.
                unsharded_grad = param.grad.data
                param.grad = None
                p_assert(
                    len(unsharded_grad.size()) == 1,
                    f"Expects gradient to be flattened but got {unsharded_grad.size()}",
                )
                chunks = list(unsharded_grad.chunk(state.world_size))
                numel_to_pad = (
                    state.world_size * chunks[0].numel() - unsharded_grad.numel()
                )
                if pre_allocated_grad:
                    p_assert(
                        padded_unsharded_grad.numel() - unsharded_grad.numel()
                        == numel_to_pad,
                        f"Expects {numel_to_pad} numel to pad but got padded "
                        f"shape {padded_unsharded_grad.shape} and unpadded "
                        f"shape {unsharded_grad.shape}",
                    )
                    p_assert(
                        unsharded_grad.dtype == padded_unsharded_grad.dtype,
                        "Expects the padded unsharded gradient to have dtype "
                        f"{unsharded_grad.dtype} but pre-allocated with dtype "
                        f"{padded_unsharded_grad.dtype} {handle._config}"
                    )
                    padded_unsharded_grad[: unsharded_grad.numel()].copy_(
                        unsharded_grad
                    )
                    # TODO: `clip_grad_norm_()` assumes padding is zeroed. We
                    # need to trim padding before computing local norms.
                    padding_numel = padded_unsharded_grad.numel() - unsharded_grad.numel()
                    padded_unsharded_grad[-padding_numel:].zero_()
                else:  # does not need padding
                    padded_unsharded_grad = unsharded_grad
                # TODO: Move this allocation to the default stream as well.
                new_sharded_grad = torch.empty_like(chunks[0])  # padded
                state._communication_hook(
                    state._communication_hook_state,
                    padded_unsharded_grad,
                    new_sharded_grad,
                )
                if handle._config.sharding_strategy in (
                    HandleShardingStrategy.HYBRID_SHARD,
                    HandleShardingStrategy._HYBRID_SHARD_ZERO2
                ):
                    default_hooks.allreduce_hook(
                        state=state._inter_node_state,
                        grad=new_sharded_grad,
                    )

                _cast_grad_to_param_dtype(state, handle, new_sharded_grad, param)

                # Save the sharded gradient in `_saved_grad_shard` to support
                # gradient accumulation -- for multiple backwards, the gradient
                # reductions may happen in arbitrary order
                accumulate_grad = hasattr(param, "_saved_grad_shard")
                if accumulate_grad:
                    _check_grad_to_accumulate(new_sharded_grad, param._saved_grad_shard)
                    param._saved_grad_shard += new_sharded_grad
                else:
                    param._saved_grad_shard = new_sharded_grad
                sharded_grad = param._saved_grad_shard
            else:
                state._communication_hook(state._communication_hook_state, param.grad)
                # For `NO_SHARD`, we can keep the low precision gradients by
                # simply omitting the cast altogether
                if not handle._keep_low_precision_grads:
                    _cast_grad_to_param_dtype(state, handle, param.grad, param)
                sharded_grad = param.grad.data

            if handle._config.offload_params:
                # Offload the gradient to CPU to ensure parameters and
                # gradients are on the same device as required by the optimizer
                # TODO: Investigate why `NO_SHARD` breaks correctness when
                # using `non_blocking=True` here.
                non_blocking = handle.uses_sharded_strategy
                param._cpu_grad.copy_(  # type: ignore[attr-defined]
                    sharded_grad.detach(), non_blocking=non_blocking
                )  # synchronized in the post-backward callback
                # Since the sharded gradient is produced in the post-backward
                # stream and consumed later in the computation stream, inform
                # the caching allocator
                _no_dispatch_record_stream(
                    sharded_grad.data, torch.cuda.current_stream()
                )

            # Since the unsharded gradient is produced in the computation
            # stream and consumed in the post-backward stream, inform the
            # caching allocator (before it goes out of scope)
            _no_dispatch_record_stream(
                unsharded_grad_data, state._streams["post_backward"]
            )
            if pre_allocated_grad:
                # Same pattern for the pre-allocated padded unsharded gradient
                _no_dispatch_record_stream(
                    padded_unsharded_grad, state._streams["post_backward"]
                )

            if handle._use_orig_params:
                # Since the handle's `FlatParameter` completed its gradient
                # computation, we should reset the gradient noneness mask
                handle._reset_is_grad_none()
                # Delay using sharded gradient views until after the
                # reduce-scatter instead of immediately after resharding
                handle._use_sharded_grad_views()


@no_type_check
def _should_free_in_backward(
    state: _FSDPState,
    handle: FlatParamHandle,
) -> bool:
    """
    Returns whether FSDP should free the unsharded flattened parameter in the
    post-backward or not.
    """
    # We always free if we are syncing gradients (i.e. not in no_sync) and parameters
    # are sharded.
    free_unsharded = state._sync_gradients and handle.uses_sharded_strategy
    # For NO_SHARD we don't need to free full parameters, for ZeRO-2 strategies, we skip
    # freeing in backward.
    return free_unsharded or (
        handle._config.sharding_strategy in RESHARD_AFTER_FORWARD_STRATEGIES
    )


@no_type_check
def _cast_grad_to_param_dtype(
    state: _FSDPState,
    handle: FlatParamHandle,
    sharded_grad: torch.Tensor,
    param: FlatParameter,
):
    """
    Casts ``sharded_grad`` back to the full parameter dtype so that the
    optimizer step runs with that dtype. This performs an actual cast if
    1. parameters were in reduced precision during the forward since then
    gradients would be in that reduced precision, or
    2. parameters were not in reduced precision but gradients were in
    reduced precision for communication.
    However, if a low precision communication hook is registered, then this
    dtype cast happens in the hook instead.
    """
    _assert_in_training_states(state, [TrainingState.FORWARD_BACKWARD])
    if (
        not _low_precision_hook_enabled(state)
        and sharded_grad.dtype != param.dtype
    ):
        low_prec_grad_data = sharded_grad.data
        sharded_grad.data = sharded_grad.data.to(dtype=param.dtype)
        # Since for `NO_SHARD`, the gradient is produced in the computation
        # stream and consumed here in the post-backward stream, inform the
        # caching allocator; for the sharded strategies, the gradient is
        # produced in the post-backward stream, so this `record_stream()`
        # should be a no-op
        _no_dispatch_record_stream(low_prec_grad_data, torch.cuda.current_stream())


def _check_comm_hook(
    comm_hook: Any,
    comm_hook_state: Any,
) -> None:
    p_assert(comm_hook is not None, "Communication hook should not be `None`")
    p_assert(
        comm_hook_state is not None, "Communication hook state should not be `None`"
    )


def _check_grad_to_accumulate(
    new_sharded_grad: torch.Tensor,
    accumulated_grad: torch.Tensor,
) -> None:
    p_assert(
        accumulated_grad.shape == new_sharded_grad.shape,
        "Shape mismatch when accumulating gradients: "
        f"existing gradient shape={accumulated_grad.shape} "
        f"new gradient shape={new_sharded_grad.shape}",
    )
    p_assert(
        accumulated_grad.device == new_sharded_grad.device,
        "Device mismatch when accumulating gradients: "
        f"existing gradient device={accumulated_grad.device} "
        f"new gradient device={new_sharded_grad.device}",
    )


@no_type_check
def _low_precision_hook_enabled(state: _FSDPState) -> bool:
    return state._communication_hook in LOW_PRECISION_HOOKS


@no_type_check
@torch.no_grad()
def _post_backward_final_callback(
    state: _FSDPState,
):
    """
    This waits for the post-backward to finish and performs some final cleanup.
    This runs at the end of the entire backward pass and should only be called
    on the root FSDP instance.
    """
    p_assert(
        state._is_root,
        "The post-backward callback should only be called on the root FSDP instance",
    )

    if state._sync_gradients:
        torch.cuda.current_stream().wait_stream(state._streams["post_backward"])
        if state.cpu_offload.offload_params:
            # Wait for non-blocking GPU -> CPU sharded gradient copies from the
            # post-backward hooks to finish explicitly since CPU gradients do
            # not automatically synchronize with the GPU
            torch.cuda.current_stream().synchronize()
    state._exec_order_data.next_iter()

    states = [state] if _is_composable(state) else state.fsdp_modules(state)
    for state in states:
        _catch_all_reshard(state)
        _finalize_params(state)
        state._ran_pre_backward_hook.clear()
        state.training_state = TrainingState.IDLE
        for handle in state._handles:
            handle._training_state = HandleTrainingState.IDLE
        state._handles_prefetched.clear()
    # Reset for cases like one forward and multiple backwards
    state._post_backward_callback_queued = False


@no_type_check
def _catch_all_reshard(
    state: _FSDPState,
) -> None:
    """
    Reshards the parameters that may not have been resharded in the
    post-backward hook. This can happen when a module's output is used in the
    forward pass, meaning that its pre-backward hook runs (unsharding the
    parameter), but the post-backward hook does not run because the output was
    not jused in the loss computation corresponding to this backward pass.
    """
    # Wrap with a try-except to provide a more informative traceback if an
    # error is raised
    try:
        free_unsharded_flat_params: List[bool] = []
        handles_to_reshard: List[FlatParamHandle] = []
        for handle in state._handles:
            # TODO: This already-resharded check is brittle:
            # https://github.com/pytorch/pytorch/issues/83956
            already_resharded = (
                handle.flat_param.data_ptr()
                == handle.flat_param._local_shard.data_ptr()
            )
            if already_resharded:
                continue
            free_unsharded_flat_params.append(_should_free_in_backward(state, handle))
            handles_to_reshard.append(handle)
        if handles_to_reshard:
            _reshard(state, handles_to_reshard, free_unsharded_flat_params)
    except Exception as e:
        p_assert(
            False,
            f"Got exception in the catch-all reshard for {state}: {str(e)}",
            raise_assertion_error=False,
        )
        raise e


@no_type_check
def _finalize_params(
    state: _FSDPState,
) -> None:
    """Finalizes the parameters before the next iteration."""
    for handle in state._handles:
        flat_param = handle.flat_param
        if flat_param.requires_grad:
            if hasattr(flat_param, "_post_backward_hook_state"):
                p_assert(
                    len(flat_param._post_backward_hook_state) == 2,
                    f"Invalid: ``_post_backward_hook_state``: {flat_param._post_backward_hook_state}",
                )
                flat_param._post_backward_hook_state[1].remove()
                delattr(flat_param, "_post_backward_hook_state")
            if not state._sync_gradients:
                # Preserve the gradient accumulation state if not synchronizing
                # gradients: `.grad` remains the unsharded gradient  from prior
                # `no_sync()` iterations, and `_saved_grad_shard` remains the
                # sharded gradient from the last synchronized iteration
                continue
            handle.prepare_gradient_for_optim()
            p_assert(
                hasattr(flat_param, "_post_backward_called"),
                "Expects `_post_backward_called` to be set on the `FlatParameter`",
            )
            flat_param._post_backward_called = False


@no_type_check
def _prefetch_handles(
    state: _FSDPState,
    current_handles_key: _HandlesKey,
) -> None:
    """
    Prefetches the next handles if needed (without synchronization). An empty
    handles key cannot prefetch.
    """
    if not current_handles_key:
        return
    handles_to_prefetch = _get_handles_to_prefetch(state, current_handles_key)
    for handles_key in handles_to_prefetch:
        # Prefetch the next set of handles without synchronizing to allow
        # the sync to happen as late as possible to maximize overlap
        _unshard(
            state, handles_key, state._streams["unshard"], state._streams["pre_unshard"]
        )
        state._handles_prefetched[handles_key] = True


@no_type_check
def _get_handles_to_prefetch(
    state: _FSDPState,
    current_handles_key: _HandlesKey,
) -> List[_HandlesKey]:
    """
    Returns a :class:`list` of the handles keys to prefetch for the next
    module(s), where ``current_handles_key`` represents the current module.

    "Prefetching" refers to running the unshard logic early (without
    synchronization), and the "next" modules depend on the recorded execution
    order and the current training state.
    """
    training_state = _get_training_state(current_handles_key)
    valid_training_states = (
        HandleTrainingState.BACKWARD_PRE,
        HandleTrainingState.BACKWARD_POST,
        HandleTrainingState.FORWARD,
    )
    p_assert(
        training_state in valid_training_states,
        f"Prefetching is only supported in {valid_training_states} but "
        f"currently in {training_state}",
    )
    eod = state._exec_order_data
    target_handles_keys: List[_HandlesKey] = []
    if (
        training_state == HandleTrainingState.BACKWARD_PRE
        and state.backward_prefetch == BackwardPrefetch.BACKWARD_PRE
    ) or (
        training_state == HandleTrainingState.BACKWARD_POST
        and state.backward_prefetch == BackwardPrefetch.BACKWARD_POST
    ):
        target_handles_keys = [
            target_handles_key
            for target_handles_key in eod.get_handles_to_backward_prefetch(
                current_handles_key
            )
            if state._needs_pre_backward_unshard.get(target_handles_key, False)
            and not state._handles_prefetched.get(target_handles_key, False)
        ]
    elif training_state == HandleTrainingState.FORWARD and state.forward_prefetch:
        target_handles_keys = [
            target_handles_key
            for target_handles_key in eod.get_handles_to_forward_prefetch(
                current_handles_key
            )
            if state._needs_pre_forward_unshard.get(target_handles_key, False)
            and not state._handles_prefetched.get(target_handles_key, False)
        ]
    return target_handles_keys


def _get_training_state(
    handles_key: _HandlesKey,
) -> HandleTrainingState:
    """Returns the training state of the handles in ``handles_key``."""
    p_assert(len(handles_key) > 0, "Expects a non-empty handles key")
    training_states = set(handle._training_state for handle in handles_key)
    p_assert(
        len(training_states) == 1,
        f"Expects uniform training state but got {training_states}",
    )
    return next(iter(training_states))


@no_type_check
def _register_pre_forward_hooks(
    state: _FSDPState,
    modules: Iterable[nn.Module],
) -> None:
    """
    Registers pre-forward hooks on all modules in ``modules``. The pre-forward
    hooks are partially applied based on the current ``FlatParamHandle``
    construction, meaning that they must be re-registered if the construction
    changes.
    """
    for forward_handle in state._pre_forward_handles:
        forward_handle.remove()
    state._pre_forward_handles.clear()
    for module in modules:
        module_param_handles = state._comm_module_to_handles.get(module, [])
        if module_param_handles:
            unshard_fn = functools.partial(
                _pre_forward_unshard,
                state,
                module_param_handles,
            )
            hook = functools.partial(
                _pre_forward, state, module_param_handles, unshard_fn
            )
            state._pre_forward_handles.append(
                module.register_forward_pre_hook(hook, prepend=True)
            )


@no_type_check
def _register_post_forward_hooks(
    state: _FSDPState,
    modules: Iterable[nn.Module],
) -> None:
    """
    Registers post-forward hooks on all modules in ``modules``. The
    post-forward hooks are partially applied based on the current
    ``FlatParamHandle`` construction, meaning that they must be re-registered
    if the construction changes.
    """
    for forward_handle in state._post_forward_handles:
        forward_handle.remove()
    state._post_forward_handles.clear()
    for module in modules:
        module_param_handles = state._comm_module_to_handles.get(module, [])
        if module_param_handles:
            reshard_fn = functools.partial(
                _post_forward_reshard,
                state,
                module_param_handles,
            )
            hook = functools.partial(
                _post_forward,
                state,
                module_param_handles,
                reshard_fn,
            )
            state._post_forward_handles.append(module.register_forward_hook(hook))


@no_type_check
def _register_root_pre_forward_hook(
    state: _FSDPState,
    module: nn.Module,
):
    """
    Registers root pre-forward hook on ``module``, which should be the local
    FSDP root.

    NOTE: For the current composable FSDP design, we have each application of
    ``fully_shard()`` to a module to indicate that that module is the local
    FSDP root. We may remove this assumption in the future, in which case we
    will need to register this root pre-forward hook on any candidate module
    that may be the local FSDP root.
    """
    for forward_handle in state._root_pre_forward_handles:
        forward_handle.remove()
    state._root_pre_forward_handles.clear()
    hook = functools.partial(_root_pre_forward, state)
    state._root_pre_forward_handles.append(
        module.register_forward_pre_hook(hook, prepend=True, with_kwargs=True)
    )


@no_type_check
def _register_pre_backward_hooks(
    state: _FSDPState,
    outputs: Any,
    handles: List[FlatParamHandle],
) -> None:
    """
    Registers pre-backward hooks on the tensors that require gradients in the
    forward pass outputs ``outputs``, which were computed using the
    ``FlatParameter`` s of ``handles``.

    Returns:
        Forward pass outputs with pre-backward hooks registered to tensors that
        require gradients.
    """
    # If there is no gradient computation, then there is no need for
    # pre-backward logic
    if not torch.is_grad_enabled():
        return outputs
    if state._is_root:
        state._post_backward_callback_queued = False  # only defined on the root

    handles_key = tuple(handles)
    if handles_key:
        # Since these handles' `FlatParameter`s participated in a forward, we
        # conservatively assume that they will be used in the backward
        state._needs_pre_backward_unshard[handles_key] = False
        state._ran_pre_backward_hook[handles_key] = False

    def _register_hook(t: torch.Tensor) -> torch.Tensor:
        if t.requires_grad:
            t.register_hook(functools.partial(_pre_backward_hook, state, handles))
            state._needs_pre_backward_unshard[handles_key] = True
        return t

    return _apply_to_tensors(_register_hook, outputs)


def _register_post_backward_hooks(
    state: _FSDPState,
    handles: List[FlatParamHandle],
) -> None:
    """
    Registers post-backward hooks on the ``FlatParameter`` s'
    ``AccumulateGrad`` objects to reshard and to reduce-scatter gradients.

    The ``AccumulateGrad`` object represents the last function that finalizes
    the ``FlatParameter`` 's gradient, so it only runs after its entire
    gradient computation has finished.

    We register the post-backward hook only once in the *first* forward that a
    ``FlatParameter`` participates in. This relies on the ``AccumulateGrad``
    object being preserved through multiple forwards.
    """
    # If there is no gradient computation, then there is no need for
    # post-backward logic
    if not torch.is_grad_enabled():
        return
    for handle in handles:
        flat_param = handle.flat_param
        already_registered = hasattr(flat_param, "_post_backward_hook_state")
        if already_registered or not flat_param.requires_grad:
            continue
        # Get the `AccumulateGrad` object
        temp_flat_param = flat_param.expand_as(flat_param)
        p_assert(
            temp_flat_param.grad_fn is not None,
            "The `grad_fn` is needed to access the `AccumulateGrad` and "
            "register the post-backward hook",
        )
        acc_grad = temp_flat_param.grad_fn.next_functions[0][0]
        hook_handle = acc_grad.register_hook(
            functools.partial(_post_backward_hook, state, handle)
        )
        flat_param._post_backward_hook_state = (acc_grad, hook_handle)  # type: ignore[attr-defined]


@no_type_check
def _register_post_backward_final_callback(state: _FSDPState) -> None:
    """
    Registers the post-backward final callback that runs at the end of the
    backward pass. This should be called from the root FSDP instance at the
    beginning of the pre-backward.
    """
    p_assert(
        state._is_root,
        "Only the root FSDP instance should register the post-backward callback",
    )
    if state._post_backward_callback_queued:
        return
    _assert_in_training_states(state, [TrainingState.IDLE])
    state._post_backward_callback_queued = True
    Variable._execution_engine.queue_callback(
        functools.partial(_post_backward_final_callback, state)
    )


def _wait_for_computation_stream(
    computation_stream: torch.cuda.Stream,
    unshard_stream: torch.cuda.Stream,
    pre_unshard_stream: torch.cuda.Stream,
):
    """
    Has the unshard and pre-unshard streams wait for the computation stream.
    For example, this should be called in the FSDP root's pre-forward to
    respect optimizer step computation.
    """
    unshard_stream.wait_stream(computation_stream)
    # Having the pre-all-gather stream wait for the current stream even if we
    # do not leverage the pre-all-gather stream is tolerable since this only
    # runs once per iteration
    pre_unshard_stream.wait_stream(computation_stream)


def _clear_grads_if_needed(
    handles: List[FlatParamHandle],
):
    """
    Clears the original parameters' gradients if needed. This method's CPU
    overhead is minimal, so we may call it throughout FSDP methods, which serve
    as callsites to free the gradient memory earlier.
    """
    for handle in handles:
        if handle._use_orig_params:
            handle._clear_grads_if_needed()


@no_type_check
def _get_buffers_and_dtypes_for_computation(
    state: _FSDPState,
    root_module: nn.Module,
) -> Tuple[List[torch.Tensor], List[Optional[torch.dtype]]]:
    """
    Returns all buffers in the module tree rooted at ``root_module`` and a
    corresponding list of the buffer dtypes for computation. Each buffer dtype
    is either ``None`` if buffer mixed precision is not enabled or the buffer
    low precision dtype otherwise.
    """
    p_assert(state._is_root, "Expects the root to cast buffers")
    buffers: List[torch.Tensor] = []
    buffer_dtypes: List[Optional[torch.dtype]] = []
    if _is_composable(state):
        buffers = [
            buffer for module in root_module.modules() for buffer in module.buffers()
        ]
        buffer_dtypes = [
            state.mixed_precision.buffer_dtype for _ in range(len(buffers))
        ]
    else:
        visited_buffers = set()
        # Traverse the FSDP instances bottom-up so that we prefer the owning
        # FSDP instance's mixed precision setting for each buffer
        for fsdp_module in reversed(state.fsdp_modules(root_module)):
            for buffer in fsdp_module.buffers():
                if buffer in visited_buffers:
                    continue
                visited_buffers.add(buffer)
                buffers.append(buffer)
                buffer_dtypes.append(fsdp_module.mixed_precision.buffer_dtype)
    assert len(buffers) == len(buffer_dtypes), f"{len(buffers)} {len(buffer_dtypes)}"
    return buffers, buffer_dtypes


@no_type_check
def _get_buffer_dtypes(
    state: _FSDPState,
    buffer_names: List[str],
) -> List[torch.dtype]:
    """
    Returns the original buffer types of the given buffer names.
    """
    buffer_dtypes: List[torch.dtype] = []
    for buffer_name in buffer_names:
        p_assert(
            buffer_name in state._buffer_name_to_orig_dtype,
            f"{buffer_name} is missing from pre-computed dict on rank "
            f"{state.rank}, which only has keys "
            f"{state._buffer_name_to_orig_dtype.keys()}",
        )
        buffer_dtypes.append(state._buffer_name_to_orig_dtype[buffer_name])
    return buffer_dtypes


def _cast_buffers_to_dtype_and_device(
    buffers: List[torch.Tensor],
    buffer_dtypes: List[Optional[torch.dtype]],
    device: torch.device,
) -> None:
    """
    Casts ``buffers`` to the dtypes given by ``buffer_dtypes`` and moves them
    to ``device``. If an element in ``buffer_dtypes`` is ``None``, then the
    corresponding buffer is only moved to ``device``.
    """
    p_assert(
        buffer_dtypes is None or len(buffers) == len(buffer_dtypes),
        f"Expects `buffers` and `buffer_dtypes` to have the same length if "
        f"`buffer_dtypes` is specified but got {len(buffers)} and "
        f"{len(buffer_dtypes)}",
    )
    for buffer, buffer_dtype in zip(buffers, buffer_dtypes):
        if not torch.is_floating_point(buffer) or buffer_dtype is None:
            buffer.data = buffer.to(device=device)
        else:
            buffer.data = buffer.to(device=device, dtype=buffer_dtype)<|MERGE_RESOLUTION|>--- conflicted
+++ resolved
@@ -569,12 +569,7 @@
         # Only define `padded_unsharded_grad` for sharded strategies
         pre_allocated_grad = False
         if handle.uses_sharded_strategy:
-            if handle._uses_reduce_mixed_precision:
-                grad_dtype = handle._config.low_prec_reduce_dtype
-            elif handle._uses_param_mixed_precision:
-                grad_dtype = handle._config.low_prec_param_dtype
-            else:
-                grad_dtype = param.grad.dtype
+            grad_dtype = handle._config.reduce_dtype
             # Pre-allocate the padded unsharded gradient in the default stream
             # if the gradient needs padding
             with torch.cuda.stream(state._streams["default"]):
@@ -614,13 +609,9 @@
                 and param.grad.dtype != handle._config.reduce_dtype
             ):
                 # TODO: Use the low precision communication hook directly
-<<<<<<< HEAD
                 # TODO: We can avoid the double copy (first to `reduce_dtype`,
                 # then to `padded_unsharded_grad`) in the padding case.
-                param.grad.data = param.grad.to(handle._config.low_prec_reduce_dtype)
-=======
                 param.grad.data = param.grad.to(handle._config.reduce_dtype)
->>>>>>> 515a0fc8
 
             if handle.uses_sharded_strategy:
                 # We clear `.grad` to permit multiple backwards. This avoids a
