<<<<<<< HEAD
from typing import Iterable, Optional, Set, Tuple
=======
from typing import Optional, Tuple
>>>>>>> e539732f

import torch
import torch.nn as nn

from torch.nn.parallel import DistributedDataParallel

<<<<<<< HEAD
from .contract import contract
=======
from .contract import _get_registry, contract
>>>>>>> e539732f


@contract()
def replicate(
    module: nn.Module,  # NOTE: contract now supports single module only
    ignored_modules: Optional[Iterable[torch.nn.Module]] = None,
    **kwargs,
) -> nn.Module:
    r"""Replicates a module

    Args:
        module (torch.nn.Module): module to replicate

    Example::
        >>> # xdoctest: +REQUIRES(module:torch._C._distributed_c10d)
        >>> module = nn.Linear(3, 3)
        >>> replicate(module)
    """
    torch._C._log_api_usage_once("torch.distributed.replicate")
    _ReplicateState(ignored_modules=ignored_modules).mark_module(module, **kwargs)
    return module


class _ReplicateState:
<<<<<<< HEAD
    def __init__(self, ignored_modules) -> None:
        self.module = None
=======
    def __init__(self) -> None:
        self.module: Optional[nn.Module] = None
>>>>>>> e539732f
        self.has_initialized: bool = False
        self._param_list: nn.ParameterList = nn.ParameterList()
        self.kwargs: dict = {}
        self.ignored_modules = (
            set(ignored_modules) if ignored_modules is not None else set()
        )

    def mark_module(self, module: nn.Module, **kwargs) -> None:
        self.module = module
        replicate.state(module)._params_collected = False
        module.register_forward_pre_hook(self.forward_pre_hook)
        # TODO(@yhcharles): fix type error
        module.register_forward_hook(self.forward_post_hook)  # type: ignore[arg-type]
        self.kwargs = kwargs

    def _collect_params(self, module: nn.Module) -> None:

<<<<<<< HEAD
        if module in self.ignored_modules:
            return  # if module A is ignored, all of A's children are also ignored.

        ignored_params: Set[torch.nn.Parameter] = {
            p for m in self.ignored_modules for p in m.parameters()
        }
        data_parallel_param_tup = [(n, p) for n, p in module.named_parameters() if p not in ignored_params]
        names, params = zip(*data_parallel_param_tup)
        # _names field is just for testing.
        replicate.state(module)._names = names
        self._param_list.extend(params)
=======
        # skip if module parameters already collected
        replicate_state = replicate.state(module)
        # if replicate_state is None, `module` is a child module that has not been explicitly
        # tagged as replicate().
        if replicate_state is not None:
            if hasattr(replicate_state, "_params_collected"):
                if replicate_state._params_collected:
                    return
                replicate_state._params_collected = True

        self._param_list.extend(
            param for param in module.parameters(recurse=False) if param.requires_grad
        )
        for child in module.children():
            self._recursive_collect_params(child)
>>>>>>> e539732f

    def init_helper(self) -> None:
        if self.has_initialized:
            return

        self.has_initialized = True

<<<<<<< HEAD
        self._collect_params(self.module)
=======
        self._recursive_collect_params(self.module)  # type: ignore[arg-type]
>>>>>>> e539732f

        self._ddp = DistributedDataParallel(self._param_list, **self.kwargs)

    def forward_pre_hook(
        self, module: nn.Module, input: Tuple[torch.Tensor, ...]
    ) -> None:
        self.init_helper()
        self._ddp._pre_forward()

    def forward_post_hook(
        self,
        module: nn.Module,
        input: Tuple[torch.Tensor],
        output: torch.Tensor,
    ) -> torch.Tensor:
        return self._ddp._post_forward(output)<|MERGE_RESOLUTION|>--- conflicted
+++ resolved
@@ -1,19 +1,11 @@
-<<<<<<< HEAD
-from typing import Iterable, Optional, Set, Tuple
-=======
-from typing import Optional, Tuple
->>>>>>> e539732f
+from typing import Iterable, List, Optional, Set, Tuple
 
 import torch
 import torch.nn as nn
 
 from torch.nn.parallel import DistributedDataParallel
 
-<<<<<<< HEAD
-from .contract import contract
-=======
 from .contract import _get_registry, contract
->>>>>>> e539732f
 
 
 @contract()
@@ -37,22 +29,31 @@
     return module
 
 
+def _is_fully_sharded(module: nn.Module) -> bool:
+    r"""Check if module is marked with fully_shard."""
+    return "fully_shard" in _get_registry(module)
+
+
 class _ReplicateState:
-<<<<<<< HEAD
-    def __init__(self, ignored_modules) -> None:
-        self.module = None
-=======
-    def __init__(self) -> None:
+    def __init__(self, ignored_modules: Optional[Iterable[torch.nn.Module]]) -> None:
         self.module: Optional[nn.Module] = None
->>>>>>> e539732f
         self.has_initialized: bool = False
         self._param_list: nn.ParameterList = nn.ParameterList()
         self.kwargs: dict = {}
-        self.ignored_modules = (
+        self.ignored_modules: Set[torch.nn.Module] = (
             set(ignored_modules) if ignored_modules is not None else set()
         )
+        self.ignored_params: Set[torch.nn.Parameter] = {
+            p for m in self.ignored_modules for p in m.parameters()
+        }
+        # Only used for testing
+        self._names: List[str] = []
 
     def mark_module(self, module: nn.Module, **kwargs) -> None:
+        if _is_fully_sharded(module):
+            raise AssertionError(
+                "Cannot apply `replicate()` on a Module already managed by `fully_shard`"
+            )
         self.module = module
         replicate.state(module)._params_collected = False
         module.register_forward_pre_hook(self.forward_pre_hook)
@@ -61,36 +62,19 @@
         self.kwargs = kwargs
 
     def _collect_params(self, module: nn.Module) -> None:
+        # skip if managed by fully_sharded API
+        if _is_fully_sharded(module):
+            return
 
-<<<<<<< HEAD
         if module in self.ignored_modules:
             return  # if module A is ignored, all of A's children are also ignored.
 
-        ignored_params: Set[torch.nn.Parameter] = {
-            p for m in self.ignored_modules for p in m.parameters()
-        }
-        data_parallel_param_tup = [(n, p) for n, p in module.named_parameters() if p not in ignored_params]
-        names, params = zip(*data_parallel_param_tup)
-        # _names field is just for testing.
-        replicate.state(module)._names = names
-        self._param_list.extend(params)
-=======
-        # skip if module parameters already collected
-        replicate_state = replicate.state(module)
-        # if replicate_state is None, `module` is a child module that has not been explicitly
-        # tagged as replicate().
-        if replicate_state is not None:
-            if hasattr(replicate_state, "_params_collected"):
-                if replicate_state._params_collected:
-                    return
-                replicate_state._params_collected = True
+        self._param_list.extend(
+            p for p in module.parameters(recurse=False) if p not in self.ignored_params
+        )
 
-        self._param_list.extend(
-            param for param in module.parameters(recurse=False) if param.requires_grad
-        )
-        for child in module.children():
-            self._recursive_collect_params(child)
->>>>>>> e539732f
+        for child_module in module.children():
+            self._collect_params(child_module)
 
     def init_helper(self) -> None:
         if self.has_initialized:
@@ -98,11 +82,9 @@
 
         self.has_initialized = True
 
-<<<<<<< HEAD
         self._collect_params(self.module)
-=======
-        self._recursive_collect_params(self.module)  # type: ignore[arg-type]
->>>>>>> e539732f
+        # Only saved for testing
+        replicate.state(self.module)._names = self._names
 
         self._ddp = DistributedDataParallel(self._param_list, **self.kwargs)
 
