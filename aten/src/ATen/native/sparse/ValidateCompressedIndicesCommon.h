#pragma once
#include <ATen/Dispatch.h>
#include <ATen/Tensor.h>
#include <ATen/Utils.h>
#include <ATen/native/TensorIterator.h>
#include <ATen/native/sparse/Macros.h>
#include <ATen/SparseTensorUtils.h>

#ifndef AT_PER_OPERATOR_HEADERS
#include <ATen/Functions.h>
#include <ATen/NativeFunctions.h>
#else
#include <ATen/ops/_sparse_coo_tensor_with_dims_and_tensors.h>
#include <ATen/ops/arange.h>
#include <ATen/ops/empty.h>
#include <ATen/ops/tensor.h>
#endif

#ifdef GPUCC
#define NAME "compressed_index_invariance_checks_cuda"
#else
#define NAME "compressed_index_invariance_checks_cpu"
#endif

#define INVARIANT_CHECK_FUNC_API static INLINE FUNCAPI void

namespace at {
namespace native {

namespace {

// NOTE: all the checks but the very last one are designed
// to work with vectors.
// To enable vectorization one would need to write a conversion
// Vec -> bool and make kernel launchers call into vectorized
// execution paths.

// All the invariants are described in
// https://pearu.github.io/bsr_tensor_invariants.html NOTE: in the code we also
// use `cidx/idx` to refer to `compressed_indices/plain_indices` respectively.

INVARIANT_CHECK_FUNC_API
_assert(const bool cond, const char* const message) {
#ifdef GPUCC
  CUDA_KERNEL_ASSERT(cond && message);
#else
  TORCH_CHECK(cond, message);
#endif
}

enum class CDimName : bool { CRow, CCol };

// Invariant 5.1
// compressed_index[..., 0] == 0.
template <CDimName cdim_name, typename index_t>
INVARIANT_CHECK_FUNC_API _check_first_cidx_is_zero(
    const index_t& cidx,
    const index_t& zero) {
  const bool invariant = cidx == zero;
  if (cdim_name == CDimName::CRow) {
    _assert(invariant, "`crow_indices[..., 0] == 0` is not satisfied.");
  } else {
    _assert(invariant, "`ccol_indices[..., 0] == 0` is not satisfied.");
  }
}

// Invariant 5.2
// compressed_index[..., -1] == nnz.
template <CDimName cdim_name, typename index_t>
INVARIANT_CHECK_FUNC_API _check_last_cidx_is_nnz(
    const index_t& cidx,
    const index_t& nnz) {
  const bool invariant = cidx == nnz;
  if (cdim_name == CDimName::CRow) {
    _assert(invariant, "`crow_indices[..., -1] == nnz` is not satisfied.");
  } else {
    _assert(invariant, "`ccol_indices[..., -1] == nnz` is not satisfied.");
  }
}

// Invariant 5.3
// 0 <= compressed_indices[..., 1:] - compressed_indices[..., :-1] <= plain_dim.
template <CDimName cdim_name, typename index_t>
INVARIANT_CHECK_FUNC_API _check_cidx_nondecreasing_locally_bounded_sequence(
    const index_t& cidx,
    const index_t& cidx_next,
    const index_t& zero,
    const index_t& dim) {
  const auto s_cidx = cidx_next - cidx;
  const bool invariant = zero <= s_cidx && s_cidx <= dim;
  if (cdim_name == CDimName::CRow) {
    _assert(
        invariant,
        "`0 <= crow_indices[..., 1:] - crow_indices[..., :-1] <= ncols` is not satisfied.");
  } else {
    _assert(
        invariant,
        "`0 <= ccol_indices[..., 1:] - ccol_indices[..., :-1] <= nrows` is not satisfied.");
  }
}

// Invariants 5.4 and 5.5
// 0 <= plain_index < plain_dim.
template <CDimName cdim_name, typename index_t>
INVARIANT_CHECK_FUNC_API _check_idx_bounds(
    const index_t& idx,
    const index_t& zero,
    const index_t& dim) {
  const bool invariant = zero <= idx && idx < dim;
  if (cdim_name == CDimName::CRow) {
    _assert(invariant, "`0 <= col_indices < ncols` is not satisfied.");
  } else {
    _assert(invariant, "`0 <= row_indices < nrows` is not satisfied.");
  }
}

// Invariant 5.6
// plain_indices[..., compressed_indices[..., i - 1]:compressed_indices[..., i]]
// for all i = 1, ..., compressed_dim
// are sorted and distinct along the last dimension values.
template <CDimName cdim_name, typename index_t>
INVARIANT_CHECK_FUNC_API _check_idx_sorted_distinct_vals_slices_with_cidx(
    const index_t* RESTRICT ptr_idx_batch,
    const index_t cidx,
    const index_t cidx_next) {
  // Note that ptr_idx_batch = &idx[batch_idx] and is contiguous.
  const auto* RESTRICT slice_begin = ptr_idx_batch + cidx;
  const auto* RESTRICT slice_end = ptr_idx_batch + cidx_next;
  for (auto* RESTRICT curr = slice_begin + 1; curr < slice_end; ++curr) {
    const auto invariant = *(curr - 1) < *curr;
    if (cdim_name == CDimName::CRow) {
      _assert(
          invariant,
          "`col_indices[..., crow_indices[..., i - 1]:crow_indices[..., i]] "
          "for all i = 1, ..., nrows "
          "are sorted and distinct along the last dimension values` "
          "is not satisfied.");
    } else {
      _assert(
          invariant,
          "`row_indices[..., ccol_indices[..., i - 1]:ccol_indices[..., i]] "
          "for all i = 1, ..., ncols "
          "are sorted and distinct along the last dimension values` "
          "is not satisfied.");
    }
  }
}

static inline int64_t indexCount(IntArrayRef sizes) {
  int64_t res = 1;
  for (const auto& s : sizes) {
    res *= s;
  }
  return res;
}

template <typename func_t, typename vec_func_t>
struct EmptyVecKernel {
  static void launch(
      TensorIteratorBase& iter,
      const func_t& f,
      const vec_func_t& vec_f) {}
};

template <typename scalar_t>
using DummyVec = scalar_t;

template <
    template <typename func_t>
    class kernel_t,
    template <typename func_t, typename vec_func_t>
    class vec_kernel_t>
struct KernelLauncher {
  template <typename func_t, typename vec_func_t>
  static void launch(
      TensorIteratorBase& iter,
      const func_t& f,
      const vec_func_t& vec_f) {
    vec_kernel_t<func_t, vec_func_t>::launch(iter, f, vec_f);
  }

  template <typename func_t>
  static void launch(TensorIteratorBase& iter, const func_t& f) {
    kernel_t<func_t>::launch(iter, f);
  }
};

template <
    CDimName cdim_name,
    template <typename func_t>
    class kernel_t,
    template <typename func_t, typename vec_func_t>
    class vec_kernel_t = EmptyVecKernel,
    template <typename scalar_t> class Vec = DummyVec>
void _validate_compressed_sparse_indices_kernel(
    const Tensor& cidx,
    const Tensor& idx,
    const int64_t cdim,
    const int64_t dim,
    const int64_t nnz) {
  if (cdim_name == CDimName::CRow) {
    TORCH_CHECK(
        cidx.size(-1) == cdim + 1,
        "crow_indices have wrong shape: ",
        "crow_indices.shape[-1] = ",
        cidx.size(-1),
        " is not equal to ",
        "nrows + 1 = ",
        cdim + 1);
    TORCH_CHECK(
        idx.size(-1) == nnz,
        "col_indices have wrong shape: ",
        "col_indices.shape[-1] = ",
        idx.size(-1),
        " is not equal to ",
        "nnz = ",
        nnz);
  } else {
    TORCH_CHECK(
        cidx.size(-1) == cdim + 1,
        "ccol_indices have wrong shape: ",
        "ccol_indices.shape[-1] = ",
        cidx.size(-1),
        " is not equal to ",
        "ncols + 1 = ",
        cdim + 1);
    TORCH_CHECK(
        idx.size(-1) == nnz,
        "row_indices have wrong shape: ",
        "row_indices.shape[-1] = ",
        idx.size(-1),
        " is not equal to ",
        "nnz = ",
        nnz);
  }

  using KernelLauncher = KernelLauncher<kernel_t, vec_kernel_t>;

  // For TensorIterator's output: no void lambdas.
  const auto dummy = at::empty({1}, cidx.options());

  // Invariants 5.4 and 5.5
  {
    auto iter = TensorIteratorConfig()
                    .set_check_mem_overlap(false)
                    .add_owned_output(dummy.expand_as(idx))
                    .add_input(idx)
                    .build();

    AT_DISPATCH_INDEX_TYPES(idx.scalar_type(), NAME, [&iter, dim]() {
      const auto zero = index_t{0};
      KernelLauncher::launch(iter, [zero, dim] FUNCAPI(index_t idx) -> index_t {
        _check_idx_bounds<cdim_name, index_t>(idx, zero, dim);
        return 0;
      });
    });
  }

  // Invariants 5.1, 5.2, 5.3, 5.6
  {
    const auto cidx_first = cidx.slice(-1, 0, 1);
    const auto cidx_last = cidx.slice(-1, cdim, cdim + 1);

    const auto cidx_curr = cidx.slice(-1, 0, cdim);
    const auto cidx_next = cidx.slice(-1, 1, cdim + 1);

    const auto batch_dims = cidx.sizes().slice(0, cidx.dim() - 1);
    const auto batch_count = indexCount(batch_dims);
    const auto batch_idx =
        at::arange(batch_count, cidx.options()).view(batch_dims).unsqueeze_(-1);

    const auto idx_ndims = idx.dim();
<<<<<<< HEAD

    const auto idx_geometry_holder = at::sparse::TensorGeometryHolder<static_shape_max_len>(idx);
    const auto idx_sizes = std::get<0>(*idx_geometry_holder);
    const auto idx_strides = std::get<1>(*idx_geometry_holder);
=======
    const auto cpu_options = idx.options().dtype(kLong).device(kCPU);
    Tensor idx_sizes_and_strides_cpu = at::empty({2, idx_ndims}, cpu_options);
    idx_sizes_and_strides_cpu.select(0, 0).copy_(
        at::tensor(idx.sizes(), cpu_options));
    idx_sizes_and_strides_cpu.select(0, 1).copy_(
        at::tensor(idx.strides(), cpu_options));
    const Tensor idx_sizes_and_strides =
        idx_sizes_and_strides_cpu.to(idx.device());
>>>>>>> ebaf9af7

    auto iter = TensorIteratorConfig()
                    .set_check_mem_overlap(false)
                    .add_owned_output(dummy.expand_as(cidx_curr))
                    .add_input(cidx_first)
                    .add_input(cidx_last)
                    .add_input(cidx_curr)
                    .add_input(cidx_next)
                    .add_input(batch_idx)
                    .build();

    AT_DISPATCH_INDEX_TYPES(
        idx.scalar_type(),
        NAME,
        [&iter, &idx, dim, nnz, idx_ndims, &idx_sizes_and_strides]() {
          const auto* RESTRICT ptr_idx = idx.data_ptr<index_t>();
          const int64_t* RESTRICT idx_sizes =
              idx_sizes_and_strides.data_ptr<int64_t>();
          const int64_t* RESTRICT idx_strides = idx_sizes + idx_ndims;
          const auto zero = index_t{0};
          KernelLauncher::launch(
              iter,
              [zero, dim, nnz, idx_ndims, idx_sizes, idx_strides, ptr_idx] FUNCAPI(
                  index_t cidx_first,
                  index_t cidx_last,
                  index_t cidx_curr,
                  index_t cidx_next,
                  index_t batch_idx) -> index_t {
                // Invariant 5.1
                _check_first_cidx_is_zero<cdim_name, index_t>(cidx_first, zero);
                // Invariant 5.2
                _check_last_cidx_is_nnz<cdim_name, index_t>(cidx_last, nnz);
                // Invariant 5.3
                _check_cidx_nondecreasing_locally_bounded_sequence<
                    cdim_name,
                    index_t>(cidx_curr, cidx_next, zero, dim);
                // Invariant 5.6
                // NOTE: the implementation below is sync-less, but,
                // unfortunately, work is not guaranteed to be well-balanced
                // between different threads.
                int64_t idx_offset = 0;
                // assuming idx contiguity per batch:
                int64_t tmp = batch_idx * idx_sizes[idx_ndims - 1];
                for (int i = idx_ndims - 1; i >= 0; i--) {
                  int64_t div = tmp / idx_sizes[i];
                  idx_offset += (tmp - div * idx_sizes[i]) * idx_strides[i];
                  tmp = div;
                }
                const auto* RESTRICT ptr_idx_batch = ptr_idx + idx_offset;
                _check_idx_sorted_distinct_vals_slices_with_cidx<
                    cdim_name,
                    index_t>(ptr_idx_batch, cidx_curr, cidx_next);
                return 0;
              });
        });
  }
}

template <
    template <typename func_t>
    class kernel_t,
    template <typename func_t, typename vec_func_t>
    class vec_kernel_t = EmptyVecKernel,
    template <typename scalar_t> class Vec = DummyVec>
void validate_compressed_sparse_indices_kernel(
    const bool is_crow,
    const Tensor& cidx,
    const Tensor& idx,
    const int64_t cdim,
    const int64_t dim,
    const int64_t nnz) {
  if (is_crow) {
    _validate_compressed_sparse_indices_kernel<
        CDimName::CRow,
        kernel_t,
        vec_kernel_t,
        Vec>(cidx, idx, cdim, dim, nnz);
  } else {
    _validate_compressed_sparse_indices_kernel<
        CDimName::CCol,
        kernel_t,
        vec_kernel_t,
        Vec>(cidx, idx, cdim, dim, nnz);
  }
}

} // namespace

} // namespace native
} // namespace at<|MERGE_RESOLUTION|>--- conflicted
+++ resolved
@@ -270,21 +270,10 @@
         at::arange(batch_count, cidx.options()).view(batch_dims).unsqueeze_(-1);
 
     const auto idx_ndims = idx.dim();
-<<<<<<< HEAD
 
     const auto idx_geometry_holder = at::sparse::TensorGeometryHolder<static_shape_max_len>(idx);
     const auto idx_sizes = std::get<0>(*idx_geometry_holder);
     const auto idx_strides = std::get<1>(*idx_geometry_holder);
-=======
-    const auto cpu_options = idx.options().dtype(kLong).device(kCPU);
-    Tensor idx_sizes_and_strides_cpu = at::empty({2, idx_ndims}, cpu_options);
-    idx_sizes_and_strides_cpu.select(0, 0).copy_(
-        at::tensor(idx.sizes(), cpu_options));
-    idx_sizes_and_strides_cpu.select(0, 1).copy_(
-        at::tensor(idx.strides(), cpu_options));
-    const Tensor idx_sizes_and_strides =
-        idx_sizes_and_strides_cpu.to(idx.device());
->>>>>>> ebaf9af7
 
     auto iter = TensorIteratorConfig()
                     .set_check_mem_overlap(false)
