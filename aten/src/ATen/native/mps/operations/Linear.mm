--- conflicted
+++ resolved
@@ -56,28 +56,8 @@
     MPSGraphTensor* outputTensor_ = nil;
   };
 
-  MPSGraphCache* cache_ = MPSGraphCache::getInstance();
-
   @autoreleasepool {
     string key = "mps_linear" + getTensorsStringKey({input, weight, bias});
-<<<<<<< HEAD
-    CachedGraph* cachedGraph = cache_->LookUpAs<CachedGraph>(key);
-    if (!cachedGraph) {
-      cachedGraph = cache_->CreateCachedGraphAs<CachedGraph>(key, ^MPSCachedGraph*() {
-        CachedGraph* newCachedGraph = nil;
-        @autoreleasepool {
-          MPSGraph* mpsGraph = make_mps_graph();
-          newCachedGraph = new CachedGraph(mpsGraph);
-
-          MPSGraphTensor* inputTensor = mpsGraphRankedPlaceHolder(mpsGraph, input);
-          MPSGraphTensor* weightTensor = mpsGraphRankedPlaceHolder(mpsGraph, weight);
-
-          MPSGraphTensor* weightTransposeTensor = [mpsGraph transposeTensor:weightTensor
-                                                                  dimension:-1
-                                                              withDimension:-2
-                                                                       name:nil];
-          MPSGraphTensor* outputTensor = nil;
-=======
     auto cachedGraph = LookUpOrCreateCachedGraph<CachedGraph>(key, [&](auto* mpsGraph, auto* newCachedGraph) {
       MPSGraphTensor* inputTensor = mpsGraphRankedPlaceHolder(mpsGraph, input);
       MPSGraphTensor* weightTensor = mpsGraphRankedPlaceHolder(mpsGraph, weight);
@@ -101,39 +81,22 @@
           doReshape = true;
           inputFlattened = [mpsGraph flatten2DTensor:inputTensor axis:-1 name:nil];
         }
->>>>>>> 5b4a5235
-
-          if (!is_bias_defined) {
-            outputTensor = [mpsGraph matrixMultiplicationWithPrimaryTensor:inputTensor
-                                                           secondaryTensor:weightTransposeTensor
+
+        newCachedGraph->biasTensor_ = mpsGraphRankedPlaceHolder(mpsGraph, bias);
+        MPSGraphTensor* xMulWTTensor = [mpsGraph matrixMultiplicationWithPrimaryTensor:inputFlattened
+                                                                       secondaryTensor:weightTransposeTensor
+                                                                                  name:nil];
+        MPSGraphTensor* biasedTensor = [mpsGraph additionWithPrimaryTensor:xMulWTTensor
+                                                           secondaryTensor:newCachedGraph->biasTensor_
                                                                       name:nil];
-          } else {
-            MPSGraphTensor* inputFlattened = inputTensor;
-            bool doReshape = false;
-            // workaround to improve the performance with 3D+ inputs
-            if (input_size.size() > 2 && input_size[0] > 1 && input_size[1] >= 1 && input_size[1] <= 32) {
-              doReshape = true;
-              inputFlattened = [mpsGraph flatten2DTensor:inputTensor axis:-1 name:nil];
-            }
-
-            newCachedGraph->biasTensor_ = mpsGraphRankedPlaceHolder(mpsGraph, bias);
-            MPSGraphTensor* xMulWTTensor = [mpsGraph matrixMultiplicationWithPrimaryTensor:inputFlattened
-                                                                           secondaryTensor:weightTransposeTensor
-                                                                                      name:nil];
-            MPSGraphTensor* biasedTensor = [mpsGraph additionWithPrimaryTensor:xMulWTTensor
-                                                               secondaryTensor:newCachedGraph->biasTensor_
-                                                                          name:nil];
-            outputTensor = doReshape ? [mpsGraph reshapeTensor:biasedTensor withShape:getMPSShape(output_size) name:nil]
-                                     : biasedTensor;
-          }
-
-          newCachedGraph->inputTensor_ = inputTensor;
-          newCachedGraph->weightTensor_ = weightTensor;
-          newCachedGraph->outputTensor_ = outputTensor;
-        }
-        return newCachedGraph;
-      });
-    }
+        outputTensor = doReshape ? [mpsGraph reshapeTensor:biasedTensor withShape:getMPSShape(output_size) name:nil]
+                                 : biasedTensor;
+      }
+
+      newCachedGraph->inputTensor_ = inputTensor;
+      newCachedGraph->weightTensor_ = weightTensor;
+      newCachedGraph->outputTensor_ = outputTensor;
+    });
 
     Placeholder inputPlaceholder = Placeholder(cachedGraph->inputTensor_, input);
     Placeholder weightPlaceholder = Placeholder(cachedGraph->weightTensor_, weight);
@@ -189,35 +152,22 @@
     return output;
   }
 
-  MPSGraphCache* cache_ = MPSGraphCache::getInstance();
-
   MPSStream* stream = getCurrentMPSStream();
 
   @autoreleasepool {
     string key = "mps_linear_backward_input" + getTensorsStringKey({grad_output, weight_reshaped});
-    CachedGraph* cachedGraph = cache_->LookUpAs<CachedGraph>(key);
-    if (!cachedGraph) {
-      cachedGraph = cache_->CreateCachedGraphAs<CachedGraph>(key, ^MPSCachedGraph*() {
-        CachedGraph* newCachedGraph = nil;
-
-        @autoreleasepool {
-          MPSGraph* mpsGraph = make_mps_graph();
-          newCachedGraph = new CachedGraph(mpsGraph);
-
-          MPSGraphTensor* weightTensor = mpsGraphRankedPlaceHolder(mpsGraph, weight_reshaped);
-          MPSGraphTensor* gradOutputTensor = mpsGraphRankedPlaceHolder(mpsGraph, grad_output);
-
-          MPSGraphTensor* outputTensor = [mpsGraph matrixMultiplicationWithPrimaryTensor:gradOutputTensor
-                                                                         secondaryTensor:weightTensor
-                                                                                    name:nil];
-
-          newCachedGraph->weightTensor_ = weightTensor;
-          newCachedGraph->gradOutputTensor_ = gradOutputTensor;
-          newCachedGraph->outputTensor_ = outputTensor;
-        }
-        return newCachedGraph;
-      });
-    }
+    auto cachedGraph = LookUpOrCreateCachedGraph<CachedGraph>(key, [&](auto* mpsGraph, auto* newCachedGraph) {
+      MPSGraphTensor* weightTensor = mpsGraphRankedPlaceHolder(mpsGraph, weight_reshaped);
+      MPSGraphTensor* gradOutputTensor = mpsGraphRankedPlaceHolder(mpsGraph, grad_output);
+
+      MPSGraphTensor* outputTensor = [mpsGraph matrixMultiplicationWithPrimaryTensor:gradOutputTensor
+                                                                     secondaryTensor:weightTensor
+                                                                                name:nil];
+
+      newCachedGraph->weightTensor_ = weightTensor;
+      newCachedGraph->gradOutputTensor_ = gradOutputTensor;
+      newCachedGraph->outputTensor_ = outputTensor;
+    });
 
     Placeholder weightPlaceholder = Placeholder(cachedGraph->weightTensor_, weight_reshaped);
     Placeholder gradOutputPlaceholder = Placeholder(cachedGraph->gradOutputTensor_, grad_output);
@@ -283,50 +233,37 @@
     bias.zero_();
     return std::tuple<Tensor, Tensor>{output, bias};
   }
-  MPSGraphCache* cache_ = MPSGraphCache::getInstance();
-
   MPSStream* stream = getCurrentMPSStream();
 
   @autoreleasepool {
     string key = "mps_linear_backward_weights:" + to_string(bias_defined) + ":" +
         getTensorsStringKey({input_reshaped, weight, grad_output_reshaped});
-    CachedGraph* cachedGraph = cache_->LookUpAs<CachedGraph>(key);
-    if (!cachedGraph) {
-      cachedGraph = cache_->CreateCachedGraphAs<CachedGraph>(key, ^MPSCachedGraph*() {
-        CachedGraph* newCachedGraph = nil;
-
-        @autoreleasepool {
-          MPSGraph* mpsGraph = make_mps_graph();
-          newCachedGraph = new CachedGraph(mpsGraph);
-
-          MPSGraphTensor* inputTensor = mpsGraphRankedPlaceHolder(mpsGraph, input_reshaped);
-          MPSGraphTensor* weightTensor = mpsGraphRankedPlaceHolder(mpsGraph, weight);
-          MPSGraphTensor* gradOutputTensor = mpsGraphRankedPlaceHolder(mpsGraph, grad_output_reshaped);
-
-          MPSGraphTensor* gradOutputTransposeTensor = [mpsGraph transposeTensor:gradOutputTensor
-                                                                      dimension:-1
-                                                                  withDimension:-2
-                                                                           name:nil];
-
-          // grad_weight
-          MPSGraphTensor* outputTensor = [mpsGraph matrixMultiplicationWithPrimaryTensor:gradOutputTransposeTensor
-                                                                         secondaryTensor:inputTensor
-                                                                                    name:nil];
-          MPSGraphTensor* biasTensor = nil;
-          if (bias_defined) {
-            // grad_bias
-            biasTensor = [mpsGraph reductionSumWithTensor:gradOutputTensor axis:0 name:nil];
-          }
-
-          newCachedGraph->inputTensor_ = inputTensor;
-          newCachedGraph->weightTensor_ = weightTensor;
-          newCachedGraph->gradOutputTensor_ = gradOutputTensor;
-          newCachedGraph->outputTensor_ = outputTensor;
-          newCachedGraph->biasTensor_ = biasTensor;
-        }
-        return newCachedGraph;
-      });
-    }
+    auto cachedGraph = LookUpOrCreateCachedGraph<CachedGraph>(key, [&](auto mpsGraph, auto newCachedGraph) {
+      MPSGraphTensor* inputTensor = mpsGraphRankedPlaceHolder(mpsGraph, input_reshaped);
+      MPSGraphTensor* weightTensor = mpsGraphRankedPlaceHolder(mpsGraph, weight);
+      MPSGraphTensor* gradOutputTensor = mpsGraphRankedPlaceHolder(mpsGraph, grad_output_reshaped);
+
+      MPSGraphTensor* gradOutputTransposeTensor = [mpsGraph transposeTensor:gradOutputTensor
+                                                                  dimension:-1
+                                                              withDimension:-2
+                                                                       name:nil];
+
+      // grad_weight
+      MPSGraphTensor* outputTensor = [mpsGraph matrixMultiplicationWithPrimaryTensor:gradOutputTransposeTensor
+                                                                     secondaryTensor:inputTensor
+                                                                                name:nil];
+      MPSGraphTensor* biasTensor = nil;
+      if (bias_defined) {
+        // grad_bias
+        biasTensor = [mpsGraph reductionSumWithTensor:gradOutputTensor axis:0 name:nil];
+      }
+
+      newCachedGraph->inputTensor_ = inputTensor;
+      newCachedGraph->weightTensor_ = weightTensor;
+      newCachedGraph->gradOutputTensor_ = gradOutputTensor;
+      newCachedGraph->outputTensor_ = outputTensor;
+      newCachedGraph->biasTensor_ = biasTensor;
+    });
 
     Placeholder inputPlaceholder = Placeholder(cachedGraph->inputTensor_, input_reshaped);
     Placeholder weightPlaceholder = Placeholder(cachedGraph->weightTensor_, weight);
