--- conflicted
+++ resolved
@@ -713,7 +713,6 @@
   if (output.numel() == 0)
     return;
 
-<<<<<<< HEAD
   auto approximate_type = get_gelutype_enum(approximate);
 
   MPSGraphCache* cache_ = MPSGraphCache::getInstance();
@@ -747,25 +746,6 @@
       });
       cachedGraph = static_cast<CachedGraph*>(tmpCachedGraph);
     }
-=======
-  MPSStream* stream = getCurrentMPSStream();
-
-  @autoreleasepool {
-    string key = "gelu_out_mps" + getTensorsStringKey({self}) + ":" + c10::str(approximate);
-    auto cachedGraph = LookUpOrCreateCachedGraph<CachedGraph>(key, [&](auto mpsGraph, auto newCachedGraph) {
-      MPSGraphTensor* inputTensor = mpsGraphRankedPlaceHolder(mpsGraph, getMPSDataType(self), getMPSShape(self));
-
-      MPSGraphTensor* outputTensor = nil;
-      if (approximate == "tanh") {
-        outputTensor = tanh(mpsGraph, inputTensor);
-      } else {
-        outputTensor = normcdf(mpsGraph, inputTensor);
-      }
-      outputTensor = [mpsGraph multiplicationWithPrimaryTensor:outputTensor secondaryTensor:inputTensor name:nil];
-      newCachedGraph->inputTensor_ = inputTensor;
-      newCachedGraph->outputTensor_ = outputTensor;
-    });
->>>>>>> 8fd866c6
 
     Placeholder selfPlaceholder = Placeholder(cachedGraph->inputTensor_, self);
     Placeholder outputPlaceholder = Placeholder(cachedGraph->outputTensor_, output);
