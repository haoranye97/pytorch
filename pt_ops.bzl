load("//tools/build_defs:fb_native_wrapper.bzl", "fb_native")
load("//tools/build_defs:expect.bzl", "expect")
load("//tools/build_defs:fb_xplat_genrule.bzl", "fb_xplat_genrule")
load("//tools/build_defs:type_defs.bzl", "is_list", "is_string")

# @lint-ignore BUCKRESTRICTEDSYNTAX
IS_OSS = read_config("pt", "is_oss", "0") == "1"  # True for OSS BUCK build, and False for internal BUCK build

USED_PT_BACKENDS = [
    "CPU",
    "QuantizedCPU",
    "SparseCPU",  # brings ~20 kb size regression
]

def pt_operator_library(
        name,
        ops = [],
        exported_deps = [],
        check_decl = True,
        train = False,
        model = None,
        include_all_operators = False,
        include_base_operators = True,
        **kwargs):
    (model_name, model_versions, model_assets, model_traced_backends) = validate_and_extract_model_information(
        name,
        model,
    )

    ops = [op.strip() for op in ops]

    # If ops are specified, then we are in static selective build mode, so we append
    # base ops to this list to avoid additional special case logic in subsequent code,
    # unless include_base_operators is explicitly set to False (the default is True)
    if len(ops) > 0 and include_base_operators:
        ops.extend(PT_BASE_OPS)

    labels = kwargs.pop("labels", [])
    visibility = kwargs.pop("visibility", ["PUBLIC"])

    # Sanity check the model name and versions.  While the input to both is an array, the
    # codegen script only ever outputs a single item in the array so we can just assume that
    # here. If you ever need to depends on more than one assets, just break it up into a separate
    # BUCK targets.
    if model_assets or model_versions:
        if len(model_assets) != 1:
            fail("Model assets must be of size 1")
        if len(model_versions) != 1:
            fail("Model versions must be of size 1")

    # Is this a traced operator therefore has a YAML file with ops?
    yaml_option = ""
    if model_assets and len(model_assets) > 0:
        # We know these lists are only of length 1 via earlier assert.
        model_asset = model_assets[0]
        model_version = model_versions[0]

        # Pass the YAML file from this asset to the genrule below.
        yaml_dep = "{}_v{}_yaml".format(model_asset, model_version)
        fb_native.filegroup(
            name = yaml_dep,
            srcs = [
                model_asset + ".yaml",
            ],
            # The visibility is not set to PUBLIC as this an internal detail.  If you see this error
            # in your buck build flow, you are trying to use a hand-crafted "pt_operator_library" that
            # with parameters not supported outside of codegen targets!
        )

        # Since all selective traced ops are created by automation, we can assume they
        # have a YAML file at this very location.  If it doesn't exist, it means the targets
        # was hand-crafted which is not a support workflow for traced ops.
        yaml_option = "--models_yaml_path $(location fbsource//xplat/pytorch_models/build/{}/v{}:{})/{}.yaml".format(model_name, model_version, yaml_dep, model_asset)

    fb_xplat_genrule(
        name = name,
        out = "model_operators.yaml",
        cmd = (
            "$(exe {exe}) " +
            "{optionally_root_ops} " +
            "{optionally_training_root_ops} " +
            "--rule_name {rule_name} " +
            "--output_path \"${{OUT}}\" " +
            "--model_name {model_name} " +
            "--dep_graph_yaml_path {dep_graph_yaml} " +
            "{optionally_model_yamls} " +
            "{optionally_model_versions} " +
            "{optionally_model_assets} " +
            "{optionally_model_traced_backends} " +
            "{optionally_include_all_operators}"
        ).format(
            exe = "//tools:gen_operators_yaml" if IS_OSS else "fbsource//xplat/caffe2/tools:gen_operators_yaml",
            rule_name = name,
            model_name = model_name,
            dep_graph_yaml = "none" if IS_OSS else "$(location fbsource//xplat/caffe2:pytorch_op_deps)/fb/pytorch_op_deps.yaml ",
<<<<<<< HEAD
            models_yaml = "none" if IS_OSS else "$(location fbsource//xplat/pytorch_models:all_mobile_model_configs)/build/all_mobile_model_configs.yaml ",
=======
            optionally_model_yamls = "" if (IS_OSS or yaml_option == None) else yaml_option,
>>>>>>> 3e57d49e
            optionally_root_ops = "--root_ops " + (",".join(ops)) if len(ops) > 0 else "",
            optionally_training_root_ops = "--training_root_ops " + (",".join(ops)) if len(ops) > 0 and train else "",
            optionally_model_versions = "--model_versions " + (",".join(model_versions)) if model_versions != None else "",
            optionally_model_assets = "--model_assets " + (",".join(model_assets)) if model_assets != None else "",
            optionally_model_traced_backends = "--model_traced_backends " + (",".join(model_traced_backends)) if model_traced_backends != None else "",
            optionally_include_all_operators = "--include_all_operators " if include_all_operators else "",
        ),
        labels = labels + [
            "pt_operator_library",
            "supermodule:android/default/pytorch",
            "supermodule:ios/default/public.pytorch",
        ] + (["pt_train_operator_library"] if train else []),
        visibility = visibility,
        **kwargs
    )

def validate_and_extract_model_information(name, model):
    model_name = name
    model_versions = None
    model_assets = None
    model_traced_backends = None

    if model != None:
        model_name = model.get("name")
        expect(model_name != None, "Expected Model Name to be present")
        model_versions = model.get("versions")
        expect(is_list(model_versions), "Expected model versions to be a list of string")
        for ver in model_versions or []:
            expect(is_string(ver), "Expected version '{}' to be string".format(str(ver)))
        model_assets = model.get("assets")
        expect(
            model_assets == None or is_list(model_assets),
            "Expected model assets to be a list of string if specified",
        )
        for asset_name in model_assets or []:
            expect(is_string(asset_name), "Expected asset_name '{}' to be string".format(str(asset_name)))
        model_traced_backends = model.get("traced_backends")
        expect(
            model_traced_backends == None or is_list(model_traced_backends),
            "Expected model traced backends to be a list of string if specified",
        )

        if model_traced_backends != None:
            for backend in model_traced_backends:
                expect(is_string(backend), "Expected backend name '{}' to be string".format(str(backend)))
                expect(
                    backend in USED_PT_BACKENDS,
                    "Expected backend name ({}) to be in set: {}".format(backend, ",".join(USED_PT_BACKENDS)),
                )

    return (model_name, model_versions, model_assets, model_traced_backends)

# This file keeps a list of PyTorch operators used by any targets in
# @fbsource//xplat/...
# The purpose of the list is to avoid generating large number of unused
# operator registration code / BUCK rules at build time.
# See more detail at: https://fb.quip.com/ZVh1AgOKW8Vv

PT_OPS_PRIM = [
    "aten::str",
    "aten::list",
    "aten::__range_length",
    "aten::__derive_index",
    "prim::TupleUnpack",
    "prim::unchecked_cast",
    "aten::IntImplicit",
    "aten::FloatImplicit",
    "aten::ScalarImplicit",
    "aten::Bool.Tensor",
    "aten::Bool.int",
    "aten::Bool.float",
    "aten::Int.Tensor",
    "aten::Int.Scalar",
    "aten::Int.int",
    "aten::Int.bool",
    "aten::Int.str",
    "aten::Float.Tensor",
    "aten::Float.Scalar",
    "aten::Float.int",
    "aten::Float.bool",
    "aten::Float.str",
    "aten::format",
    "prim::NumToTensor.Scalar",
    "prim::RaiseException",
    "aten::Size",
    "aten::size",
    "prim::EnumName",
    "prim::EnumValue.int",
    "prim::EnumValue.float",
    "prim::EnumValue.str",
    "prim::TupleIndex",
    "aten::ne.int_list",
    "prim::unchecked_unwrap_optional",
    "prim::device",
    "prim::dtype",
    "aten::__not__",
    "aten::__is__",
    "aten::__isnot__",
    "aten::element_size",
    "aten::numel",
    "aten::dim",
    "aten::get_device",
    "aten::storage_offset",
    "aten::is_contiguous",
    "aten::select.t",
    "aten::__getitem__.t",
    "aten::append.t",
    "aten::reverse.t",
    "aten::extend.t",
    "aten::copy.t",
    "aten::_set_item.t",
    "aten::clear.t",
    "aten::Delete.t",
    "aten::insert.t",
    "aten::pop.t",
    "aten::add.t",
    "aten::add_.t",
    "aten::slice.t",
    "aten::list.t",
    "aten::mul.left_t",
    "aten::mul.right_",
    "aten::mul_.t",
    "aten::len.t",
    "aten::eq.int_list",
    "prim::Uninitialized",
    "prim::Print",
    "aten::eq.enum",
    "aten::ne.enum",
    "aten::dequantize.tensor",
    "aten::dequantize.any",
    "aten::add.str",
    "aten::eq.int",
    "aten::eq.float",
    "aten::eq.int_float",
    "aten::eq.float_int",
    "aten::eq",
    "aten::eq.str",
    "aten::ne.int",
    "aten::ne.float",
    "aten::ne.int_float",
    "aten::ne.float_int",
    "aten::ne",
    "aten::ne.str",
    "aten::lt.int",
    "aten::lt.float",
    "aten::lt.int_float",
    "aten::lt.float_int",
    "aten::lt",
    "aten::lt.str",
    "aten::gt.int",
    "aten::gt.float",
    "aten::gt.int_float",
    "aten::gt.float_int",
    "aten::gt",
    "aten::gt.str",
    "aten::le.int",
    "aten::le.float",
    "aten::le.int_float",
    "aten::le.float_int",
    "aten::le",
    "aten::le.str",
    "aten::ge.int",
    "aten::ge.float",
    "aten::ge.int_float",
    "aten::ge.float_int",
    "aten::ge",
    "aten::ge.str",
    "aten::add.int",
    "aten::add.float",
    "aten::add.int_float",
    "aten::add.float_int",
    "aten::add",
    "aten::sub.int",
    "aten::sub.float",
    "aten::sub.int_float",
    "aten::sub.float_int",
    "aten::sub",
    "aten::mul.int",
    "aten::mul.float",
    "aten::mul.int_float",
    "aten::mul.float_int",
    "aten::mul",
    "aten::__and__.bool",
    "aten::__or__.bool",
    "aten::__xor__.bool",
    "aten::floor.int",
    "aten::floor.float",
    "aten::floor.Scalar",
    "aten::ceil.int",
    "aten::ceil.float",
    "aten::ceil.Scalar",
    "aten::neg.int",
    "aten::neg.float",
    "aten::neg.Scalar",
    "aten::exp.int",
    "aten::exp.float",
    "aten::exp.Scalar",
    "aten::remainder.int",
    "aten::remainder.float",
    "aten::remainder.int_float",
    "aten::remainder.float_int",
    "aten::remainder",
    "aten::div.int",
    "aten::div.float",
    "aten::div",
    "aten::floordiv.int",
    "aten::floordiv.float",
    "aten::floordiv.int_float",
    "aten::floordiv.float_int",
    "aten::floordiv",
    "aten::pow.int",
    "aten::pow.float",
    "aten::pow.int_float",
    "aten::pow.float_int",
    "aten::pow.Scalar_Scalar",
    "aten::pow.int_to_int",
    "prim::min.int",
    "prim::min.float",
    "prim::min.int_float",
    "prim::min.float_int",
    "prim::min",
    "prim::max.int",
    "prim::max.float",
    "prim::max.int_float",
    "prim::max.float_int",
    "prim::max",
    "prim::type",
    "aten::len.Tensor",
    "aten::ord",
    "aten::lower",
    "aten::__contains__.str_list",
    "aten::len.str",
    "aten::__getitem__.str",
    "aten::copy_.Tensor",
    "aten::copy_.int",
    "aten::copy_.float",
    "aten::backward",
    "aten::index.Tensor_hacked_twin",
    "aten::_index_put_impl_.hacked_twin",
    "aten::index_put_.hacked_twin",
    "aten::index_put.hacked_twin",
    "aten::to.prim_Device",
    "aten::to.prim_dtype",
    "prim::is_cuda",
    "prim::data",
    "prim::min.int_list",
    "prim::max.int_list",
    "prim::min.self_int",
    "prim::max.self_int",
    "prim::min.float_list",
    "prim::max.float_list",
    "prim::min.self_float",
    "prim::max.self_float",
    "prim::min.bool_list",
    "prim::max.bool_list",
    "prim::min.self_bool",
    "prim::max.self_bool",
    "aten::len.Dict_str",
    "aten::keys.str",
    "aten::values.str",
    "aten::__getitem__.Dict_str",
    "aten::get.str",
    "aten::get.default_str",
    "aten::setdefault.str",
    "aten::Delete.Dict_str",
    "aten::pop.Dict_str",
    "aten::pop.Dict_default_str",
    "aten::popitem.str",
    "aten::clear.str",
    "aten::update.str",
    "aten::items.str",
    "aten::copy.Dict_str",
    "aten::__contains__.str",
    "aten::_set_item.str",
    "aten::dict.str",
    "aten::len.Dict_int",
    "aten::keys.int",
    "aten::values.int",
    "aten::__getitem__.Dict_int",
    "aten::get.int",
    "aten::get.default_int",
    "aten::setdefault.int",
    "aten::Delete.Dict_int",
    "aten::pop.Dict_int",
    "aten::pop.Dict_default_int",
    "aten::popitem.int",
    "aten::clear.int",
    "aten::update.int",
    "aten::items.int",
    "aten::copy.Dict_int",
    "aten::__contains__.int",
    "aten::_set_item.int",
    "aten::dict.int",
    "aten::len.Dict_bool",
    "aten::keys.bool",
    "aten::values.bool",
    "aten::__getitem__.Dict_bool",
    "aten::get.bool",
    "aten::get.default_bool",
    "aten::setdefault.bool",
    "aten::Delete.Dict_bool",
    "aten::pop.Dict_bool",
    "aten::pop.Dict_default_bool",
    "aten::popitem.bool",
    "aten::clear.bool",
    "aten::update.bool",
    "aten::items.bool",
    "aten::copy.Dict_bool",
    "aten::__contains__.bool",
    "aten::_set_item.bool",
    "aten::dict.bool",
    "aten::len.Dict_float",
    "aten::keys.float",
    "aten::values.float",
    "aten::__getitem__.Dict_float",
    "aten::get.float",
    "aten::get.default_float",
    "aten::setdefault.float",
    "aten::Delete.Dict_float",
    "aten::pop.Dict_float",
    "aten::pop.Dict_default_float",
    "aten::popitem.float",
    "aten::clear.float",
    "aten::update.float",
    "aten::items.float",
    "aten::copy.Dict_float",
    "aten::__contains__.float",
    "aten::_set_item.float",
    "aten::dict.float",
    "aten::len.Dict_Tensor",
    "aten::keys.Tensor",
    "aten::values.Tensor",
    "aten::__getitem__.Dict_Tensor",
    "aten::get.Tensor",
    "aten::get.default_Tensor",
    "aten::setdefault.Tensor",
    "aten::Delete.Dict_Tensor",
    "aten::pop.Dict_Tensor",
    "aten::pop.Dict_default_Tensor",
    "aten::popitem.Tensor",
    "aten::clear.Tensor",
    "aten::update.Tensor",
    "aten::items.Tensor",
    "aten::copy.Dict_Tensor",
    "aten::__contains__.Tensor",
    "aten::_set_item.Tensor",
    "aten::dict.Tensor",
    "aten::__round_to_zero_floordiv.int",
    "aten::mathremainder.int",
    "aten::mathremainder.float",
    "aten::mathremainder.int_float",
    "aten::mathremainder.float_int",
    "aten::mathremainder",
    "aten::__and__.int",
    "aten::__or__.int",
    "aten::__xor__.int",
    "aten::__lshift__.int",
    "aten::__rshift__.int",
    "aten::round.int",
    "aten::round.float",
    "aten::round.Scalar",
    "aten::log.int",
    "aten::log.float",
    "aten::log.Scalar",
    "aten::log.int_int",
    "aten::log.float_float",
    "aten::log.int_float",
    "aten::log.float_int",
    "aten::log.Scalar_Scalar",
    "aten::log1p.int",
    "aten::log1p.float",
    "aten::log1p.Scalar",
    "aten::log10.int",
    "aten::log10.float",
    "aten::log10.Scalar",
    "aten::sqrt.int",
    "aten::sqrt.float",
    "aten::sqrt.Scalar",
    "aten::acos.int",
    "aten::acos.float",
    "aten::acos.Scalar",
    "aten::asin.int",
    "aten::asin.float",
    "aten::asin.Scalar",
    "aten::atan.int",
    "aten::atan.float",
    "aten::atan.Scalar",
    "aten::atan2.int",
    "aten::atan2.float",
    "aten::atan2.int_float",
    "aten::atan2.float_int",
    "aten::atan2.Scalar_Scalar",
    "aten::cos.int",
    "aten::cos.float",
    "aten::cos.Scalar",
    "aten::sin.int",
    "aten::sin.float",
    "aten::sin.Scalar",
    "aten::tan.int",
    "aten::tan.float",
    "aten::tan.Scalar",
    "aten::asinh.int",
    "aten::asinh.float",
    "aten::asinh.Scalar",
    "aten::atanh.int",
    "aten::atanh.float",
    "aten::atanh.Scalar",
    "aten::acosh.int",
    "aten::acosh.float",
    "aten::acosh.Scalar",
    "aten::sinh.int",
    "aten::sinh.float",
    "aten::sinh.Scalar",
    "aten::cosh.int",
    "aten::cosh.float",
    "aten::cosh.Scalar",
    "aten::tanh.int",
    "aten::tanh.float",
    "aten::tanh.Scalar",
    "aten::degrees.int",
    "aten::degrees.float",
    "aten::degrees.Scalar",
    "aten::radians.int",
    "aten::radians.float",
    "aten::radians.Scalar",
    "aten::fmod.int",
    "aten::fmod.float",
    "aten::fmod.int_float",
    "aten::fmod.float_int",
    "aten::fmod",
    "aten::factorial.int",
    "aten::isnan.float",
    "aten::isfinite.float",
    "aten::isinf.float",
    "aten::gamma.int",
    "aten::gamma.float",
    "aten::gamma.Scalar",
    "aten::erf.int",
    "aten::erf.float",
    "aten::erf.Scalar",
    "aten::erfc.int",
    "aten::erfc.float",
    "aten::erfc.Scalar",
    "aten::expm1.int",
    "aten::expm1.float",
    "aten::expm1.Scalar",
    "aten::fabs.int",
    "aten::fabs.float",
    "aten::fabs.Scalar",
    "aten::lgamma.int",
    "aten::lgamma.float",
    "aten::lgamma.Scalar",
    "prim::abs.int",
    "prim::abs.float",
    "prim::abs.Scalar",
    "aten::gcd.int",
    "aten::copysign.int",
    "aten::copysign.float",
    "aten::copysign.int_float",
    "aten::copysign.float_int",
    "aten::copysign",
    "aten::split",
    "aten::tensor.float",
    "aten::as_tensor.float",
    "aten::tensor.int",
    "aten::as_tensor.int",
    "aten::tensor.bool",
    "aten::as_tensor.bool",
    "aten::_infer_size",
    "aten::_no_grad_embedding_renorm_",
    "aten::tensor",
    "aten::as_tensor",
    "aten::as_tensor.list",
    "aten::_pack_sequence",
    "aten::_get_tracing_state",
    "aten::is_scripting",
    "aten::_no_grad_uniform_",
    "aten::_no_grad_normal_",
    "aten::_no_grad_fill_",
    "aten::_no_grad_zero_",
]

PT_BASE_OPS = [
    "aten::_coalesced_",
    "aten::_copy_from",
    "aten::_empty_affine_quantized",
    "aten::_empty_per_channel_affine_quantized",
    "aten::_indices",
    "aten::_nnz",
    "aten::_values",
    "aten::add",
    "aten::add_",
    "aten::arange",
    "aten::as_strided",
    "aten::as_strided_",
    "aten::cat",
    "aten::clone",
    "aten::coalesce",
    "aten::contiguous",
    "aten::copy_",
    "aten::copy_sparse_to_sparse_",
    "aten::dense_dim",
    "aten::dequantize",
    "aten::div",
    "aten::div_",
    "aten::empty",
    "aten::empty_like",
    "aten::empty_strided",
    "aten::eq",
    "aten::equal",
    "aten::expand",
    "aten::fill_",
    "aten::is_coalesced",
    "aten::is_complex",
    "aten::is_floating_point",
    "aten::is_leaf",
    "aten::is_nonzero",
    "aten::item",
    "aten::max",
    "aten::min",
    "aten::mul",
    "aten::mul_",
    "aten::narrow",
    "aten::ne",
    "aten::permute",
    "aten::q_per_channel_axis",
    "aten::q_per_channel_scales",
    "aten::q_per_channel_zero_points",
    "aten::q_scale",
    "aten::q_zero_point",
    "aten::qscheme",
    "aten::quantize_per_tensor",
    "aten::reshape",
    "aten::_reshape_alias",
    "aten::resize_",
    "aten::resize_as_",
    "aten::scalar_tensor",
    "aten::select",
    "aten::set_",
    "aten::size",
    "aten::slice",
    "aten::sparse_dim",
    "aten::sparse_resize_and_clear_",
    "aten::squeeze",
    "aten::squeeze_",
    "aten::stride",
    "aten::sub",
    "aten::sub_",
    "aten::sum",
    "aten::t",
    "aten::to",
    "aten::_to_copy",
    "aten::unsqueeze",
    "aten::view",
    "aten::zero_",
    "aten::zeros",
    "aten::zeros_like",
]<|MERGE_RESOLUTION|>--- conflicted
+++ resolved
@@ -93,11 +93,7 @@
             rule_name = name,
             model_name = model_name,
             dep_graph_yaml = "none" if IS_OSS else "$(location fbsource//xplat/caffe2:pytorch_op_deps)/fb/pytorch_op_deps.yaml ",
-<<<<<<< HEAD
-            models_yaml = "none" if IS_OSS else "$(location fbsource//xplat/pytorch_models:all_mobile_model_configs)/build/all_mobile_model_configs.yaml ",
-=======
             optionally_model_yamls = "" if (IS_OSS or yaml_option == None) else yaml_option,
->>>>>>> 3e57d49e
             optionally_root_ops = "--root_ops " + (",".join(ops)) if len(ops) > 0 else "",
             optionally_training_root_ops = "--training_root_ops " + (",".join(ops)) if len(ops) > 0 and train else "",
             optionally_model_versions = "--model_versions " + (",".join(model_versions)) if model_versions != None else "",
